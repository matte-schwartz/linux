--- conflicted
+++ resolved
@@ -2,11 +2,7 @@
 VERSION = 6
 PATCHLEVEL = 12
 SUBLEVEL = 0
-<<<<<<< HEAD
-EXTRAVERSION = -rc3
-=======
 EXTRAVERSION = -rc4
->>>>>>> 8ee0f23e
 NAME = Baby Opossum Posse
 
 # *DOCUMENTATION*
