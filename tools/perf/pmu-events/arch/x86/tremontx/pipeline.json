--- conflicted
+++ resolved
@@ -165,7 +165,17 @@
         "UMask": "0xfe"
     },
     {
-<<<<<<< HEAD
+        "BriefDescription": "Counts the total number of BTCLEARS.",
+        "CollectPEBSRecord": "2",
+        "Counter": "0,1,2,3",
+        "EventCode": "0xe8",
+        "EventName": "BTCLEAR.ANY",
+        "PDIR_COUNTER": "na",
+        "PEBScounters": "0,1,2,3",
+        "PublicDescription": "Counts the total number of BTCLEARS which occurs when the Branch Target Buffer (BTB) predicts a taken branch.",
+        "SampleAfterValue": "200003"
+    },
+    {
         "BriefDescription": "Counts the number of unhalted core clock cycles. (Fixed event)",
         "CollectPEBSRecord": "2",
         "Counter": "Fixed counter 1",
@@ -224,77 +234,6 @@
     {
         "BriefDescription": "This event is deprecated.",
         "CollectPEBSRecord": "2",
-=======
-        "BriefDescription": "Counts the total number of BTCLEARS.",
-        "CollectPEBSRecord": "2",
-        "Counter": "0,1,2,3",
-        "EventCode": "0xe8",
-        "EventName": "BTCLEAR.ANY",
-        "PDIR_COUNTER": "na",
-        "PEBScounters": "0,1,2,3",
-        "PublicDescription": "Counts the total number of BTCLEARS which occurs when the Branch Target Buffer (BTB) predicts a taken branch.",
-        "SampleAfterValue": "200003"
-    },
-    {
-        "BriefDescription": "Counts the number of unhalted core clock cycles. (Fixed event)",
-        "CollectPEBSRecord": "2",
-        "Counter": "Fixed counter 1",
-        "EventName": "CPU_CLK_UNHALTED.CORE",
-        "PDIR_COUNTER": "na",
-        "PEBScounters": "33",
-        "PublicDescription": "Counts the number of core cycles while the core is not in a halt state.  The core enters the halt state when it is running the HLT instruction. The core frequency may change from time to time. For this reason this event may have a changing ratio with regards to time. This event uses fixed counter 1.",
-        "SampleAfterValue": "2000003",
-        "UMask": "0x2"
-    },
-    {
-        "BriefDescription": "Counts the number of unhalted core clock cycles.",
-        "CollectPEBSRecord": "2",
-        "Counter": "0,1,2,3",
-        "EventCode": "0x3c",
-        "EventName": "CPU_CLK_UNHALTED.CORE_P",
-        "PDIR_COUNTER": "na",
-        "PEBScounters": "0,1,2,3",
-        "PublicDescription": "Counts the number of core cycles while the core is not in a halt state.  The core enters the halt state when it is running the HLT instruction. The core frequency may change from time to time. For this reason this event may have a changing ratio with regards to time. This event uses a programmable general purpose performance counter.",
-        "SampleAfterValue": "2000003"
-    },
-    {
-        "BriefDescription": "Counts the number of unhalted reference clock cycles at TSC frequency.",
-        "CollectPEBSRecord": "2",
-        "Counter": "0,1,2,3",
-        "EventCode": "0x3c",
-        "EventName": "CPU_CLK_UNHALTED.REF",
-        "PDIR_COUNTER": "na",
-        "PEBScounters": "0,1,2,3",
-        "PublicDescription": "Counts the number of reference cycles that the core is not in a halt state. The core enters the halt state when it is running the HLT instruction. This event is not affected by core frequency changes and increments at a fixed frequency that is also used for the Time Stamp Counter (TSC). This event uses fixed counter 2.",
-        "SampleAfterValue": "2000003",
-        "UMask": "0x1"
-    },
-    {
-        "BriefDescription": "Counts the number of unhalted reference clock cycles at TSC frequency. (Fixed event)",
-        "CollectPEBSRecord": "2",
-        "Counter": "Fixed counter 2",
-        "EventName": "CPU_CLK_UNHALTED.REF_TSC",
-        "PDIR_COUNTER": "na",
-        "PEBScounters": "34",
-        "PublicDescription": "Counts the number of reference cycles that the core is not in a halt state. The core enters the halt state when it is running the HLT instruction. This event is not affected by core frequency changes and increments at a fixed frequency that is also used for the Time Stamp Counter (TSC). This event uses fixed counter 2.",
-        "SampleAfterValue": "2000003",
-        "UMask": "0x3"
-    },
-    {
-        "BriefDescription": "Counts the number of unhalted reference clock cycles at TSC frequency.",
-        "CollectPEBSRecord": "2",
-        "Counter": "0,1,2,3",
-        "EventCode": "0x3c",
-        "EventName": "CPU_CLK_UNHALTED.REF_TSC_P",
-        "PEBScounters": "0,1,2,3",
-        "PublicDescription": "Counts the number of reference cycles that the core is not in a halt state. The core enters the halt state when it is running the HLT instruction.  This event is not affected by core frequency changes and increments at a fixed frequency that is also used for the Time Stamp Counter (TSC). This event uses a programmable general purpose performance counter.",
-        "SampleAfterValue": "2000003",
-        "UMask": "0x1"
-    },
-    {
-        "BriefDescription": "This event is deprecated.",
-        "CollectPEBSRecord": "2",
->>>>>>> 88084a3d
         "Counter": "0,1,2,3",
         "EventCode": "0xcd",
         "EventName": "CYCLES_DIV_BUSY.ANY",
@@ -466,7 +405,6 @@
         "PEBScounters": "0,1,2,3",
         "SampleAfterValue": "1000003",
         "UMask": "0x4"
-<<<<<<< HEAD
     },
     {
         "BriefDescription": "This event is deprecated. Refer to new event TOPDOWN_BAD_SPECULATION.FASTNUKE",
@@ -679,220 +617,6 @@
         "UMask": "0x4"
     },
     {
-=======
-    },
-    {
-        "BriefDescription": "This event is deprecated. Refer to new event TOPDOWN_BAD_SPECULATION.FASTNUKE",
-        "CollectPEBSRecord": "2",
-        "Counter": "0,1,2,3",
-        "EventCode": "0x73",
-        "EventName": "TOPDOWN_BAD_SPECULATION.MONUKE",
-        "PDIR_COUNTER": "na",
-        "PEBScounters": "0,1,2,3",
-        "SampleAfterValue": "1000003",
-        "UMask": "0x2"
-    },
-    {
-        "BriefDescription": "Counts the total number of issue slots every cycle that were not consumed by the backend due to backend stalls.",
-        "CollectPEBSRecord": "2",
-        "Counter": "0,1,2,3",
-        "EventCode": "0x74",
-        "EventName": "TOPDOWN_BE_BOUND.ALL",
-        "PDIR_COUNTER": "na",
-        "PEBScounters": "0,1,2,3",
-        "SampleAfterValue": "1000003"
-    },
-    {
-        "BriefDescription": "Counts the number of issue slots every cycle that were not consumed by the backend due to certain allocation restrictions.",
-        "CollectPEBSRecord": "2",
-        "Counter": "0,1,2,3",
-        "EventCode": "0x74",
-        "EventName": "TOPDOWN_BE_BOUND.ALLOC_RESTRICTIONS",
-        "PDIR_COUNTER": "na",
-        "PEBScounters": "0,1,2,3",
-        "SampleAfterValue": "1000003",
-        "UMask": "0x1"
-    },
-    {
-        "BriefDescription": "Counts the number of issue slots every cycle that were not consumed by the backend due to memory reservation stalls in which a scheduler is not able to accept uops.",
-        "CollectPEBSRecord": "2",
-        "Counter": "0,1,2,3",
-        "EventCode": "0x74",
-        "EventName": "TOPDOWN_BE_BOUND.MEM_SCHEDULER",
-        "PDIR_COUNTER": "na",
-        "PEBScounters": "0,1,2,3",
-        "SampleAfterValue": "1000003",
-        "UMask": "0x2"
-    },
-    {
-        "BriefDescription": "Counts the number of issue slots every cycle that were not consumed by the backend due to IEC or FPC RAT stalls, which can be due to FIQ or IEC reservation stalls in which the integer, floating point or SIMD scheduler is not able to accept uops.",
-        "CollectPEBSRecord": "2",
-        "Counter": "0,1,2,3",
-        "EventCode": "0x74",
-        "EventName": "TOPDOWN_BE_BOUND.NON_MEM_SCHEDULER",
-        "PDIR_COUNTER": "na",
-        "PEBScounters": "0,1,2,3",
-        "SampleAfterValue": "1000003",
-        "UMask": "0x8"
-    },
-    {
-        "BriefDescription": "Counts the number of issue slots every cycle that were not consumed by the backend due to the physical register file unable to accept an entry (marble stalls).",
-        "CollectPEBSRecord": "2",
-        "Counter": "0,1,2,3",
-        "EventCode": "0x74",
-        "EventName": "TOPDOWN_BE_BOUND.REGISTER",
-        "PDIR_COUNTER": "na",
-        "PEBScounters": "0,1,2,3",
-        "SampleAfterValue": "1000003",
-        "UMask": "0x20"
-    },
-    {
-        "BriefDescription": "Counts the number of issue slots every cycle that were not consumed by the backend due to the reorder buffer being full (ROB stalls).",
-        "CollectPEBSRecord": "2",
-        "Counter": "0,1,2,3",
-        "EventCode": "0x74",
-        "EventName": "TOPDOWN_BE_BOUND.REORDER_BUFFER",
-        "PDIR_COUNTER": "na",
-        "PEBScounters": "0,1,2,3",
-        "SampleAfterValue": "1000003",
-        "UMask": "0x40"
-    },
-    {
-        "BriefDescription": "Counts the number of issue slots every cycle that were not consumed by the backend due to scoreboards from the instruction queue (IQ), jump execution unit (JEU), or microcode sequencer (MS).",
-        "CollectPEBSRecord": "2",
-        "Counter": "0,1,2,3",
-        "EventCode": "0x74",
-        "EventName": "TOPDOWN_BE_BOUND.SERIALIZATION",
-        "PDIR_COUNTER": "na",
-        "PEBScounters": "0,1,2,3",
-        "SampleAfterValue": "1000003",
-        "UMask": "0x10"
-    },
-    {
-        "BriefDescription": "This event is deprecated.",
-        "CollectPEBSRecord": "2",
-        "Counter": "0,1,2,3",
-        "EventCode": "0x74",
-        "EventName": "TOPDOWN_BE_BOUND.STORE_BUFFER",
-        "PDIR_COUNTER": "na",
-        "PEBScounters": "0,1,2,3",
-        "SampleAfterValue": "1000003",
-        "UMask": "0x4"
-    },
-    {
-        "BriefDescription": "Counts the number of issue slots every cycle that were not consumed by the backend due to frontend stalls.",
-        "CollectPEBSRecord": "2",
-        "Counter": "0,1,2,3",
-        "EventCode": "0x71",
-        "EventName": "TOPDOWN_FE_BOUND.ALL",
-        "PDIR_COUNTER": "na",
-        "PEBScounters": "0,1,2,3",
-        "SampleAfterValue": "1000003"
-    },
-    {
-        "BriefDescription": "Counts the number of issue slots every cycle that were not delivered by the frontend due to BACLEARS.",
-        "CollectPEBSRecord": "2",
-        "Counter": "0,1,2,3",
-        "EventCode": "0x71",
-        "EventName": "TOPDOWN_FE_BOUND.BRANCH_DETECT",
-        "PDIR_COUNTER": "na",
-        "PEBScounters": "0,1,2,3",
-        "PublicDescription": "Counts the number of issue slots every cycle that were not delivered by the frontend due to BACLEARS, which occurs when the Branch Target Buffer (BTB) prediction or lack thereof, was corrected by a later branch predictor in the frontend. Includes BACLEARS due to all branch types including conditional and unconditional jumps, returns, and indirect branches.",
-        "SampleAfterValue": "1000003",
-        "UMask": "0x2"
-    },
-    {
-        "BriefDescription": "Counts the number of issue slots every cycle that were not delivered by the frontend due to BTCLEARS.",
-        "CollectPEBSRecord": "2",
-        "Counter": "0,1,2,3",
-        "EventCode": "0x71",
-        "EventName": "TOPDOWN_FE_BOUND.BRANCH_RESTEER",
-        "PDIR_COUNTER": "na",
-        "PEBScounters": "0,1,2,3",
-        "PublicDescription": "Counts the number of issue slots every cycle that were not delivered by the frontend due to BTCLEARS, which occurs when the Branch Target Buffer (BTB) predicts a taken branch.",
-        "SampleAfterValue": "1000003",
-        "UMask": "0x40"
-    },
-    {
-        "BriefDescription": "Counts the number of issue slots every cycle that were not delivered by the frontend due to the microcode sequencer (MS).",
-        "CollectPEBSRecord": "2",
-        "Counter": "0,1,2,3",
-        "EventCode": "0x71",
-        "EventName": "TOPDOWN_FE_BOUND.CISC",
-        "PDIR_COUNTER": "na",
-        "PEBScounters": "0,1,2,3",
-        "SampleAfterValue": "1000003",
-        "UMask": "0x1"
-    },
-    {
-        "BriefDescription": "Counts the number of issue slots every cycle that were not delivered by the frontend due to decode stalls.",
-        "CollectPEBSRecord": "2",
-        "Counter": "0,1,2,3",
-        "EventCode": "0x71",
-        "EventName": "TOPDOWN_FE_BOUND.DECODE",
-        "PDIR_COUNTER": "na",
-        "PEBScounters": "0,1,2,3",
-        "SampleAfterValue": "1000003",
-        "UMask": "0x8"
-    },
-    {
-        "BriefDescription": "Counts the number of issue slots every cycle that were not delivered by the frontend due to frontend bandwidth restrictions due to decode, predecode, cisc, and other limitations.",
-        "CollectPEBSRecord": "2",
-        "Counter": "0,1,2,3",
-        "EventCode": "0x71",
-        "EventName": "TOPDOWN_FE_BOUND.FRONTEND_BANDWIDTH",
-        "PDIR_COUNTER": "na",
-        "PEBScounters": "0,1,2,3",
-        "SampleAfterValue": "1000003",
-        "UMask": "0x8d"
-    },
-    {
-        "BriefDescription": "Counts the number of issue slots every cycle that were not delivered by the frontend due to a latency related stalls including BACLEARs, BTCLEARs, ITLB misses, and ICache misses.",
-        "CollectPEBSRecord": "2",
-        "Counter": "0,1,2,3",
-        "EventCode": "0x71",
-        "EventName": "TOPDOWN_FE_BOUND.FRONTEND_LATENCY",
-        "PDIR_COUNTER": "na",
-        "PEBScounters": "0,1,2,3",
-        "SampleAfterValue": "1000003",
-        "UMask": "0x72"
-    },
-    {
-        "BriefDescription": "Counts the number of issue slots every cycle that were not delivered by the frontend due to ITLB misses.",
-        "CollectPEBSRecord": "2",
-        "Counter": "0,1,2,3",
-        "EventCode": "0x71",
-        "EventName": "TOPDOWN_FE_BOUND.ITLB",
-        "PDIR_COUNTER": "na",
-        "PEBScounters": "0,1,2,3",
-        "PublicDescription": "Counts the number of issue slots every cycle that were not delivered by the frontend due to Instruction Table Lookaside Buffer (ITLB) misses.",
-        "SampleAfterValue": "1000003",
-        "UMask": "0x10"
-    },
-    {
-        "BriefDescription": "Counts the number of issue slots every cycle that were not delivered by the frontend due to other common frontend stalls not categorized.",
-        "CollectPEBSRecord": "2",
-        "Counter": "0,1,2,3",
-        "EventCode": "0x71",
-        "EventName": "TOPDOWN_FE_BOUND.OTHER",
-        "PDIR_COUNTER": "na",
-        "PEBScounters": "0,1,2,3",
-        "SampleAfterValue": "1000003",
-        "UMask": "0x80"
-    },
-    {
-        "BriefDescription": "Counts the number of issue slots every cycle that were not delivered by the frontend due to wrong predecodes.",
-        "CollectPEBSRecord": "2",
-        "Counter": "0,1,2,3",
-        "EventCode": "0x71",
-        "EventName": "TOPDOWN_FE_BOUND.PREDECODE",
-        "PDIR_COUNTER": "na",
-        "PEBScounters": "0,1,2,3",
-        "SampleAfterValue": "1000003",
-        "UMask": "0x4"
-    },
-    {
->>>>>>> 88084a3d
         "BriefDescription": "Counts the total number of consumed retirement slots.",
         "CollectPEBSRecord": "2",
         "Counter": "0,1,2,3",
