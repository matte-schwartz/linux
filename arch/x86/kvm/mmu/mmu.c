// SPDX-License-Identifier: GPL-2.0-only
/*
 * Kernel-based Virtual Machine driver for Linux
 *
 * This module enables machines with Intel VT-x extensions to run virtual
 * machines without emulation or binary translation.
 *
 * MMU support
 *
 * Copyright (C) 2006 Qumranet, Inc.
 * Copyright 2010 Red Hat, Inc. and/or its affiliates.
 *
 * Authors:
 *   Yaniv Kamay  <yaniv@qumranet.com>
 *   Avi Kivity   <avi@qumranet.com>
 */

#include "irq.h"
#include "ioapic.h"
#include "mmu.h"
#include "mmu_internal.h"
#include "tdp_mmu.h"
#include "x86.h"
#include "kvm_cache_regs.h"
#include "kvm_emulate.h"
#include "cpuid.h"
#include "spte.h"

#include <linux/kvm_host.h>
#include <linux/types.h>
#include <linux/string.h>
#include <linux/mm.h>
#include <linux/highmem.h>
#include <linux/moduleparam.h>
#include <linux/export.h>
#include <linux/swap.h>
#include <linux/hugetlb.h>
#include <linux/compiler.h>
#include <linux/srcu.h>
#include <linux/slab.h>
#include <linux/sched/signal.h>
#include <linux/uaccess.h>
#include <linux/hash.h>
#include <linux/kern_levels.h>
#include <linux/kthread.h>

#include <asm/page.h>
#include <asm/memtype.h>
#include <asm/cmpxchg.h>
#include <asm/io.h>
#include <asm/set_memory.h>
#include <asm/vmx.h>
#include <asm/kvm_page_track.h>
#include "trace.h"

#include "paging.h"

extern bool itlb_multihit_kvm_mitigation;

int __read_mostly nx_huge_pages = -1;
static uint __read_mostly nx_huge_pages_recovery_period_ms;
#ifdef CONFIG_PREEMPT_RT
/* Recovery can cause latency spikes, disable it for PREEMPT_RT.  */
static uint __read_mostly nx_huge_pages_recovery_ratio = 0;
#else
static uint __read_mostly nx_huge_pages_recovery_ratio = 60;
#endif

static int set_nx_huge_pages(const char *val, const struct kernel_param *kp);
static int set_nx_huge_pages_recovery_param(const char *val, const struct kernel_param *kp);

static const struct kernel_param_ops nx_huge_pages_ops = {
	.set = set_nx_huge_pages,
	.get = param_get_bool,
};

static const struct kernel_param_ops nx_huge_pages_recovery_param_ops = {
	.set = set_nx_huge_pages_recovery_param,
	.get = param_get_uint,
};

module_param_cb(nx_huge_pages, &nx_huge_pages_ops, &nx_huge_pages, 0644);
__MODULE_PARM_TYPE(nx_huge_pages, "bool");
module_param_cb(nx_huge_pages_recovery_ratio, &nx_huge_pages_recovery_param_ops,
		&nx_huge_pages_recovery_ratio, 0644);
__MODULE_PARM_TYPE(nx_huge_pages_recovery_ratio, "uint");
module_param_cb(nx_huge_pages_recovery_period_ms, &nx_huge_pages_recovery_param_ops,
		&nx_huge_pages_recovery_period_ms, 0644);
__MODULE_PARM_TYPE(nx_huge_pages_recovery_period_ms, "uint");

static bool __read_mostly force_flush_and_sync_on_reuse;
module_param_named(flush_on_reuse, force_flush_and_sync_on_reuse, bool, 0644);

/*
 * When setting this variable to true it enables Two-Dimensional-Paging
 * where the hardware walks 2 page tables:
 * 1. the guest-virtual to guest-physical
 * 2. while doing 1. it walks guest-physical to host-physical
 * If the hardware supports that we don't need to do shadow paging.
 */
bool tdp_enabled = false;

static int max_huge_page_level __read_mostly;
static int tdp_root_level __read_mostly;
static int max_tdp_level __read_mostly;

enum {
	AUDIT_PRE_PAGE_FAULT,
	AUDIT_POST_PAGE_FAULT,
	AUDIT_PRE_PTE_WRITE,
	AUDIT_POST_PTE_WRITE,
	AUDIT_PRE_SYNC,
	AUDIT_POST_SYNC
};

#ifdef MMU_DEBUG
bool dbg = 0;
module_param(dbg, bool, 0644);
#endif

#define PTE_PREFETCH_NUM		8

#define PT32_LEVEL_BITS 10

#define PT32_LEVEL_SHIFT(level) \
		(PAGE_SHIFT + (level - 1) * PT32_LEVEL_BITS)

#define PT32_LVL_OFFSET_MASK(level) \
	(PT32_BASE_ADDR_MASK & ((1ULL << (PAGE_SHIFT + (((level) - 1) \
						* PT32_LEVEL_BITS))) - 1))

#define PT32_INDEX(address, level)\
	(((address) >> PT32_LEVEL_SHIFT(level)) & ((1 << PT32_LEVEL_BITS) - 1))


#define PT32_BASE_ADDR_MASK PAGE_MASK
#define PT32_DIR_BASE_ADDR_MASK \
	(PAGE_MASK & ~((1ULL << (PAGE_SHIFT + PT32_LEVEL_BITS)) - 1))
#define PT32_LVL_ADDR_MASK(level) \
	(PAGE_MASK & ~((1ULL << (PAGE_SHIFT + (((level) - 1) \
					    * PT32_LEVEL_BITS))) - 1))

#include <trace/events/kvm.h>

/* make pte_list_desc fit well in cache lines */
#define PTE_LIST_EXT 14

/*
 * Slight optimization of cacheline layout, by putting `more' and `spte_count'
 * at the start; then accessing it will only use one single cacheline for
 * either full (entries==PTE_LIST_EXT) case or entries<=6.
 */
struct pte_list_desc {
	struct pte_list_desc *more;
	/*
	 * Stores number of entries stored in the pte_list_desc.  No need to be
	 * u64 but just for easier alignment.  When PTE_LIST_EXT, means full.
	 */
	u64 spte_count;
	u64 *sptes[PTE_LIST_EXT];
};

struct kvm_shadow_walk_iterator {
	u64 addr;
	hpa_t shadow_addr;
	u64 *sptep;
	int level;
	unsigned index;
};

#define for_each_shadow_entry_using_root(_vcpu, _root, _addr, _walker)     \
	for (shadow_walk_init_using_root(&(_walker), (_vcpu),              \
					 (_root), (_addr));                \
	     shadow_walk_okay(&(_walker));			           \
	     shadow_walk_next(&(_walker)))

#define for_each_shadow_entry(_vcpu, _addr, _walker)            \
	for (shadow_walk_init(&(_walker), _vcpu, _addr);	\
	     shadow_walk_okay(&(_walker));			\
	     shadow_walk_next(&(_walker)))

#define for_each_shadow_entry_lockless(_vcpu, _addr, _walker, spte)	\
	for (shadow_walk_init(&(_walker), _vcpu, _addr);		\
	     shadow_walk_okay(&(_walker)) &&				\
		({ spte = mmu_spte_get_lockless(_walker.sptep); 1; });	\
	     __shadow_walk_next(&(_walker), spte))

static struct kmem_cache *pte_list_desc_cache;
struct kmem_cache *mmu_page_header_cache;
static struct percpu_counter kvm_total_used_mmu_pages;

static void mmu_spte_set(u64 *sptep, u64 spte);
static union kvm_mmu_page_role
kvm_mmu_calc_root_page_role(struct kvm_vcpu *vcpu);

struct kvm_mmu_role_regs {
	const unsigned long cr0;
	const unsigned long cr4;
	const u64 efer;
};

#define CREATE_TRACE_POINTS
#include "mmutrace.h"

/*
 * Yes, lot's of underscores.  They're a hint that you probably shouldn't be
 * reading from the role_regs.  Once the mmu_role is constructed, it becomes
 * the single source of truth for the MMU's state.
 */
#define BUILD_MMU_ROLE_REGS_ACCESSOR(reg, name, flag)			\
static inline bool __maybe_unused ____is_##reg##_##name(struct kvm_mmu_role_regs *regs)\
{									\
	return !!(regs->reg & flag);					\
}
BUILD_MMU_ROLE_REGS_ACCESSOR(cr0, pg, X86_CR0_PG);
BUILD_MMU_ROLE_REGS_ACCESSOR(cr0, wp, X86_CR0_WP);
BUILD_MMU_ROLE_REGS_ACCESSOR(cr4, pse, X86_CR4_PSE);
BUILD_MMU_ROLE_REGS_ACCESSOR(cr4, pae, X86_CR4_PAE);
BUILD_MMU_ROLE_REGS_ACCESSOR(cr4, smep, X86_CR4_SMEP);
BUILD_MMU_ROLE_REGS_ACCESSOR(cr4, smap, X86_CR4_SMAP);
BUILD_MMU_ROLE_REGS_ACCESSOR(cr4, pke, X86_CR4_PKE);
BUILD_MMU_ROLE_REGS_ACCESSOR(cr4, la57, X86_CR4_LA57);
BUILD_MMU_ROLE_REGS_ACCESSOR(efer, nx, EFER_NX);
BUILD_MMU_ROLE_REGS_ACCESSOR(efer, lma, EFER_LMA);

/*
 * The MMU itself (with a valid role) is the single source of truth for the
 * MMU.  Do not use the regs used to build the MMU/role, nor the vCPU.  The
 * regs don't account for dependencies, e.g. clearing CR4 bits if CR0.PG=1,
 * and the vCPU may be incorrect/irrelevant.
 */
#define BUILD_MMU_ROLE_ACCESSOR(base_or_ext, reg, name)		\
static inline bool __maybe_unused is_##reg##_##name(struct kvm_mmu *mmu)	\
{								\
	return !!(mmu->mmu_role. base_or_ext . reg##_##name);	\
}
BUILD_MMU_ROLE_ACCESSOR(ext,  cr0, pg);
BUILD_MMU_ROLE_ACCESSOR(base, cr0, wp);
BUILD_MMU_ROLE_ACCESSOR(ext,  cr4, pse);
BUILD_MMU_ROLE_ACCESSOR(ext,  cr4, pae);
BUILD_MMU_ROLE_ACCESSOR(ext,  cr4, smep);
BUILD_MMU_ROLE_ACCESSOR(ext,  cr4, smap);
BUILD_MMU_ROLE_ACCESSOR(ext,  cr4, pke);
BUILD_MMU_ROLE_ACCESSOR(ext,  cr4, la57);
BUILD_MMU_ROLE_ACCESSOR(base, efer, nx);

static struct kvm_mmu_role_regs vcpu_to_role_regs(struct kvm_vcpu *vcpu)
{
	struct kvm_mmu_role_regs regs = {
		.cr0 = kvm_read_cr0_bits(vcpu, KVM_MMU_CR0_ROLE_BITS),
		.cr4 = kvm_read_cr4_bits(vcpu, KVM_MMU_CR4_ROLE_BITS),
		.efer = vcpu->arch.efer,
	};

	return regs;
}

static int role_regs_to_root_level(struct kvm_mmu_role_regs *regs)
{
	if (!____is_cr0_pg(regs))
		return 0;
	else if (____is_efer_lma(regs))
		return ____is_cr4_la57(regs) ? PT64_ROOT_5LEVEL :
					       PT64_ROOT_4LEVEL;
	else if (____is_cr4_pae(regs))
		return PT32E_ROOT_LEVEL;
	else
		return PT32_ROOT_LEVEL;
}

static inline bool kvm_available_flush_tlb_with_range(void)
{
	return kvm_x86_ops.tlb_remote_flush_with_range;
}

static void kvm_flush_remote_tlbs_with_range(struct kvm *kvm,
		struct kvm_tlb_range *range)
{
	int ret = -ENOTSUPP;

	if (range && kvm_x86_ops.tlb_remote_flush_with_range)
		ret = static_call(kvm_x86_tlb_remote_flush_with_range)(kvm, range);

	if (ret)
		kvm_flush_remote_tlbs(kvm);
}

void kvm_flush_remote_tlbs_with_address(struct kvm *kvm,
		u64 start_gfn, u64 pages)
{
	struct kvm_tlb_range range;

	range.start_gfn = start_gfn;
	range.pages = pages;

	kvm_flush_remote_tlbs_with_range(kvm, &range);
}

static void mark_mmio_spte(struct kvm_vcpu *vcpu, u64 *sptep, u64 gfn,
			   unsigned int access)
{
	u64 spte = make_mmio_spte(vcpu, gfn, access);

	trace_mark_mmio_spte(sptep, gfn, spte);
	mmu_spte_set(sptep, spte);
}

static gfn_t get_mmio_spte_gfn(u64 spte)
{
	u64 gpa = spte & shadow_nonpresent_or_rsvd_lower_gfn_mask;

	gpa |= (spte >> SHADOW_NONPRESENT_OR_RSVD_MASK_LEN)
	       & shadow_nonpresent_or_rsvd_mask;

	return gpa >> PAGE_SHIFT;
}

static unsigned get_mmio_spte_access(u64 spte)
{
	return spte & shadow_mmio_access_mask;
}

static bool check_mmio_spte(struct kvm_vcpu *vcpu, u64 spte)
{
	u64 kvm_gen, spte_gen, gen;

	gen = kvm_vcpu_memslots(vcpu)->generation;
	if (unlikely(gen & KVM_MEMSLOT_GEN_UPDATE_IN_PROGRESS))
		return false;

	kvm_gen = gen & MMIO_SPTE_GEN_MASK;
	spte_gen = get_mmio_spte_generation(spte);

	trace_check_mmio_spte(spte, kvm_gen, spte_gen);
	return likely(kvm_gen == spte_gen);
}

static int is_cpuid_PSE36(void)
{
	return 1;
}

static gfn_t pse36_gfn_delta(u32 gpte)
{
	int shift = 32 - PT32_DIR_PSE36_SHIFT - PAGE_SHIFT;

	return (gpte & PT32_DIR_PSE36_MASK) << shift;
}

#ifdef CONFIG_X86_64
static void __set_spte(u64 *sptep, u64 spte)
{
	WRITE_ONCE(*sptep, spte);
}

static void __update_clear_spte_fast(u64 *sptep, u64 spte)
{
	WRITE_ONCE(*sptep, spte);
}

static u64 __update_clear_spte_slow(u64 *sptep, u64 spte)
{
	return xchg(sptep, spte);
}

static u64 __get_spte_lockless(u64 *sptep)
{
	return READ_ONCE(*sptep);
}
#else
union split_spte {
	struct {
		u32 spte_low;
		u32 spte_high;
	};
	u64 spte;
};

static void count_spte_clear(u64 *sptep, u64 spte)
{
	struct kvm_mmu_page *sp =  sptep_to_sp(sptep);

	if (is_shadow_present_pte(spte))
		return;

	/* Ensure the spte is completely set before we increase the count */
	smp_wmb();
	sp->clear_spte_count++;
}

static void __set_spte(u64 *sptep, u64 spte)
{
	union split_spte *ssptep, sspte;

	ssptep = (union split_spte *)sptep;
	sspte = (union split_spte)spte;

	ssptep->spte_high = sspte.spte_high;

	/*
	 * If we map the spte from nonpresent to present, We should store
	 * the high bits firstly, then set present bit, so cpu can not
	 * fetch this spte while we are setting the spte.
	 */
	smp_wmb();

	WRITE_ONCE(ssptep->spte_low, sspte.spte_low);
}

static void __update_clear_spte_fast(u64 *sptep, u64 spte)
{
	union split_spte *ssptep, sspte;

	ssptep = (union split_spte *)sptep;
	sspte = (union split_spte)spte;

	WRITE_ONCE(ssptep->spte_low, sspte.spte_low);

	/*
	 * If we map the spte from present to nonpresent, we should clear
	 * present bit firstly to avoid vcpu fetch the old high bits.
	 */
	smp_wmb();

	ssptep->spte_high = sspte.spte_high;
	count_spte_clear(sptep, spte);
}

static u64 __update_clear_spte_slow(u64 *sptep, u64 spte)
{
	union split_spte *ssptep, sspte, orig;

	ssptep = (union split_spte *)sptep;
	sspte = (union split_spte)spte;

	/* xchg acts as a barrier before the setting of the high bits */
	orig.spte_low = xchg(&ssptep->spte_low, sspte.spte_low);
	orig.spte_high = ssptep->spte_high;
	ssptep->spte_high = sspte.spte_high;
	count_spte_clear(sptep, spte);

	return orig.spte;
}

/*
 * The idea using the light way get the spte on x86_32 guest is from
 * gup_get_pte (mm/gup.c).
 *
 * An spte tlb flush may be pending, because kvm_set_pte_rmapp
 * coalesces them and we are running out of the MMU lock.  Therefore
 * we need to protect against in-progress updates of the spte.
 *
 * Reading the spte while an update is in progress may get the old value
 * for the high part of the spte.  The race is fine for a present->non-present
 * change (because the high part of the spte is ignored for non-present spte),
 * but for a present->present change we must reread the spte.
 *
 * All such changes are done in two steps (present->non-present and
 * non-present->present), hence it is enough to count the number of
 * present->non-present updates: if it changed while reading the spte,
 * we might have hit the race.  This is done using clear_spte_count.
 */
static u64 __get_spte_lockless(u64 *sptep)
{
	struct kvm_mmu_page *sp =  sptep_to_sp(sptep);
	union split_spte spte, *orig = (union split_spte *)sptep;
	int count;

retry:
	count = sp->clear_spte_count;
	smp_rmb();

	spte.spte_low = orig->spte_low;
	smp_rmb();

	spte.spte_high = orig->spte_high;
	smp_rmb();

	if (unlikely(spte.spte_low != orig->spte_low ||
	      count != sp->clear_spte_count))
		goto retry;

	return spte.spte;
}
#endif

static bool spte_has_volatile_bits(u64 spte)
{
	if (!is_shadow_present_pte(spte))
		return false;

	/*
	 * Always atomically update spte if it can be updated
	 * out of mmu-lock, it can ensure dirty bit is not lost,
	 * also, it can help us to get a stable is_writable_pte()
	 * to ensure tlb flush is not missed.
	 */
	if (spte_can_locklessly_be_made_writable(spte) ||
	    is_access_track_spte(spte))
		return true;

	if (spte_ad_enabled(spte)) {
		if ((spte & shadow_accessed_mask) == 0 ||
	    	    (is_writable_pte(spte) && (spte & shadow_dirty_mask) == 0))
			return true;
	}

	return false;
}

/* Rules for using mmu_spte_set:
 * Set the sptep from nonpresent to present.
 * Note: the sptep being assigned *must* be either not present
 * or in a state where the hardware will not attempt to update
 * the spte.
 */
static void mmu_spte_set(u64 *sptep, u64 new_spte)
{
	WARN_ON(is_shadow_present_pte(*sptep));
	__set_spte(sptep, new_spte);
}

/*
 * Update the SPTE (excluding the PFN), but do not track changes in its
 * accessed/dirty status.
 */
static u64 mmu_spte_update_no_track(u64 *sptep, u64 new_spte)
{
	u64 old_spte = *sptep;

	WARN_ON(!is_shadow_present_pte(new_spte));

	if (!is_shadow_present_pte(old_spte)) {
		mmu_spte_set(sptep, new_spte);
		return old_spte;
	}

	if (!spte_has_volatile_bits(old_spte))
		__update_clear_spte_fast(sptep, new_spte);
	else
		old_spte = __update_clear_spte_slow(sptep, new_spte);

	WARN_ON(spte_to_pfn(old_spte) != spte_to_pfn(new_spte));

	return old_spte;
}

/* Rules for using mmu_spte_update:
 * Update the state bits, it means the mapped pfn is not changed.
 *
 * Whenever we overwrite a writable spte with a read-only one we
 * should flush remote TLBs. Otherwise rmap_write_protect
 * will find a read-only spte, even though the writable spte
 * might be cached on a CPU's TLB, the return value indicates this
 * case.
 *
 * Returns true if the TLB needs to be flushed
 */
static bool mmu_spte_update(u64 *sptep, u64 new_spte)
{
	bool flush = false;
	u64 old_spte = mmu_spte_update_no_track(sptep, new_spte);

	if (!is_shadow_present_pte(old_spte))
		return false;

	/*
	 * For the spte updated out of mmu-lock is safe, since
	 * we always atomically update it, see the comments in
	 * spte_has_volatile_bits().
	 */
	if (spte_can_locklessly_be_made_writable(old_spte) &&
	      !is_writable_pte(new_spte))
		flush = true;

	/*
	 * Flush TLB when accessed/dirty states are changed in the page tables,
	 * to guarantee consistency between TLB and page tables.
	 */

	if (is_accessed_spte(old_spte) && !is_accessed_spte(new_spte)) {
		flush = true;
		kvm_set_pfn_accessed(spte_to_pfn(old_spte));
	}

	if (is_dirty_spte(old_spte) && !is_dirty_spte(new_spte)) {
		flush = true;
		kvm_set_pfn_dirty(spte_to_pfn(old_spte));
	}

	return flush;
}

/*
 * Rules for using mmu_spte_clear_track_bits:
 * It sets the sptep from present to nonpresent, and track the
 * state bits, it is used to clear the last level sptep.
 * Returns the old PTE.
 */
static int mmu_spte_clear_track_bits(struct kvm *kvm, u64 *sptep)
{
	kvm_pfn_t pfn;
	u64 old_spte = *sptep;
	int level = sptep_to_sp(sptep)->role.level;

	if (!spte_has_volatile_bits(old_spte))
		__update_clear_spte_fast(sptep, 0ull);
	else
		old_spte = __update_clear_spte_slow(sptep, 0ull);

	if (!is_shadow_present_pte(old_spte))
		return old_spte;

	kvm_update_page_stats(kvm, level, -1);

	pfn = spte_to_pfn(old_spte);

	/*
	 * KVM does not hold the refcount of the page used by
	 * kvm mmu, before reclaiming the page, we should
	 * unmap it from mmu first.
	 */
	WARN_ON(!kvm_is_reserved_pfn(pfn) && !page_count(pfn_to_page(pfn)));

	if (is_accessed_spte(old_spte))
		kvm_set_pfn_accessed(pfn);

	if (is_dirty_spte(old_spte))
		kvm_set_pfn_dirty(pfn);

	return old_spte;
}

/*
 * Rules for using mmu_spte_clear_no_track:
 * Directly clear spte without caring the state bits of sptep,
 * it is used to set the upper level spte.
 */
static void mmu_spte_clear_no_track(u64 *sptep)
{
	__update_clear_spte_fast(sptep, 0ull);
}

static u64 mmu_spte_get_lockless(u64 *sptep)
{
	return __get_spte_lockless(sptep);
}

/* Restore an acc-track PTE back to a regular PTE */
static u64 restore_acc_track_spte(u64 spte)
{
	u64 new_spte = spte;
	u64 saved_bits = (spte >> SHADOW_ACC_TRACK_SAVED_BITS_SHIFT)
			 & SHADOW_ACC_TRACK_SAVED_BITS_MASK;

	WARN_ON_ONCE(spte_ad_enabled(spte));
	WARN_ON_ONCE(!is_access_track_spte(spte));

	new_spte &= ~shadow_acc_track_mask;
	new_spte &= ~(SHADOW_ACC_TRACK_SAVED_BITS_MASK <<
		      SHADOW_ACC_TRACK_SAVED_BITS_SHIFT);
	new_spte |= saved_bits;

	return new_spte;
}

/* Returns the Accessed status of the PTE and resets it at the same time. */
static bool mmu_spte_age(u64 *sptep)
{
	u64 spte = mmu_spte_get_lockless(sptep);

	if (!is_accessed_spte(spte))
		return false;

	if (spte_ad_enabled(spte)) {
		clear_bit((ffs(shadow_accessed_mask) - 1),
			  (unsigned long *)sptep);
	} else {
		/*
		 * Capture the dirty status of the page, so that it doesn't get
		 * lost when the SPTE is marked for access tracking.
		 */
		if (is_writable_pte(spte))
			kvm_set_pfn_dirty(spte_to_pfn(spte));

		spte = mark_spte_for_access_track(spte);
		mmu_spte_update_no_track(sptep, spte);
	}

	return true;
}

static void walk_shadow_page_lockless_begin(struct kvm_vcpu *vcpu)
{
	if (is_tdp_mmu(vcpu->arch.mmu)) {
		kvm_tdp_mmu_walk_lockless_begin();
	} else {
		/*
		 * Prevent page table teardown by making any free-er wait during
		 * kvm_flush_remote_tlbs() IPI to all active vcpus.
		 */
		local_irq_disable();

		/*
		 * Make sure a following spte read is not reordered ahead of the write
		 * to vcpu->mode.
		 */
		smp_store_mb(vcpu->mode, READING_SHADOW_PAGE_TABLES);
	}
}

static void walk_shadow_page_lockless_end(struct kvm_vcpu *vcpu)
{
	if (is_tdp_mmu(vcpu->arch.mmu)) {
		kvm_tdp_mmu_walk_lockless_end();
	} else {
		/*
		 * Make sure the write to vcpu->mode is not reordered in front of
		 * reads to sptes.  If it does, kvm_mmu_commit_zap_page() can see us
		 * OUTSIDE_GUEST_MODE and proceed to free the shadow page table.
		 */
		smp_store_release(&vcpu->mode, OUTSIDE_GUEST_MODE);
		local_irq_enable();
	}
}

static int mmu_topup_memory_caches(struct kvm_vcpu *vcpu, bool maybe_indirect)
{
	int r;

	/* 1 rmap, 1 parent PTE per level, and the prefetched rmaps. */
	r = kvm_mmu_topup_memory_cache(&vcpu->arch.mmu_pte_list_desc_cache,
				       1 + PT64_ROOT_MAX_LEVEL + PTE_PREFETCH_NUM);
	if (r)
		return r;
	r = kvm_mmu_topup_memory_cache(&vcpu->arch.mmu_shadow_page_cache,
				       PT64_ROOT_MAX_LEVEL);
	if (r)
		return r;
	if (maybe_indirect) {
		r = kvm_mmu_topup_memory_cache(&vcpu->arch.mmu_gfn_array_cache,
					       PT64_ROOT_MAX_LEVEL);
		if (r)
			return r;
	}
	return kvm_mmu_topup_memory_cache(&vcpu->arch.mmu_page_header_cache,
					  PT64_ROOT_MAX_LEVEL);
}

static void mmu_free_memory_caches(struct kvm_vcpu *vcpu)
{
	kvm_mmu_free_memory_cache(&vcpu->arch.mmu_pte_list_desc_cache);
	kvm_mmu_free_memory_cache(&vcpu->arch.mmu_shadow_page_cache);
	kvm_mmu_free_memory_cache(&vcpu->arch.mmu_gfn_array_cache);
	kvm_mmu_free_memory_cache(&vcpu->arch.mmu_page_header_cache);
}

static struct pte_list_desc *mmu_alloc_pte_list_desc(struct kvm_vcpu *vcpu)
{
	return kvm_mmu_memory_cache_alloc(&vcpu->arch.mmu_pte_list_desc_cache);
}

static void mmu_free_pte_list_desc(struct pte_list_desc *pte_list_desc)
{
	kmem_cache_free(pte_list_desc_cache, pte_list_desc);
}

static gfn_t kvm_mmu_page_get_gfn(struct kvm_mmu_page *sp, int index)
{
	if (!sp->role.direct)
		return sp->gfns[index];

	return sp->gfn + (index << ((sp->role.level - 1) * PT64_LEVEL_BITS));
}

static void kvm_mmu_page_set_gfn(struct kvm_mmu_page *sp, int index, gfn_t gfn)
{
	if (!sp->role.direct) {
		sp->gfns[index] = gfn;
		return;
	}

	if (WARN_ON(gfn != kvm_mmu_page_get_gfn(sp, index)))
		pr_err_ratelimited("gfn mismatch under direct page %llx "
				   "(expected %llx, got %llx)\n",
				   sp->gfn,
				   kvm_mmu_page_get_gfn(sp, index), gfn);
}

/*
 * Return the pointer to the large page information for a given gfn,
 * handling slots that are not large page aligned.
 */
static struct kvm_lpage_info *lpage_info_slot(gfn_t gfn,
		const struct kvm_memory_slot *slot, int level)
{
	unsigned long idx;

	idx = gfn_to_index(gfn, slot->base_gfn, level);
	return &slot->arch.lpage_info[level - 2][idx];
}

static void update_gfn_disallow_lpage_count(const struct kvm_memory_slot *slot,
					    gfn_t gfn, int count)
{
	struct kvm_lpage_info *linfo;
	int i;

	for (i = PG_LEVEL_2M; i <= KVM_MAX_HUGEPAGE_LEVEL; ++i) {
		linfo = lpage_info_slot(gfn, slot, i);
		linfo->disallow_lpage += count;
		WARN_ON(linfo->disallow_lpage < 0);
	}
}

void kvm_mmu_gfn_disallow_lpage(const struct kvm_memory_slot *slot, gfn_t gfn)
{
	update_gfn_disallow_lpage_count(slot, gfn, 1);
}

void kvm_mmu_gfn_allow_lpage(const struct kvm_memory_slot *slot, gfn_t gfn)
{
	update_gfn_disallow_lpage_count(slot, gfn, -1);
}

static void account_shadowed(struct kvm *kvm, struct kvm_mmu_page *sp)
{
	struct kvm_memslots *slots;
	struct kvm_memory_slot *slot;
	gfn_t gfn;

	kvm->arch.indirect_shadow_pages++;
	gfn = sp->gfn;
	slots = kvm_memslots_for_spte_role(kvm, sp->role);
	slot = __gfn_to_memslot(slots, gfn);

	/* the non-leaf shadow pages are keeping readonly. */
	if (sp->role.level > PG_LEVEL_4K)
		return kvm_slot_page_track_add_page(kvm, slot, gfn,
						    KVM_PAGE_TRACK_WRITE);

	kvm_mmu_gfn_disallow_lpage(slot, gfn);
}

void account_huge_nx_page(struct kvm *kvm, struct kvm_mmu_page *sp)
{
	if (sp->lpage_disallowed)
		return;

	++kvm->stat.nx_lpage_splits;
	list_add_tail(&sp->lpage_disallowed_link,
		      &kvm->arch.lpage_disallowed_mmu_pages);
	sp->lpage_disallowed = true;
}

static void unaccount_shadowed(struct kvm *kvm, struct kvm_mmu_page *sp)
{
	struct kvm_memslots *slots;
	struct kvm_memory_slot *slot;
	gfn_t gfn;

	kvm->arch.indirect_shadow_pages--;
	gfn = sp->gfn;
	slots = kvm_memslots_for_spte_role(kvm, sp->role);
	slot = __gfn_to_memslot(slots, gfn);
	if (sp->role.level > PG_LEVEL_4K)
		return kvm_slot_page_track_remove_page(kvm, slot, gfn,
						       KVM_PAGE_TRACK_WRITE);

	kvm_mmu_gfn_allow_lpage(slot, gfn);
}

void unaccount_huge_nx_page(struct kvm *kvm, struct kvm_mmu_page *sp)
{
	--kvm->stat.nx_lpage_splits;
	sp->lpage_disallowed = false;
	list_del(&sp->lpage_disallowed_link);
}

static struct kvm_memory_slot *
gfn_to_memslot_dirty_bitmap(struct kvm_vcpu *vcpu, gfn_t gfn,
			    bool no_dirty_log)
{
	struct kvm_memory_slot *slot;

	slot = kvm_vcpu_gfn_to_memslot(vcpu, gfn);
	if (!slot || slot->flags & KVM_MEMSLOT_INVALID)
		return NULL;
	if (no_dirty_log && kvm_slot_dirty_track_enabled(slot))
		return NULL;

	return slot;
}

/*
 * About rmap_head encoding:
 *
 * If the bit zero of rmap_head->val is clear, then it points to the only spte
 * in this rmap chain. Otherwise, (rmap_head->val & ~1) points to a struct
 * pte_list_desc containing more mappings.
 */

/*
 * Returns the number of pointers in the rmap chain, not counting the new one.
 */
static int pte_list_add(struct kvm_vcpu *vcpu, u64 *spte,
			struct kvm_rmap_head *rmap_head)
{
	struct pte_list_desc *desc;
	int count = 0;

	if (!rmap_head->val) {
		rmap_printk("%p %llx 0->1\n", spte, *spte);
		rmap_head->val = (unsigned long)spte;
	} else if (!(rmap_head->val & 1)) {
		rmap_printk("%p %llx 1->many\n", spte, *spte);
		desc = mmu_alloc_pte_list_desc(vcpu);
		desc->sptes[0] = (u64 *)rmap_head->val;
		desc->sptes[1] = spte;
		desc->spte_count = 2;
		rmap_head->val = (unsigned long)desc | 1;
		++count;
	} else {
		rmap_printk("%p %llx many->many\n", spte, *spte);
		desc = (struct pte_list_desc *)(rmap_head->val & ~1ul);
		while (desc->spte_count == PTE_LIST_EXT) {
			count += PTE_LIST_EXT;
			if (!desc->more) {
				desc->more = mmu_alloc_pte_list_desc(vcpu);
				desc = desc->more;
				desc->spte_count = 0;
				break;
			}
			desc = desc->more;
		}
		count += desc->spte_count;
		desc->sptes[desc->spte_count++] = spte;
	}
	return count;
}

static void
pte_list_desc_remove_entry(struct kvm_rmap_head *rmap_head,
			   struct pte_list_desc *desc, int i,
			   struct pte_list_desc *prev_desc)
{
	int j = desc->spte_count - 1;

	desc->sptes[i] = desc->sptes[j];
	desc->sptes[j] = NULL;
	desc->spte_count--;
	if (desc->spte_count)
		return;
	if (!prev_desc && !desc->more)
		rmap_head->val = 0;
	else
		if (prev_desc)
			prev_desc->more = desc->more;
		else
			rmap_head->val = (unsigned long)desc->more | 1;
	mmu_free_pte_list_desc(desc);
}

static void __pte_list_remove(u64 *spte, struct kvm_rmap_head *rmap_head)
{
	struct pte_list_desc *desc;
	struct pte_list_desc *prev_desc;
	int i;

	if (!rmap_head->val) {
		pr_err("%s: %p 0->BUG\n", __func__, spte);
		BUG();
	} else if (!(rmap_head->val & 1)) {
		rmap_printk("%p 1->0\n", spte);
		if ((u64 *)rmap_head->val != spte) {
			pr_err("%s:  %p 1->BUG\n", __func__, spte);
			BUG();
		}
		rmap_head->val = 0;
	} else {
		rmap_printk("%p many->many\n", spte);
		desc = (struct pte_list_desc *)(rmap_head->val & ~1ul);
		prev_desc = NULL;
		while (desc) {
			for (i = 0; i < desc->spte_count; ++i) {
				if (desc->sptes[i] == spte) {
					pte_list_desc_remove_entry(rmap_head,
							desc, i, prev_desc);
					return;
				}
			}
			prev_desc = desc;
			desc = desc->more;
		}
		pr_err("%s: %p many->many\n", __func__, spte);
		BUG();
	}
}

static void pte_list_remove(struct kvm *kvm, struct kvm_rmap_head *rmap_head,
			    u64 *sptep)
{
	mmu_spte_clear_track_bits(kvm, sptep);
	__pte_list_remove(sptep, rmap_head);
}

/* Return true if rmap existed, false otherwise */
static bool pte_list_destroy(struct kvm *kvm, struct kvm_rmap_head *rmap_head)
{
	struct pte_list_desc *desc, *next;
	int i;

	if (!rmap_head->val)
		return false;

	if (!(rmap_head->val & 1)) {
		mmu_spte_clear_track_bits(kvm, (u64 *)rmap_head->val);
		goto out;
	}

	desc = (struct pte_list_desc *)(rmap_head->val & ~1ul);

	for (; desc; desc = next) {
		for (i = 0; i < desc->spte_count; i++)
			mmu_spte_clear_track_bits(kvm, desc->sptes[i]);
		next = desc->more;
		mmu_free_pte_list_desc(desc);
	}
out:
	/* rmap_head is meaningless now, remember to reset it */
	rmap_head->val = 0;
	return true;
}

unsigned int pte_list_count(struct kvm_rmap_head *rmap_head)
{
	struct pte_list_desc *desc;
	unsigned int count = 0;

	if (!rmap_head->val)
		return 0;
	else if (!(rmap_head->val & 1))
		return 1;

	desc = (struct pte_list_desc *)(rmap_head->val & ~1ul);

	while (desc) {
		count += desc->spte_count;
		desc = desc->more;
	}

	return count;
}

static struct kvm_rmap_head *gfn_to_rmap(gfn_t gfn, int level,
					 const struct kvm_memory_slot *slot)
{
	unsigned long idx;

	idx = gfn_to_index(gfn, slot->base_gfn, level);
	return &slot->arch.rmap[level - PG_LEVEL_4K][idx];
}

static bool rmap_can_add(struct kvm_vcpu *vcpu)
{
	struct kvm_mmu_memory_cache *mc;

	mc = &vcpu->arch.mmu_pte_list_desc_cache;
	return kvm_mmu_memory_cache_nr_free_objects(mc);
}

static void rmap_remove(struct kvm *kvm, u64 *spte)
{
	struct kvm_memslots *slots;
	struct kvm_memory_slot *slot;
	struct kvm_mmu_page *sp;
	gfn_t gfn;
	struct kvm_rmap_head *rmap_head;

	sp = sptep_to_sp(spte);
	gfn = kvm_mmu_page_get_gfn(sp, spte - sp->spt);

	/*
	 * Unlike rmap_add, rmap_remove does not run in the context of a vCPU
	 * so we have to determine which memslots to use based on context
	 * information in sp->role.
	 */
	slots = kvm_memslots_for_spte_role(kvm, sp->role);

	slot = __gfn_to_memslot(slots, gfn);
	rmap_head = gfn_to_rmap(gfn, sp->role.level, slot);

	__pte_list_remove(spte, rmap_head);
}

/*
 * Used by the following functions to iterate through the sptes linked by a
 * rmap.  All fields are private and not assumed to be used outside.
 */
struct rmap_iterator {
	/* private fields */
	struct pte_list_desc *desc;	/* holds the sptep if not NULL */
	int pos;			/* index of the sptep */
};

/*
 * Iteration must be started by this function.  This should also be used after
 * removing/dropping sptes from the rmap link because in such cases the
 * information in the iterator may not be valid.
 *
 * Returns sptep if found, NULL otherwise.
 */
static u64 *rmap_get_first(struct kvm_rmap_head *rmap_head,
			   struct rmap_iterator *iter)
{
	u64 *sptep;

	if (!rmap_head->val)
		return NULL;

	if (!(rmap_head->val & 1)) {
		iter->desc = NULL;
		sptep = (u64 *)rmap_head->val;
		goto out;
	}

	iter->desc = (struct pte_list_desc *)(rmap_head->val & ~1ul);
	iter->pos = 0;
	sptep = iter->desc->sptes[iter->pos];
out:
	BUG_ON(!is_shadow_present_pte(*sptep));
	return sptep;
}

/*
 * Must be used with a valid iterator: e.g. after rmap_get_first().
 *
 * Returns sptep if found, NULL otherwise.
 */
static u64 *rmap_get_next(struct rmap_iterator *iter)
{
	u64 *sptep;

	if (iter->desc) {
		if (iter->pos < PTE_LIST_EXT - 1) {
			++iter->pos;
			sptep = iter->desc->sptes[iter->pos];
			if (sptep)
				goto out;
		}

		iter->desc = iter->desc->more;

		if (iter->desc) {
			iter->pos = 0;
			/* desc->sptes[0] cannot be NULL */
			sptep = iter->desc->sptes[iter->pos];
			goto out;
		}
	}

	return NULL;
out:
	BUG_ON(!is_shadow_present_pte(*sptep));
	return sptep;
}

#define for_each_rmap_spte(_rmap_head_, _iter_, _spte_)			\
	for (_spte_ = rmap_get_first(_rmap_head_, _iter_);		\
	     _spte_; _spte_ = rmap_get_next(_iter_))

static void drop_spte(struct kvm *kvm, u64 *sptep)
{
	u64 old_spte = mmu_spte_clear_track_bits(kvm, sptep);

	if (is_shadow_present_pte(old_spte))
		rmap_remove(kvm, sptep);
}


static bool __drop_large_spte(struct kvm *kvm, u64 *sptep)
{
	if (is_large_pte(*sptep)) {
		WARN_ON(sptep_to_sp(sptep)->role.level == PG_LEVEL_4K);
		drop_spte(kvm, sptep);
		return true;
	}

	return false;
}

static void drop_large_spte(struct kvm_vcpu *vcpu, u64 *sptep)
{
	if (__drop_large_spte(vcpu->kvm, sptep)) {
		struct kvm_mmu_page *sp = sptep_to_sp(sptep);

		kvm_flush_remote_tlbs_with_address(vcpu->kvm, sp->gfn,
			KVM_PAGES_PER_HPAGE(sp->role.level));
	}
}

/*
 * Write-protect on the specified @sptep, @pt_protect indicates whether
 * spte write-protection is caused by protecting shadow page table.
 *
 * Note: write protection is difference between dirty logging and spte
 * protection:
 * - for dirty logging, the spte can be set to writable at anytime if
 *   its dirty bitmap is properly set.
 * - for spte protection, the spte can be writable only after unsync-ing
 *   shadow page.
 *
 * Return true if tlb need be flushed.
 */
static bool spte_write_protect(u64 *sptep, bool pt_protect)
{
	u64 spte = *sptep;

	if (!is_writable_pte(spte) &&
	      !(pt_protect && spte_can_locklessly_be_made_writable(spte)))
		return false;

	rmap_printk("spte %p %llx\n", sptep, *sptep);

	if (pt_protect)
		spte &= ~shadow_mmu_writable_mask;
	spte = spte & ~PT_WRITABLE_MASK;

	return mmu_spte_update(sptep, spte);
}

static bool __rmap_write_protect(struct kvm *kvm,
				 struct kvm_rmap_head *rmap_head,
				 bool pt_protect)
{
	u64 *sptep;
	struct rmap_iterator iter;
	bool flush = false;

	for_each_rmap_spte(rmap_head, &iter, sptep)
		flush |= spte_write_protect(sptep, pt_protect);

	return flush;
}

static bool spte_clear_dirty(u64 *sptep)
{
	u64 spte = *sptep;

	rmap_printk("spte %p %llx\n", sptep, *sptep);

	MMU_WARN_ON(!spte_ad_enabled(spte));
	spte &= ~shadow_dirty_mask;
	return mmu_spte_update(sptep, spte);
}

static bool spte_wrprot_for_clear_dirty(u64 *sptep)
{
	bool was_writable = test_and_clear_bit(PT_WRITABLE_SHIFT,
					       (unsigned long *)sptep);
	if (was_writable && !spte_ad_enabled(*sptep))
		kvm_set_pfn_dirty(spte_to_pfn(*sptep));

	return was_writable;
}

/*
 * Gets the GFN ready for another round of dirty logging by clearing the
 *	- D bit on ad-enabled SPTEs, and
 *	- W bit on ad-disabled SPTEs.
 * Returns true iff any D or W bits were cleared.
 */
static bool __rmap_clear_dirty(struct kvm *kvm, struct kvm_rmap_head *rmap_head,
			       const struct kvm_memory_slot *slot)
{
	u64 *sptep;
	struct rmap_iterator iter;
	bool flush = false;

	for_each_rmap_spte(rmap_head, &iter, sptep)
		if (spte_ad_need_write_protect(*sptep))
			flush |= spte_wrprot_for_clear_dirty(sptep);
		else
			flush |= spte_clear_dirty(sptep);

	return flush;
}

/**
 * kvm_mmu_write_protect_pt_masked - write protect selected PT level pages
 * @kvm: kvm instance
 * @slot: slot to protect
 * @gfn_offset: start of the BITS_PER_LONG pages we care about
 * @mask: indicates which pages we should protect
 *
 * Used when we do not need to care about huge page mappings.
 */
static void kvm_mmu_write_protect_pt_masked(struct kvm *kvm,
				     struct kvm_memory_slot *slot,
				     gfn_t gfn_offset, unsigned long mask)
{
	struct kvm_rmap_head *rmap_head;

	if (is_tdp_mmu_enabled(kvm))
		kvm_tdp_mmu_clear_dirty_pt_masked(kvm, slot,
				slot->base_gfn + gfn_offset, mask, true);

	if (!kvm_memslots_have_rmaps(kvm))
		return;

	while (mask) {
		rmap_head = gfn_to_rmap(slot->base_gfn + gfn_offset + __ffs(mask),
					PG_LEVEL_4K, slot);
		__rmap_write_protect(kvm, rmap_head, false);

		/* clear the first set bit */
		mask &= mask - 1;
	}
}

/**
 * kvm_mmu_clear_dirty_pt_masked - clear MMU D-bit for PT level pages, or write
 * protect the page if the D-bit isn't supported.
 * @kvm: kvm instance
 * @slot: slot to clear D-bit
 * @gfn_offset: start of the BITS_PER_LONG pages we care about
 * @mask: indicates which pages we should clear D-bit
 *
 * Used for PML to re-log the dirty GPAs after userspace querying dirty_bitmap.
 */
static void kvm_mmu_clear_dirty_pt_masked(struct kvm *kvm,
					 struct kvm_memory_slot *slot,
					 gfn_t gfn_offset, unsigned long mask)
{
	struct kvm_rmap_head *rmap_head;

	if (is_tdp_mmu_enabled(kvm))
		kvm_tdp_mmu_clear_dirty_pt_masked(kvm, slot,
				slot->base_gfn + gfn_offset, mask, false);

	if (!kvm_memslots_have_rmaps(kvm))
		return;

	while (mask) {
		rmap_head = gfn_to_rmap(slot->base_gfn + gfn_offset + __ffs(mask),
					PG_LEVEL_4K, slot);
		__rmap_clear_dirty(kvm, rmap_head, slot);

		/* clear the first set bit */
		mask &= mask - 1;
	}
}

/**
 * kvm_arch_mmu_enable_log_dirty_pt_masked - enable dirty logging for selected
 * PT level pages.
 *
 * It calls kvm_mmu_write_protect_pt_masked to write protect selected pages to
 * enable dirty logging for them.
 *
 * We need to care about huge page mappings: e.g. during dirty logging we may
 * have such mappings.
 */
void kvm_arch_mmu_enable_log_dirty_pt_masked(struct kvm *kvm,
				struct kvm_memory_slot *slot,
				gfn_t gfn_offset, unsigned long mask)
{
	/*
	 * Huge pages are NOT write protected when we start dirty logging in
	 * initially-all-set mode; must write protect them here so that they
	 * are split to 4K on the first write.
	 *
	 * The gfn_offset is guaranteed to be aligned to 64, but the base_gfn
	 * of memslot has no such restriction, so the range can cross two large
	 * pages.
	 */
	if (kvm_dirty_log_manual_protect_and_init_set(kvm)) {
		gfn_t start = slot->base_gfn + gfn_offset + __ffs(mask);
		gfn_t end = slot->base_gfn + gfn_offset + __fls(mask);

		kvm_mmu_slot_gfn_write_protect(kvm, slot, start, PG_LEVEL_2M);

		/* Cross two large pages? */
		if (ALIGN(start << PAGE_SHIFT, PMD_SIZE) !=
		    ALIGN(end << PAGE_SHIFT, PMD_SIZE))
			kvm_mmu_slot_gfn_write_protect(kvm, slot, end,
						       PG_LEVEL_2M);
	}

	/* Now handle 4K PTEs.  */
	if (kvm_x86_ops.cpu_dirty_log_size)
		kvm_mmu_clear_dirty_pt_masked(kvm, slot, gfn_offset, mask);
	else
		kvm_mmu_write_protect_pt_masked(kvm, slot, gfn_offset, mask);
}

int kvm_cpu_dirty_log_size(void)
{
	return kvm_x86_ops.cpu_dirty_log_size;
}

bool kvm_mmu_slot_gfn_write_protect(struct kvm *kvm,
				    struct kvm_memory_slot *slot, u64 gfn,
				    int min_level)
{
	struct kvm_rmap_head *rmap_head;
	int i;
	bool write_protected = false;

	if (kvm_memslots_have_rmaps(kvm)) {
		for (i = min_level; i <= KVM_MAX_HUGEPAGE_LEVEL; ++i) {
			rmap_head = gfn_to_rmap(gfn, i, slot);
			write_protected |= __rmap_write_protect(kvm, rmap_head, true);
		}
	}

	if (is_tdp_mmu_enabled(kvm))
		write_protected |=
			kvm_tdp_mmu_write_protect_gfn(kvm, slot, gfn, min_level);

	return write_protected;
}

static bool rmap_write_protect(struct kvm_vcpu *vcpu, u64 gfn)
{
	struct kvm_memory_slot *slot;

	slot = kvm_vcpu_gfn_to_memslot(vcpu, gfn);
	return kvm_mmu_slot_gfn_write_protect(vcpu->kvm, slot, gfn, PG_LEVEL_4K);
}

static bool kvm_zap_rmapp(struct kvm *kvm, struct kvm_rmap_head *rmap_head,
			  const struct kvm_memory_slot *slot)
{
	return pte_list_destroy(kvm, rmap_head);
}

static bool kvm_unmap_rmapp(struct kvm *kvm, struct kvm_rmap_head *rmap_head,
			    struct kvm_memory_slot *slot, gfn_t gfn, int level,
			    pte_t unused)
{
	return kvm_zap_rmapp(kvm, rmap_head, slot);
}

static bool kvm_set_pte_rmapp(struct kvm *kvm, struct kvm_rmap_head *rmap_head,
			      struct kvm_memory_slot *slot, gfn_t gfn, int level,
			      pte_t pte)
{
	u64 *sptep;
	struct rmap_iterator iter;
	bool need_flush = false;
	u64 new_spte;
	kvm_pfn_t new_pfn;

	WARN_ON(pte_huge(pte));
	new_pfn = pte_pfn(pte);

restart:
	for_each_rmap_spte(rmap_head, &iter, sptep) {
		rmap_printk("spte %p %llx gfn %llx (%d)\n",
			    sptep, *sptep, gfn, level);

		need_flush = true;

		if (pte_write(pte)) {
			pte_list_remove(kvm, rmap_head, sptep);
			goto restart;
		} else {
			new_spte = kvm_mmu_changed_pte_notifier_make_spte(
					*sptep, new_pfn);

			mmu_spte_clear_track_bits(kvm, sptep);
			mmu_spte_set(sptep, new_spte);
		}
	}

	if (need_flush && kvm_available_flush_tlb_with_range()) {
		kvm_flush_remote_tlbs_with_address(kvm, gfn, 1);
		return false;
	}

	return need_flush;
}

struct slot_rmap_walk_iterator {
	/* input fields. */
	const struct kvm_memory_slot *slot;
	gfn_t start_gfn;
	gfn_t end_gfn;
	int start_level;
	int end_level;

	/* output fields. */
	gfn_t gfn;
	struct kvm_rmap_head *rmap;
	int level;

	/* private field. */
	struct kvm_rmap_head *end_rmap;
};

static void
rmap_walk_init_level(struct slot_rmap_walk_iterator *iterator, int level)
{
	iterator->level = level;
	iterator->gfn = iterator->start_gfn;
	iterator->rmap = gfn_to_rmap(iterator->gfn, level, iterator->slot);
	iterator->end_rmap = gfn_to_rmap(iterator->end_gfn, level, iterator->slot);
}

static void
slot_rmap_walk_init(struct slot_rmap_walk_iterator *iterator,
		    const struct kvm_memory_slot *slot, int start_level,
		    int end_level, gfn_t start_gfn, gfn_t end_gfn)
{
	iterator->slot = slot;
	iterator->start_level = start_level;
	iterator->end_level = end_level;
	iterator->start_gfn = start_gfn;
	iterator->end_gfn = end_gfn;

	rmap_walk_init_level(iterator, iterator->start_level);
}

static bool slot_rmap_walk_okay(struct slot_rmap_walk_iterator *iterator)
{
	return !!iterator->rmap;
}

static void slot_rmap_walk_next(struct slot_rmap_walk_iterator *iterator)
{
	if (++iterator->rmap <= iterator->end_rmap) {
		iterator->gfn += (1UL << KVM_HPAGE_GFN_SHIFT(iterator->level));
		return;
	}

	if (++iterator->level > iterator->end_level) {
		iterator->rmap = NULL;
		return;
	}

	rmap_walk_init_level(iterator, iterator->level);
}

#define for_each_slot_rmap_range(_slot_, _start_level_, _end_level_,	\
	   _start_gfn, _end_gfn, _iter_)				\
	for (slot_rmap_walk_init(_iter_, _slot_, _start_level_,		\
				 _end_level_, _start_gfn, _end_gfn);	\
	     slot_rmap_walk_okay(_iter_);				\
	     slot_rmap_walk_next(_iter_))

typedef bool (*rmap_handler_t)(struct kvm *kvm, struct kvm_rmap_head *rmap_head,
			       struct kvm_memory_slot *slot, gfn_t gfn,
			       int level, pte_t pte);

static __always_inline bool kvm_handle_gfn_range(struct kvm *kvm,
						 struct kvm_gfn_range *range,
						 rmap_handler_t handler)
{
	struct slot_rmap_walk_iterator iterator;
	bool ret = false;

	for_each_slot_rmap_range(range->slot, PG_LEVEL_4K, KVM_MAX_HUGEPAGE_LEVEL,
				 range->start, range->end - 1, &iterator)
		ret |= handler(kvm, iterator.rmap, range->slot, iterator.gfn,
			       iterator.level, range->pte);

	return ret;
}

bool kvm_unmap_gfn_range(struct kvm *kvm, struct kvm_gfn_range *range)
{
	bool flush = false;

	if (kvm_memslots_have_rmaps(kvm))
		flush = kvm_handle_gfn_range(kvm, range, kvm_unmap_rmapp);

	if (is_tdp_mmu_enabled(kvm))
		flush = kvm_tdp_mmu_unmap_gfn_range(kvm, range, flush);

	return flush;
}

bool kvm_set_spte_gfn(struct kvm *kvm, struct kvm_gfn_range *range)
{
	bool flush = false;

	if (kvm_memslots_have_rmaps(kvm))
		flush = kvm_handle_gfn_range(kvm, range, kvm_set_pte_rmapp);

	if (is_tdp_mmu_enabled(kvm))
		flush |= kvm_tdp_mmu_set_spte_gfn(kvm, range);

	return flush;
}

static bool kvm_age_rmapp(struct kvm *kvm, struct kvm_rmap_head *rmap_head,
			  struct kvm_memory_slot *slot, gfn_t gfn, int level,
			  pte_t unused)
{
	u64 *sptep;
	struct rmap_iterator iter;
	int young = 0;

	for_each_rmap_spte(rmap_head, &iter, sptep)
		young |= mmu_spte_age(sptep);

	return young;
}

static bool kvm_test_age_rmapp(struct kvm *kvm, struct kvm_rmap_head *rmap_head,
			       struct kvm_memory_slot *slot, gfn_t gfn,
			       int level, pte_t unused)
{
	u64 *sptep;
	struct rmap_iterator iter;

	for_each_rmap_spte(rmap_head, &iter, sptep)
		if (is_accessed_spte(*sptep))
			return true;
	return false;
}

#define RMAP_RECYCLE_THRESHOLD 1000

static void rmap_add(struct kvm_vcpu *vcpu, struct kvm_memory_slot *slot,
		     u64 *spte, gfn_t gfn)
{
	struct kvm_mmu_page *sp;
	struct kvm_rmap_head *rmap_head;
	int rmap_count;

	sp = sptep_to_sp(spte);
	kvm_mmu_page_set_gfn(sp, spte - sp->spt, gfn);
	rmap_head = gfn_to_rmap(gfn, sp->role.level, slot);
	rmap_count = pte_list_add(vcpu, spte, rmap_head);

	if (rmap_count > RMAP_RECYCLE_THRESHOLD) {
		kvm_unmap_rmapp(vcpu->kvm, rmap_head, NULL, gfn, sp->role.level, __pte(0));
		kvm_flush_remote_tlbs_with_address(
				vcpu->kvm, sp->gfn, KVM_PAGES_PER_HPAGE(sp->role.level));
	}
}

bool kvm_age_gfn(struct kvm *kvm, struct kvm_gfn_range *range)
{
	bool young = false;

	if (kvm_memslots_have_rmaps(kvm))
		young = kvm_handle_gfn_range(kvm, range, kvm_age_rmapp);

	if (is_tdp_mmu_enabled(kvm))
		young |= kvm_tdp_mmu_age_gfn_range(kvm, range);

	return young;
}

bool kvm_test_age_gfn(struct kvm *kvm, struct kvm_gfn_range *range)
{
	bool young = false;

	if (kvm_memslots_have_rmaps(kvm))
		young = kvm_handle_gfn_range(kvm, range, kvm_test_age_rmapp);

	if (is_tdp_mmu_enabled(kvm))
		young |= kvm_tdp_mmu_test_age_gfn(kvm, range);

	return young;
}

#ifdef MMU_DEBUG
static int is_empty_shadow_page(u64 *spt)
{
	u64 *pos;
	u64 *end;

	for (pos = spt, end = pos + PAGE_SIZE / sizeof(u64); pos != end; pos++)
		if (is_shadow_present_pte(*pos)) {
			printk(KERN_ERR "%s: %p %llx\n", __func__,
			       pos, *pos);
			return 0;
		}
	return 1;
}
#endif

/*
 * This value is the sum of all of the kvm instances's
 * kvm->arch.n_used_mmu_pages values.  We need a global,
 * aggregate version in order to make the slab shrinker
 * faster
 */
static inline void kvm_mod_used_mmu_pages(struct kvm *kvm, long nr)
{
	kvm->arch.n_used_mmu_pages += nr;
	percpu_counter_add(&kvm_total_used_mmu_pages, nr);
}

static void kvm_mmu_free_page(struct kvm_mmu_page *sp)
{
	MMU_WARN_ON(!is_empty_shadow_page(sp->spt));
	hlist_del(&sp->hash_link);
	list_del(&sp->link);
	free_page((unsigned long)sp->spt);
	if (!sp->role.direct)
		free_page((unsigned long)sp->gfns);
	kmem_cache_free(mmu_page_header_cache, sp);
}

static unsigned kvm_page_table_hashfn(gfn_t gfn)
{
	return hash_64(gfn, KVM_MMU_HASH_SHIFT);
}

static void mmu_page_add_parent_pte(struct kvm_vcpu *vcpu,
				    struct kvm_mmu_page *sp, u64 *parent_pte)
{
	if (!parent_pte)
		return;

	pte_list_add(vcpu, parent_pte, &sp->parent_ptes);
}

static void mmu_page_remove_parent_pte(struct kvm_mmu_page *sp,
				       u64 *parent_pte)
{
	__pte_list_remove(parent_pte, &sp->parent_ptes);
}

static void drop_parent_pte(struct kvm_mmu_page *sp,
			    u64 *parent_pte)
{
	mmu_page_remove_parent_pte(sp, parent_pte);
	mmu_spte_clear_no_track(parent_pte);
}

static struct kvm_mmu_page *kvm_mmu_alloc_page(struct kvm_vcpu *vcpu, int direct)
{
	struct kvm_mmu_page *sp;

	sp = kvm_mmu_memory_cache_alloc(&vcpu->arch.mmu_page_header_cache);
	sp->spt = kvm_mmu_memory_cache_alloc(&vcpu->arch.mmu_shadow_page_cache);
	if (!direct)
		sp->gfns = kvm_mmu_memory_cache_alloc(&vcpu->arch.mmu_gfn_array_cache);
	set_page_private(virt_to_page(sp->spt), (unsigned long)sp);

	/*
	 * active_mmu_pages must be a FIFO list, as kvm_zap_obsolete_pages()
	 * depends on valid pages being added to the head of the list.  See
	 * comments in kvm_zap_obsolete_pages().
	 */
	sp->mmu_valid_gen = vcpu->kvm->arch.mmu_valid_gen;
	list_add(&sp->link, &vcpu->kvm->arch.active_mmu_pages);
	kvm_mod_used_mmu_pages(vcpu->kvm, +1);
	return sp;
}

static void mark_unsync(u64 *spte);
static void kvm_mmu_mark_parents_unsync(struct kvm_mmu_page *sp)
{
	u64 *sptep;
	struct rmap_iterator iter;

	for_each_rmap_spte(&sp->parent_ptes, &iter, sptep) {
		mark_unsync(sptep);
	}
}

static void mark_unsync(u64 *spte)
{
	struct kvm_mmu_page *sp;
	unsigned int index;

	sp = sptep_to_sp(spte);
	index = spte - sp->spt;
	if (__test_and_set_bit(index, sp->unsync_child_bitmap))
		return;
	if (sp->unsync_children++)
		return;
	kvm_mmu_mark_parents_unsync(sp);
}

static int nonpaging_sync_page(struct kvm_vcpu *vcpu,
			       struct kvm_mmu_page *sp)
{
	return -1;
}

#define KVM_PAGE_ARRAY_NR 16

struct kvm_mmu_pages {
	struct mmu_page_and_offset {
		struct kvm_mmu_page *sp;
		unsigned int idx;
	} page[KVM_PAGE_ARRAY_NR];
	unsigned int nr;
};

static int mmu_pages_add(struct kvm_mmu_pages *pvec, struct kvm_mmu_page *sp,
			 int idx)
{
	int i;

	if (sp->unsync)
		for (i=0; i < pvec->nr; i++)
			if (pvec->page[i].sp == sp)
				return 0;

	pvec->page[pvec->nr].sp = sp;
	pvec->page[pvec->nr].idx = idx;
	pvec->nr++;
	return (pvec->nr == KVM_PAGE_ARRAY_NR);
}

static inline void clear_unsync_child_bit(struct kvm_mmu_page *sp, int idx)
{
	--sp->unsync_children;
	WARN_ON((int)sp->unsync_children < 0);
	__clear_bit(idx, sp->unsync_child_bitmap);
}

static int __mmu_unsync_walk(struct kvm_mmu_page *sp,
			   struct kvm_mmu_pages *pvec)
{
	int i, ret, nr_unsync_leaf = 0;

	for_each_set_bit(i, sp->unsync_child_bitmap, 512) {
		struct kvm_mmu_page *child;
		u64 ent = sp->spt[i];

		if (!is_shadow_present_pte(ent) || is_large_pte(ent)) {
			clear_unsync_child_bit(sp, i);
			continue;
		}

		child = to_shadow_page(ent & PT64_BASE_ADDR_MASK);

		if (child->unsync_children) {
			if (mmu_pages_add(pvec, child, i))
				return -ENOSPC;

			ret = __mmu_unsync_walk(child, pvec);
			if (!ret) {
				clear_unsync_child_bit(sp, i);
				continue;
			} else if (ret > 0) {
				nr_unsync_leaf += ret;
			} else
				return ret;
		} else if (child->unsync) {
			nr_unsync_leaf++;
			if (mmu_pages_add(pvec, child, i))
				return -ENOSPC;
		} else
			clear_unsync_child_bit(sp, i);
	}

	return nr_unsync_leaf;
}

#define INVALID_INDEX (-1)

static int mmu_unsync_walk(struct kvm_mmu_page *sp,
			   struct kvm_mmu_pages *pvec)
{
	pvec->nr = 0;
	if (!sp->unsync_children)
		return 0;

	mmu_pages_add(pvec, sp, INVALID_INDEX);
	return __mmu_unsync_walk(sp, pvec);
}

static void kvm_unlink_unsync_page(struct kvm *kvm, struct kvm_mmu_page *sp)
{
	WARN_ON(!sp->unsync);
	trace_kvm_mmu_sync_page(sp);
	sp->unsync = 0;
	--kvm->stat.mmu_unsync;
}

static bool kvm_mmu_prepare_zap_page(struct kvm *kvm, struct kvm_mmu_page *sp,
				     struct list_head *invalid_list);
static void kvm_mmu_commit_zap_page(struct kvm *kvm,
				    struct list_head *invalid_list);

#define for_each_valid_sp(_kvm, _sp, _list)				\
	hlist_for_each_entry(_sp, _list, hash_link)			\
		if (is_obsolete_sp((_kvm), (_sp))) {			\
		} else

#define for_each_gfn_indirect_valid_sp(_kvm, _sp, _gfn)			\
	for_each_valid_sp(_kvm, _sp,					\
	  &(_kvm)->arch.mmu_page_hash[kvm_page_table_hashfn(_gfn)])	\
		if ((_sp)->gfn != (_gfn) || (_sp)->role.direct) {} else

static bool kvm_sync_page(struct kvm_vcpu *vcpu, struct kvm_mmu_page *sp,
			 struct list_head *invalid_list)
{
	int ret = vcpu->arch.mmu->sync_page(vcpu, sp);

	if (ret < 0) {
		kvm_mmu_prepare_zap_page(vcpu->kvm, sp, invalid_list);
		return false;
	}

	return !!ret;
}

static bool kvm_mmu_remote_flush_or_zap(struct kvm *kvm,
					struct list_head *invalid_list,
					bool remote_flush)
{
	if (!remote_flush && list_empty(invalid_list))
		return false;

	if (!list_empty(invalid_list))
		kvm_mmu_commit_zap_page(kvm, invalid_list);
	else
		kvm_flush_remote_tlbs(kvm);
	return true;
}

#ifdef CONFIG_KVM_MMU_AUDIT
#include "mmu_audit.c"
#else
static void kvm_mmu_audit(struct kvm_vcpu *vcpu, int point) { }
static void mmu_audit_disable(void) { }
#endif

static bool is_obsolete_sp(struct kvm *kvm, struct kvm_mmu_page *sp)
{
	if (sp->role.invalid)
		return true;

	/* TDP MMU pages due not use the MMU generation. */
	return !sp->tdp_mmu_page &&
	       unlikely(sp->mmu_valid_gen != kvm->arch.mmu_valid_gen);
}

struct mmu_page_path {
	struct kvm_mmu_page *parent[PT64_ROOT_MAX_LEVEL];
	unsigned int idx[PT64_ROOT_MAX_LEVEL];
};

#define for_each_sp(pvec, sp, parents, i)			\
		for (i = mmu_pages_first(&pvec, &parents);	\
			i < pvec.nr && ({ sp = pvec.page[i].sp; 1;});	\
			i = mmu_pages_next(&pvec, &parents, i))

static int mmu_pages_next(struct kvm_mmu_pages *pvec,
			  struct mmu_page_path *parents,
			  int i)
{
	int n;

	for (n = i+1; n < pvec->nr; n++) {
		struct kvm_mmu_page *sp = pvec->page[n].sp;
		unsigned idx = pvec->page[n].idx;
		int level = sp->role.level;

		parents->idx[level-1] = idx;
		if (level == PG_LEVEL_4K)
			break;

		parents->parent[level-2] = sp;
	}

	return n;
}

static int mmu_pages_first(struct kvm_mmu_pages *pvec,
			   struct mmu_page_path *parents)
{
	struct kvm_mmu_page *sp;
	int level;

	if (pvec->nr == 0)
		return 0;

	WARN_ON(pvec->page[0].idx != INVALID_INDEX);

	sp = pvec->page[0].sp;
	level = sp->role.level;
	WARN_ON(level == PG_LEVEL_4K);

	parents->parent[level-2] = sp;

	/* Also set up a sentinel.  Further entries in pvec are all
	 * children of sp, so this element is never overwritten.
	 */
	parents->parent[level-1] = NULL;
	return mmu_pages_next(pvec, parents, 0);
}

static void mmu_pages_clear_parents(struct mmu_page_path *parents)
{
	struct kvm_mmu_page *sp;
	unsigned int level = 0;

	do {
		unsigned int idx = parents->idx[level];
		sp = parents->parent[level];
		if (!sp)
			return;

		WARN_ON(idx == INVALID_INDEX);
		clear_unsync_child_bit(sp, idx);
		level++;
	} while (!sp->unsync_children);
}

static int mmu_sync_children(struct kvm_vcpu *vcpu,
			     struct kvm_mmu_page *parent, bool can_yield)
{
	int i;
	struct kvm_mmu_page *sp;
	struct mmu_page_path parents;
	struct kvm_mmu_pages pages;
	LIST_HEAD(invalid_list);
	bool flush = false;

	while (mmu_unsync_walk(parent, &pages)) {
		bool protected = false;

		for_each_sp(pages, sp, parents, i)
			protected |= rmap_write_protect(vcpu, sp->gfn);

		if (protected) {
			kvm_mmu_remote_flush_or_zap(vcpu->kvm, &invalid_list, true);
			flush = false;
		}

		for_each_sp(pages, sp, parents, i) {
			kvm_unlink_unsync_page(vcpu->kvm, sp);
			flush |= kvm_sync_page(vcpu, sp, &invalid_list);
			mmu_pages_clear_parents(&parents);
		}
		if (need_resched() || rwlock_needbreak(&vcpu->kvm->mmu_lock)) {
			kvm_mmu_remote_flush_or_zap(vcpu->kvm, &invalid_list, flush);
			if (!can_yield) {
				kvm_make_request(KVM_REQ_MMU_SYNC, vcpu);
				return -EINTR;
			}

			cond_resched_rwlock_write(&vcpu->kvm->mmu_lock);
			flush = false;
		}
	}

	kvm_mmu_remote_flush_or_zap(vcpu->kvm, &invalid_list, flush);
	return 0;
}

static void __clear_sp_write_flooding_count(struct kvm_mmu_page *sp)
{
	atomic_set(&sp->write_flooding_count,  0);
}

static void clear_sp_write_flooding_count(u64 *spte)
{
	__clear_sp_write_flooding_count(sptep_to_sp(spte));
}

static struct kvm_mmu_page *kvm_mmu_get_page(struct kvm_vcpu *vcpu,
					     gfn_t gfn,
					     gva_t gaddr,
					     unsigned level,
					     int direct,
					     unsigned int access)
{
	bool direct_mmu = vcpu->arch.mmu->direct_map;
	union kvm_mmu_page_role role;
	struct hlist_head *sp_list;
	unsigned quadrant;
	struct kvm_mmu_page *sp;
	int collisions = 0;
	LIST_HEAD(invalid_list);

	role = vcpu->arch.mmu->mmu_role.base;
	role.level = level;
	role.direct = direct;
	role.access = access;
	if (role.has_4_byte_gpte) {
		quadrant = gaddr >> (PAGE_SHIFT + (PT64_PT_BITS * level));
		quadrant &= (1 << ((PT32_PT_BITS - PT64_PT_BITS) * level)) - 1;
		role.quadrant = quadrant;
	}

	sp_list = &vcpu->kvm->arch.mmu_page_hash[kvm_page_table_hashfn(gfn)];
	for_each_valid_sp(vcpu->kvm, sp, sp_list) {
		if (sp->gfn != gfn) {
			collisions++;
			continue;
		}

		if (sp->role.word != role.word) {
			/*
			 * If the guest is creating an upper-level page, zap
			 * unsync pages for the same gfn.  While it's possible
			 * the guest is using recursive page tables, in all
			 * likelihood the guest has stopped using the unsync
			 * page and is installing a completely unrelated page.
			 * Unsync pages must not be left as is, because the new
			 * upper-level page will be write-protected.
			 */
			if (level > PG_LEVEL_4K && sp->unsync)
				kvm_mmu_prepare_zap_page(vcpu->kvm, sp,
							 &invalid_list);
			continue;
		}

		if (direct_mmu)
			goto trace_get_page;

		if (sp->unsync) {
			/*
			 * The page is good, but is stale.  kvm_sync_page does
			 * get the latest guest state, but (unlike mmu_unsync_children)
			 * it doesn't write-protect the page or mark it synchronized!
			 * This way the validity of the mapping is ensured, but the
			 * overhead of write protection is not incurred until the
			 * guest invalidates the TLB mapping.  This allows multiple
			 * SPs for a single gfn to be unsync.
			 *
			 * If the sync fails, the page is zapped.  If so, break
			 * in order to rebuild it.
			 */
			if (!kvm_sync_page(vcpu, sp, &invalid_list))
				break;

			WARN_ON(!list_empty(&invalid_list));
			kvm_flush_remote_tlbs(vcpu->kvm);
		}

		__clear_sp_write_flooding_count(sp);

trace_get_page:
		trace_kvm_mmu_get_page(sp, false);
		goto out;
	}

	++vcpu->kvm->stat.mmu_cache_miss;

	sp = kvm_mmu_alloc_page(vcpu, direct);

	sp->gfn = gfn;
	sp->role = role;
	hlist_add_head(&sp->hash_link, sp_list);
	if (!direct) {
		account_shadowed(vcpu->kvm, sp);
		if (level == PG_LEVEL_4K && rmap_write_protect(vcpu, gfn))
			kvm_flush_remote_tlbs_with_address(vcpu->kvm, gfn, 1);
	}
	trace_kvm_mmu_get_page(sp, true);
out:
	kvm_mmu_commit_zap_page(vcpu->kvm, &invalid_list);

	if (collisions > vcpu->kvm->stat.max_mmu_page_hash_collisions)
		vcpu->kvm->stat.max_mmu_page_hash_collisions = collisions;
	return sp;
}

static void shadow_walk_init_using_root(struct kvm_shadow_walk_iterator *iterator,
					struct kvm_vcpu *vcpu, hpa_t root,
					u64 addr)
{
	iterator->addr = addr;
	iterator->shadow_addr = root;
	iterator->level = vcpu->arch.mmu->shadow_root_level;

	if (iterator->level >= PT64_ROOT_4LEVEL &&
	    vcpu->arch.mmu->root_level < PT64_ROOT_4LEVEL &&
	    !vcpu->arch.mmu->direct_map)
		iterator->level = PT32E_ROOT_LEVEL;

	if (iterator->level == PT32E_ROOT_LEVEL) {
		/*
		 * prev_root is currently only used for 64-bit hosts. So only
		 * the active root_hpa is valid here.
		 */
		BUG_ON(root != vcpu->arch.mmu->root_hpa);

		iterator->shadow_addr
			= vcpu->arch.mmu->pae_root[(addr >> 30) & 3];
		iterator->shadow_addr &= PT64_BASE_ADDR_MASK;
		--iterator->level;
		if (!iterator->shadow_addr)
			iterator->level = 0;
	}
}

static void shadow_walk_init(struct kvm_shadow_walk_iterator *iterator,
			     struct kvm_vcpu *vcpu, u64 addr)
{
	shadow_walk_init_using_root(iterator, vcpu, vcpu->arch.mmu->root_hpa,
				    addr);
}

static bool shadow_walk_okay(struct kvm_shadow_walk_iterator *iterator)
{
	if (iterator->level < PG_LEVEL_4K)
		return false;

	iterator->index = SHADOW_PT_INDEX(iterator->addr, iterator->level);
	iterator->sptep	= ((u64 *)__va(iterator->shadow_addr)) + iterator->index;
	return true;
}

static void __shadow_walk_next(struct kvm_shadow_walk_iterator *iterator,
			       u64 spte)
{
	if (!is_shadow_present_pte(spte) || is_last_spte(spte, iterator->level)) {
		iterator->level = 0;
		return;
	}

	iterator->shadow_addr = spte & PT64_BASE_ADDR_MASK;
	--iterator->level;
}

static void shadow_walk_next(struct kvm_shadow_walk_iterator *iterator)
{
	__shadow_walk_next(iterator, *iterator->sptep);
}

static void link_shadow_page(struct kvm_vcpu *vcpu, u64 *sptep,
			     struct kvm_mmu_page *sp)
{
	u64 spte;

	BUILD_BUG_ON(VMX_EPT_WRITABLE_MASK != PT_WRITABLE_MASK);

	spte = make_nonleaf_spte(sp->spt, sp_ad_disabled(sp));

	mmu_spte_set(sptep, spte);

	mmu_page_add_parent_pte(vcpu, sp, sptep);

	if (sp->unsync_children || sp->unsync)
		mark_unsync(sptep);
}

static void validate_direct_spte(struct kvm_vcpu *vcpu, u64 *sptep,
				   unsigned direct_access)
{
	if (is_shadow_present_pte(*sptep) && !is_large_pte(*sptep)) {
		struct kvm_mmu_page *child;

		/*
		 * For the direct sp, if the guest pte's dirty bit
		 * changed form clean to dirty, it will corrupt the
		 * sp's access: allow writable in the read-only sp,
		 * so we should update the spte at this point to get
		 * a new sp with the correct access.
		 */
		child = to_shadow_page(*sptep & PT64_BASE_ADDR_MASK);
		if (child->role.access == direct_access)
			return;

		drop_parent_pte(child, sptep);
		kvm_flush_remote_tlbs_with_address(vcpu->kvm, child->gfn, 1);
	}
}

/* Returns the number of zapped non-leaf child shadow pages. */
static int mmu_page_zap_pte(struct kvm *kvm, struct kvm_mmu_page *sp,
			    u64 *spte, struct list_head *invalid_list)
{
	u64 pte;
	struct kvm_mmu_page *child;

	pte = *spte;
	if (is_shadow_present_pte(pte)) {
		if (is_last_spte(pte, sp->role.level)) {
			drop_spte(kvm, spte);
		} else {
			child = to_shadow_page(pte & PT64_BASE_ADDR_MASK);
			drop_parent_pte(child, spte);

			/*
			 * Recursively zap nested TDP SPs, parentless SPs are
			 * unlikely to be used again in the near future.  This
			 * avoids retaining a large number of stale nested SPs.
			 */
			if (tdp_enabled && invalid_list &&
			    child->role.guest_mode && !child->parent_ptes.val)
				return kvm_mmu_prepare_zap_page(kvm, child,
								invalid_list);
		}
	} else if (is_mmio_spte(pte)) {
		mmu_spte_clear_no_track(spte);
	}
	return 0;
}

static int kvm_mmu_page_unlink_children(struct kvm *kvm,
					struct kvm_mmu_page *sp,
					struct list_head *invalid_list)
{
	int zapped = 0;
	unsigned i;

	for (i = 0; i < PT64_ENT_PER_PAGE; ++i)
		zapped += mmu_page_zap_pte(kvm, sp, sp->spt + i, invalid_list);

	return zapped;
}

static void kvm_mmu_unlink_parents(struct kvm *kvm, struct kvm_mmu_page *sp)
{
	u64 *sptep;
	struct rmap_iterator iter;

	while ((sptep = rmap_get_first(&sp->parent_ptes, &iter)))
		drop_parent_pte(sp, sptep);
}

static int mmu_zap_unsync_children(struct kvm *kvm,
				   struct kvm_mmu_page *parent,
				   struct list_head *invalid_list)
{
	int i, zapped = 0;
	struct mmu_page_path parents;
	struct kvm_mmu_pages pages;

	if (parent->role.level == PG_LEVEL_4K)
		return 0;

	while (mmu_unsync_walk(parent, &pages)) {
		struct kvm_mmu_page *sp;

		for_each_sp(pages, sp, parents, i) {
			kvm_mmu_prepare_zap_page(kvm, sp, invalid_list);
			mmu_pages_clear_parents(&parents);
			zapped++;
		}
	}

	return zapped;
}

static bool __kvm_mmu_prepare_zap_page(struct kvm *kvm,
				       struct kvm_mmu_page *sp,
				       struct list_head *invalid_list,
				       int *nr_zapped)
{
	bool list_unstable;

	trace_kvm_mmu_prepare_zap_page(sp);
	++kvm->stat.mmu_shadow_zapped;
	*nr_zapped = mmu_zap_unsync_children(kvm, sp, invalid_list);
	*nr_zapped += kvm_mmu_page_unlink_children(kvm, sp, invalid_list);
	kvm_mmu_unlink_parents(kvm, sp);

	/* Zapping children means active_mmu_pages has become unstable. */
	list_unstable = *nr_zapped;

	if (!sp->role.invalid && !sp->role.direct)
		unaccount_shadowed(kvm, sp);

	if (sp->unsync)
		kvm_unlink_unsync_page(kvm, sp);
	if (!sp->root_count) {
		/* Count self */
		(*nr_zapped)++;

		/*
		 * Already invalid pages (previously active roots) are not on
		 * the active page list.  See list_del() in the "else" case of
		 * !sp->root_count.
		 */
		if (sp->role.invalid)
			list_add(&sp->link, invalid_list);
		else
			list_move(&sp->link, invalid_list);
		kvm_mod_used_mmu_pages(kvm, -1);
	} else {
		/*
		 * Remove the active root from the active page list, the root
		 * will be explicitly freed when the root_count hits zero.
		 */
		list_del(&sp->link);

		/*
		 * Obsolete pages cannot be used on any vCPUs, see the comment
		 * in kvm_mmu_zap_all_fast().  Note, is_obsolete_sp() also
		 * treats invalid shadow pages as being obsolete.
		 */
		if (!is_obsolete_sp(kvm, sp))
			kvm_reload_remote_mmus(kvm);
	}

	if (sp->lpage_disallowed)
		unaccount_huge_nx_page(kvm, sp);

	sp->role.invalid = 1;
	return list_unstable;
}

static bool kvm_mmu_prepare_zap_page(struct kvm *kvm, struct kvm_mmu_page *sp,
				     struct list_head *invalid_list)
{
	int nr_zapped;

	__kvm_mmu_prepare_zap_page(kvm, sp, invalid_list, &nr_zapped);
	return nr_zapped;
}

static void kvm_mmu_commit_zap_page(struct kvm *kvm,
				    struct list_head *invalid_list)
{
	struct kvm_mmu_page *sp, *nsp;

	if (list_empty(invalid_list))
		return;

	/*
	 * We need to make sure everyone sees our modifications to
	 * the page tables and see changes to vcpu->mode here. The barrier
	 * in the kvm_flush_remote_tlbs() achieves this. This pairs
	 * with vcpu_enter_guest and walk_shadow_page_lockless_begin/end.
	 *
	 * In addition, kvm_flush_remote_tlbs waits for all vcpus to exit
	 * guest mode and/or lockless shadow page table walks.
	 */
	kvm_flush_remote_tlbs(kvm);

	list_for_each_entry_safe(sp, nsp, invalid_list, link) {
		WARN_ON(!sp->role.invalid || sp->root_count);
		kvm_mmu_free_page(sp);
	}
}

static unsigned long kvm_mmu_zap_oldest_mmu_pages(struct kvm *kvm,
						  unsigned long nr_to_zap)
{
	unsigned long total_zapped = 0;
	struct kvm_mmu_page *sp, *tmp;
	LIST_HEAD(invalid_list);
	bool unstable;
	int nr_zapped;

	if (list_empty(&kvm->arch.active_mmu_pages))
		return 0;

restart:
	list_for_each_entry_safe_reverse(sp, tmp, &kvm->arch.active_mmu_pages, link) {
		/*
		 * Don't zap active root pages, the page itself can't be freed
		 * and zapping it will just force vCPUs to realloc and reload.
		 */
		if (sp->root_count)
			continue;

		unstable = __kvm_mmu_prepare_zap_page(kvm, sp, &invalid_list,
						      &nr_zapped);
		total_zapped += nr_zapped;
		if (total_zapped >= nr_to_zap)
			break;

		if (unstable)
			goto restart;
	}

	kvm_mmu_commit_zap_page(kvm, &invalid_list);

	kvm->stat.mmu_recycled += total_zapped;
	return total_zapped;
}

static inline unsigned long kvm_mmu_available_pages(struct kvm *kvm)
{
	if (kvm->arch.n_max_mmu_pages > kvm->arch.n_used_mmu_pages)
		return kvm->arch.n_max_mmu_pages -
			kvm->arch.n_used_mmu_pages;

	return 0;
}

static int make_mmu_pages_available(struct kvm_vcpu *vcpu)
{
	unsigned long avail = kvm_mmu_available_pages(vcpu->kvm);

	if (likely(avail >= KVM_MIN_FREE_MMU_PAGES))
		return 0;

	kvm_mmu_zap_oldest_mmu_pages(vcpu->kvm, KVM_REFILL_PAGES - avail);

	/*
	 * Note, this check is intentionally soft, it only guarantees that one
	 * page is available, while the caller may end up allocating as many as
	 * four pages, e.g. for PAE roots or for 5-level paging.  Temporarily
	 * exceeding the (arbitrary by default) limit will not harm the host,
	 * being too aggressive may unnecessarily kill the guest, and getting an
	 * exact count is far more trouble than it's worth, especially in the
	 * page fault paths.
	 */
	if (!kvm_mmu_available_pages(vcpu->kvm))
		return -ENOSPC;
	return 0;
}

/*
 * Changing the number of mmu pages allocated to the vm
 * Note: if goal_nr_mmu_pages is too small, you will get dead lock
 */
void kvm_mmu_change_mmu_pages(struct kvm *kvm, unsigned long goal_nr_mmu_pages)
{
	write_lock(&kvm->mmu_lock);

	if (kvm->arch.n_used_mmu_pages > goal_nr_mmu_pages) {
		kvm_mmu_zap_oldest_mmu_pages(kvm, kvm->arch.n_used_mmu_pages -
						  goal_nr_mmu_pages);

		goal_nr_mmu_pages = kvm->arch.n_used_mmu_pages;
	}

	kvm->arch.n_max_mmu_pages = goal_nr_mmu_pages;

	write_unlock(&kvm->mmu_lock);
}

int kvm_mmu_unprotect_page(struct kvm *kvm, gfn_t gfn)
{
	struct kvm_mmu_page *sp;
	LIST_HEAD(invalid_list);
	int r;

	pgprintk("%s: looking for gfn %llx\n", __func__, gfn);
	r = 0;
	write_lock(&kvm->mmu_lock);
	for_each_gfn_indirect_valid_sp(kvm, sp, gfn) {
		pgprintk("%s: gfn %llx role %x\n", __func__, gfn,
			 sp->role.word);
		r = 1;
		kvm_mmu_prepare_zap_page(kvm, sp, &invalid_list);
	}
	kvm_mmu_commit_zap_page(kvm, &invalid_list);
	write_unlock(&kvm->mmu_lock);

	return r;
}

static int kvm_mmu_unprotect_page_virt(struct kvm_vcpu *vcpu, gva_t gva)
{
	gpa_t gpa;
	int r;

	if (vcpu->arch.mmu->direct_map)
		return 0;

	gpa = kvm_mmu_gva_to_gpa_read(vcpu, gva, NULL);

	r = kvm_mmu_unprotect_page(vcpu->kvm, gpa >> PAGE_SHIFT);

	return r;
}

static void kvm_unsync_page(struct kvm *kvm, struct kvm_mmu_page *sp)
{
	trace_kvm_mmu_unsync_page(sp);
	++kvm->stat.mmu_unsync;
	sp->unsync = 1;

	kvm_mmu_mark_parents_unsync(sp);
}

/*
 * Attempt to unsync any shadow pages that can be reached by the specified gfn,
 * KVM is creating a writable mapping for said gfn.  Returns 0 if all pages
 * were marked unsync (or if there is no shadow page), -EPERM if the SPTE must
 * be write-protected.
 */
<<<<<<< HEAD
int mmu_try_to_unsync_pages(struct kvm_vcpu *vcpu, struct kvm_memory_slot *slot,
=======
int mmu_try_to_unsync_pages(struct kvm *kvm, const struct kvm_memory_slot *slot,
>>>>>>> 754e0b0e
			    gfn_t gfn, bool can_unsync, bool prefetch)
{
	struct kvm_mmu_page *sp;
	bool locked = false;

	/*
	 * Force write-protection if the page is being tracked.  Note, the page
	 * track machinery is used to write-protect upper-level shadow pages,
	 * i.e. this guards the role.level == 4K assertion below!
	 */
<<<<<<< HEAD
	if (kvm_slot_page_track_is_active(vcpu, slot, gfn, KVM_PAGE_TRACK_WRITE))
=======
	if (kvm_slot_page_track_is_active(kvm, slot, gfn, KVM_PAGE_TRACK_WRITE))
>>>>>>> 754e0b0e
		return -EPERM;

	/*
	 * The page is not write-tracked, mark existing shadow pages unsync
	 * unless KVM is synchronizing an unsync SP (can_unsync = false).  In
	 * that case, KVM must complete emulation of the guest TLB flush before
	 * allowing shadow pages to become unsync (writable by the guest).
	 */
	for_each_gfn_indirect_valid_sp(kvm, sp, gfn) {
		if (!can_unsync)
			return -EPERM;

		if (sp->unsync)
			continue;

		if (prefetch)
			return -EEXIST;

		/*
		 * TDP MMU page faults require an additional spinlock as they
		 * run with mmu_lock held for read, not write, and the unsync
		 * logic is not thread safe.  Take the spinklock regardless of
		 * the MMU type to avoid extra conditionals/parameters, there's
		 * no meaningful penalty if mmu_lock is held for write.
		 */
		if (!locked) {
			locked = true;
			spin_lock(&kvm->arch.mmu_unsync_pages_lock);

			/*
			 * Recheck after taking the spinlock, a different vCPU
			 * may have since marked the page unsync.  A false
			 * positive on the unprotected check above is not
			 * possible as clearing sp->unsync _must_ hold mmu_lock
			 * for write, i.e. unsync cannot transition from 0->1
			 * while this CPU holds mmu_lock for read (or write).
			 */
			if (READ_ONCE(sp->unsync))
				continue;
		}

		WARN_ON(sp->role.level != PG_LEVEL_4K);
		kvm_unsync_page(kvm, sp);
	}
	if (locked)
		spin_unlock(&kvm->arch.mmu_unsync_pages_lock);

	/*
	 * We need to ensure that the marking of unsync pages is visible
	 * before the SPTE is updated to allow writes because
	 * kvm_mmu_sync_roots() checks the unsync flags without holding
	 * the MMU lock and so can race with this. If the SPTE was updated
	 * before the page had been marked as unsync-ed, something like the
	 * following could happen:
	 *
	 * CPU 1                    CPU 2
	 * ---------------------------------------------------------------------
	 * 1.2 Host updates SPTE
	 *     to be writable
	 *                      2.1 Guest writes a GPTE for GVA X.
	 *                          (GPTE being in the guest page table shadowed
	 *                           by the SP from CPU 1.)
	 *                          This reads SPTE during the page table walk.
	 *                          Since SPTE.W is read as 1, there is no
	 *                          fault.
	 *
	 *                      2.2 Guest issues TLB flush.
	 *                          That causes a VM Exit.
	 *
	 *                      2.3 Walking of unsync pages sees sp->unsync is
	 *                          false and skips the page.
	 *
	 *                      2.4 Guest accesses GVA X.
	 *                          Since the mapping in the SP was not updated,
	 *                          so the old mapping for GVA X incorrectly
	 *                          gets used.
	 * 1.1 Host marks SP
	 *     as unsync
	 *     (sp->unsync = true)
	 *
	 * The write barrier below ensures that 1.1 happens before 1.2 and thus
	 * the situation in 2.4 does not arise.  It pairs with the read barrier
	 * in is_unsync_root(), placed between 2.1's load of SPTE.W and 2.3.
	 */
	smp_wmb();

	return 0;
}

static int mmu_set_spte(struct kvm_vcpu *vcpu, struct kvm_memory_slot *slot,
			u64 *sptep, unsigned int pte_access, gfn_t gfn,
			kvm_pfn_t pfn, struct kvm_page_fault *fault)
{
	struct kvm_mmu_page *sp = sptep_to_sp(sptep);
	int level = sp->role.level;
	int was_rmapped = 0;
	int ret = RET_PF_FIXED;
	bool flush = false;
	bool wrprot;
	u64 spte;

	/* Prefetching always gets a writable pfn.  */
	bool host_writable = !fault || fault->map_writable;
	bool prefetch = !fault || fault->prefetch;
	bool write_fault = fault && fault->write;

	pgprintk("%s: spte %llx write_fault %d gfn %llx\n", __func__,
		 *sptep, write_fault, gfn);

	if (unlikely(is_noslot_pfn(pfn))) {
		mark_mmio_spte(vcpu, sptep, gfn, pte_access);
		return RET_PF_EMULATE;
	}

	if (is_shadow_present_pte(*sptep)) {
		/*
		 * If we overwrite a PTE page pointer with a 2MB PMD, unlink
		 * the parent of the now unreachable PTE.
		 */
		if (level > PG_LEVEL_4K && !is_large_pte(*sptep)) {
			struct kvm_mmu_page *child;
			u64 pte = *sptep;

			child = to_shadow_page(pte & PT64_BASE_ADDR_MASK);
			drop_parent_pte(child, sptep);
			flush = true;
		} else if (pfn != spte_to_pfn(*sptep)) {
			pgprintk("hfn old %llx new %llx\n",
				 spte_to_pfn(*sptep), pfn);
			drop_spte(vcpu->kvm, sptep);
			flush = true;
		} else
			was_rmapped = 1;
	}

	wrprot = make_spte(vcpu, sp, slot, pte_access, gfn, pfn, *sptep, prefetch,
			   true, host_writable, &spte);

	if (*sptep == spte) {
		ret = RET_PF_SPURIOUS;
	} else {
		trace_kvm_mmu_set_spte(level, gfn, sptep);
		flush |= mmu_spte_update(sptep, spte);
	}

	if (wrprot) {
		if (write_fault)
			ret = RET_PF_EMULATE;
	}

	if (flush)
		kvm_flush_remote_tlbs_with_address(vcpu->kvm, gfn,
				KVM_PAGES_PER_HPAGE(level));

	pgprintk("%s: setting spte %llx\n", __func__, *sptep);

	if (!was_rmapped) {
		WARN_ON_ONCE(ret == RET_PF_SPURIOUS);
		kvm_update_page_stats(vcpu->kvm, level, 1);
		rmap_add(vcpu, slot, sptep, gfn);
	}

	return ret;
}

static int direct_pte_prefetch_many(struct kvm_vcpu *vcpu,
				    struct kvm_mmu_page *sp,
				    u64 *start, u64 *end)
{
	struct page *pages[PTE_PREFETCH_NUM];
	struct kvm_memory_slot *slot;
	unsigned int access = sp->role.access;
	int i, ret;
	gfn_t gfn;

	gfn = kvm_mmu_page_get_gfn(sp, start - sp->spt);
	slot = gfn_to_memslot_dirty_bitmap(vcpu, gfn, access & ACC_WRITE_MASK);
	if (!slot)
		return -1;

	ret = gfn_to_page_many_atomic(slot, gfn, pages, end - start);
	if (ret <= 0)
		return -1;

	for (i = 0; i < ret; i++, gfn++, start++) {
		mmu_set_spte(vcpu, slot, start, access, gfn,
			     page_to_pfn(pages[i]), NULL);
		put_page(pages[i]);
	}

	return 0;
}

static void __direct_pte_prefetch(struct kvm_vcpu *vcpu,
				  struct kvm_mmu_page *sp, u64 *sptep)
{
	u64 *spte, *start = NULL;
	int i;

	WARN_ON(!sp->role.direct);

	i = (sptep - sp->spt) & ~(PTE_PREFETCH_NUM - 1);
	spte = sp->spt + i;

	for (i = 0; i < PTE_PREFETCH_NUM; i++, spte++) {
		if (is_shadow_present_pte(*spte) || spte == sptep) {
			if (!start)
				continue;
			if (direct_pte_prefetch_many(vcpu, sp, start, spte) < 0)
				return;
			start = NULL;
		} else if (!start)
			start = spte;
	}
	if (start)
		direct_pte_prefetch_many(vcpu, sp, start, spte);
}

static void direct_pte_prefetch(struct kvm_vcpu *vcpu, u64 *sptep)
{
	struct kvm_mmu_page *sp;

	sp = sptep_to_sp(sptep);

	/*
	 * Without accessed bits, there's no way to distinguish between
	 * actually accessed translations and prefetched, so disable pte
	 * prefetch if accessed bits aren't available.
	 */
	if (sp_ad_disabled(sp))
		return;

	if (sp->role.level > PG_LEVEL_4K)
		return;

	/*
	 * If addresses are being invalidated, skip prefetching to avoid
	 * accidentally prefetching those addresses.
	 */
	if (unlikely(vcpu->kvm->mmu_notifier_count))
		return;

	__direct_pte_prefetch(vcpu, sp, sptep);
}

static int host_pfn_mapping_level(struct kvm *kvm, gfn_t gfn, kvm_pfn_t pfn,
				  const struct kvm_memory_slot *slot)
{
	unsigned long hva;
	pte_t *pte;
	int level;

	if (!PageCompound(pfn_to_page(pfn)) && !kvm_is_zone_device_pfn(pfn))
		return PG_LEVEL_4K;

	/*
	 * Note, using the already-retrieved memslot and __gfn_to_hva_memslot()
	 * is not solely for performance, it's also necessary to avoid the
	 * "writable" check in __gfn_to_hva_many(), which will always fail on
	 * read-only memslots due to gfn_to_hva() assuming writes.  Earlier
	 * page fault steps have already verified the guest isn't writing a
	 * read-only memslot.
	 */
	hva = __gfn_to_hva_memslot(slot, gfn);

	pte = lookup_address_in_mm(kvm->mm, hva, &level);
	if (unlikely(!pte))
		return PG_LEVEL_4K;

	return level;
}

int kvm_mmu_max_mapping_level(struct kvm *kvm,
			      const struct kvm_memory_slot *slot, gfn_t gfn,
			      kvm_pfn_t pfn, int max_level)
{
	struct kvm_lpage_info *linfo;
	int host_level;

	max_level = min(max_level, max_huge_page_level);
	for ( ; max_level > PG_LEVEL_4K; max_level--) {
		linfo = lpage_info_slot(gfn, slot, max_level);
		if (!linfo->disallow_lpage)
			break;
	}

	if (max_level == PG_LEVEL_4K)
		return PG_LEVEL_4K;

	host_level = host_pfn_mapping_level(kvm, gfn, pfn, slot);
	return min(host_level, max_level);
}

void kvm_mmu_hugepage_adjust(struct kvm_vcpu *vcpu, struct kvm_page_fault *fault)
{
	struct kvm_memory_slot *slot = fault->slot;
	kvm_pfn_t mask;

	fault->huge_page_disallowed = fault->exec && fault->nx_huge_page_workaround_enabled;

	if (unlikely(fault->max_level == PG_LEVEL_4K))
		return;

	if (is_error_noslot_pfn(fault->pfn) || kvm_is_reserved_pfn(fault->pfn))
		return;

	if (kvm_slot_dirty_track_enabled(slot))
		return;

	/*
	 * Enforce the iTLB multihit workaround after capturing the requested
	 * level, which will be used to do precise, accurate accounting.
	 */
	fault->req_level = kvm_mmu_max_mapping_level(vcpu->kvm, slot,
						     fault->gfn, fault->pfn,
						     fault->max_level);
	if (fault->req_level == PG_LEVEL_4K || fault->huge_page_disallowed)
		return;

	/*
	 * mmu_notifier_retry() was successful and mmu_lock is held, so
	 * the pmd can't be split from under us.
	 */
	fault->goal_level = fault->req_level;
	mask = KVM_PAGES_PER_HPAGE(fault->goal_level) - 1;
	VM_BUG_ON((fault->gfn & mask) != (fault->pfn & mask));
	fault->pfn &= ~mask;
}

void disallowed_hugepage_adjust(struct kvm_page_fault *fault, u64 spte, int cur_level)
{
	if (cur_level > PG_LEVEL_4K &&
	    cur_level == fault->goal_level &&
	    is_shadow_present_pte(spte) &&
	    !is_large_pte(spte)) {
		/*
		 * A small SPTE exists for this pfn, but FNAME(fetch)
		 * and __direct_map would like to create a large PTE
		 * instead: just force them to go down another level,
		 * patching back for them into pfn the next 9 bits of
		 * the address.
		 */
		u64 page_mask = KVM_PAGES_PER_HPAGE(cur_level) -
				KVM_PAGES_PER_HPAGE(cur_level - 1);
		fault->pfn |= fault->gfn & page_mask;
		fault->goal_level--;
	}
}

static int __direct_map(struct kvm_vcpu *vcpu, struct kvm_page_fault *fault)
{
	struct kvm_shadow_walk_iterator it;
	struct kvm_mmu_page *sp;
	int ret;
	gfn_t base_gfn = fault->gfn;

	kvm_mmu_hugepage_adjust(vcpu, fault);

	trace_kvm_mmu_spte_requested(fault);
	for_each_shadow_entry(vcpu, fault->addr, it) {
		/*
		 * We cannot overwrite existing page tables with an NX
		 * large page, as the leaf could be executable.
		 */
		if (fault->nx_huge_page_workaround_enabled)
			disallowed_hugepage_adjust(fault, *it.sptep, it.level);

		base_gfn = fault->gfn & ~(KVM_PAGES_PER_HPAGE(it.level) - 1);
		if (it.level == fault->goal_level)
			break;

		drop_large_spte(vcpu, it.sptep);
		if (is_shadow_present_pte(*it.sptep))
			continue;

		sp = kvm_mmu_get_page(vcpu, base_gfn, it.addr,
				      it.level - 1, true, ACC_ALL);

		link_shadow_page(vcpu, it.sptep, sp);
		if (fault->is_tdp && fault->huge_page_disallowed &&
		    fault->req_level >= it.level)
			account_huge_nx_page(vcpu->kvm, sp);
	}

	if (WARN_ON_ONCE(it.level != fault->goal_level))
		return -EFAULT;

	ret = mmu_set_spte(vcpu, fault->slot, it.sptep, ACC_ALL,
			   base_gfn, fault->pfn, fault);
	if (ret == RET_PF_SPURIOUS)
		return ret;

	direct_pte_prefetch(vcpu, it.sptep);
	++vcpu->stat.pf_fixed;
	return ret;
}

static void kvm_send_hwpoison_signal(unsigned long address, struct task_struct *tsk)
{
	send_sig_mceerr(BUS_MCEERR_AR, (void __user *)address, PAGE_SHIFT, tsk);
}

static int kvm_handle_bad_page(struct kvm_vcpu *vcpu, gfn_t gfn, kvm_pfn_t pfn)
{
	/*
	 * Do not cache the mmio info caused by writing the readonly gfn
	 * into the spte otherwise read access on readonly gfn also can
	 * caused mmio page fault and treat it as mmio access.
	 */
	if (pfn == KVM_PFN_ERR_RO_FAULT)
		return RET_PF_EMULATE;

	if (pfn == KVM_PFN_ERR_HWPOISON) {
		kvm_send_hwpoison_signal(kvm_vcpu_gfn_to_hva(vcpu, gfn), current);
		return RET_PF_RETRY;
	}

	return -EFAULT;
}

static bool handle_abnormal_pfn(struct kvm_vcpu *vcpu, struct kvm_page_fault *fault,
				unsigned int access, int *ret_val)
{
	/* The pfn is invalid, report the error! */
	if (unlikely(is_error_pfn(fault->pfn))) {
		*ret_val = kvm_handle_bad_page(vcpu, fault->gfn, fault->pfn);
		return true;
	}

	if (unlikely(!fault->slot)) {
		gva_t gva = fault->is_tdp ? 0 : fault->addr;

		vcpu_cache_mmio_info(vcpu, gva, fault->gfn,
				     access & shadow_mmio_access_mask);
		/*
		 * If MMIO caching is disabled, emulate immediately without
		 * touching the shadow page tables as attempting to install an
		 * MMIO SPTE will just be an expensive nop.
		 */
		if (unlikely(!shadow_mmio_value)) {
			*ret_val = RET_PF_EMULATE;
			return true;
		}
	}

	return false;
}

static bool page_fault_can_be_fast(struct kvm_page_fault *fault)
{
	/*
	 * Do not fix the mmio spte with invalid generation number which
	 * need to be updated by slow page fault path.
	 */
	if (fault->rsvd)
		return false;

	/* See if the page fault is due to an NX violation */
	if (unlikely(fault->exec && fault->present))
		return false;

	/*
	 * #PF can be fast if:
	 * 1. The shadow page table entry is not present, which could mean that
	 *    the fault is potentially caused by access tracking (if enabled).
	 * 2. The shadow page table entry is present and the fault
	 *    is caused by write-protect, that means we just need change the W
	 *    bit of the spte which can be done out of mmu-lock.
	 *
	 * However, if access tracking is disabled we know that a non-present
	 * page must be a genuine page fault where we have to create a new SPTE.
	 * So, if access tracking is disabled, we return true only for write
	 * accesses to a present page.
	 */

	return shadow_acc_track_mask != 0 || (fault->write && fault->present);
}

/*
 * Returns true if the SPTE was fixed successfully. Otherwise,
 * someone else modified the SPTE from its original value.
 */
static bool
fast_pf_fix_direct_spte(struct kvm_vcpu *vcpu, struct kvm_page_fault *fault,
			u64 *sptep, u64 old_spte, u64 new_spte)
{
	/*
	 * Theoretically we could also set dirty bit (and flush TLB) here in
	 * order to eliminate unnecessary PML logging. See comments in
	 * set_spte. But fast_page_fault is very unlikely to happen with PML
	 * enabled, so we do not do this. This might result in the same GPA
	 * to be logged in PML buffer again when the write really happens, and
	 * eventually to be called by mark_page_dirty twice. But it's also no
	 * harm. This also avoids the TLB flush needed after setting dirty bit
	 * so non-PML cases won't be impacted.
	 *
	 * Compare with set_spte where instead shadow_dirty_mask is set.
	 */
	if (cmpxchg64(sptep, old_spte, new_spte) != old_spte)
		return false;

	if (is_writable_pte(new_spte) && !is_writable_pte(old_spte))
		mark_page_dirty_in_slot(vcpu->kvm, fault->slot, fault->gfn);

	return true;
}

static bool is_access_allowed(struct kvm_page_fault *fault, u64 spte)
{
	if (fault->exec)
		return is_executable_pte(spte);

	if (fault->write)
		return is_writable_pte(spte);

	/* Fault was on Read access */
	return spte & PT_PRESENT_MASK;
}

/*
 * Returns the last level spte pointer of the shadow page walk for the given
 * gpa, and sets *spte to the spte value. This spte may be non-preset. If no
 * walk could be performed, returns NULL and *spte does not contain valid data.
 *
 * Contract:
 *  - Must be called between walk_shadow_page_lockless_{begin,end}.
 *  - The returned sptep must not be used after walk_shadow_page_lockless_end.
 */
static u64 *fast_pf_get_last_sptep(struct kvm_vcpu *vcpu, gpa_t gpa, u64 *spte)
{
	struct kvm_shadow_walk_iterator iterator;
	u64 old_spte;
	u64 *sptep = NULL;

	for_each_shadow_entry_lockless(vcpu, gpa, iterator, old_spte) {
		sptep = iterator.sptep;
		*spte = old_spte;
	}

	return sptep;
}

/*
 * Returns one of RET_PF_INVALID, RET_PF_FIXED or RET_PF_SPURIOUS.
 */
static int fast_page_fault(struct kvm_vcpu *vcpu, struct kvm_page_fault *fault)
{
	struct kvm_mmu_page *sp;
	int ret = RET_PF_INVALID;
	u64 spte = 0ull;
	u64 *sptep = NULL;
	uint retry_count = 0;

	if (!page_fault_can_be_fast(fault))
		return ret;

	walk_shadow_page_lockless_begin(vcpu);

	do {
		u64 new_spte;

		if (is_tdp_mmu(vcpu->arch.mmu))
			sptep = kvm_tdp_mmu_fast_pf_get_last_sptep(vcpu, fault->addr, &spte);
		else
			sptep = fast_pf_get_last_sptep(vcpu, fault->addr, &spte);

		if (!is_shadow_present_pte(spte))
			break;

		sp = sptep_to_sp(sptep);
		if (!is_last_spte(spte, sp->role.level))
			break;

		/*
		 * Check whether the memory access that caused the fault would
		 * still cause it if it were to be performed right now. If not,
		 * then this is a spurious fault caused by TLB lazily flushed,
		 * or some other CPU has already fixed the PTE after the
		 * current CPU took the fault.
		 *
		 * Need not check the access of upper level table entries since
		 * they are always ACC_ALL.
		 */
		if (is_access_allowed(fault, spte)) {
			ret = RET_PF_SPURIOUS;
			break;
		}

		new_spte = spte;

		if (is_access_track_spte(spte))
			new_spte = restore_acc_track_spte(new_spte);

		/*
		 * Currently, to simplify the code, write-protection can
		 * be removed in the fast path only if the SPTE was
		 * write-protected for dirty-logging or access tracking.
		 */
		if (fault->write &&
		    spte_can_locklessly_be_made_writable(spte)) {
			new_spte |= PT_WRITABLE_MASK;

			/*
			 * Do not fix write-permission on the large spte when
			 * dirty logging is enabled. Since we only dirty the
			 * first page into the dirty-bitmap in
			 * fast_pf_fix_direct_spte(), other pages are missed
			 * if its slot has dirty logging enabled.
			 *
			 * Instead, we let the slow page fault path create a
			 * normal spte to fix the access.
			 */
			if (sp->role.level > PG_LEVEL_4K &&
			    kvm_slot_dirty_track_enabled(fault->slot))
				break;
		}

		/* Verify that the fault can be handled in the fast path */
		if (new_spte == spte ||
		    !is_access_allowed(fault, new_spte))
			break;

		/*
		 * Currently, fast page fault only works for direct mapping
		 * since the gfn is not stable for indirect shadow page. See
		 * Documentation/virt/kvm/locking.rst to get more detail.
		 */
		if (fast_pf_fix_direct_spte(vcpu, fault, sptep, spte, new_spte)) {
			ret = RET_PF_FIXED;
			break;
		}

		if (++retry_count > 4) {
			printk_once(KERN_WARNING
				"kvm: Fast #PF retrying more than 4 times.\n");
			break;
		}

	} while (true);

	trace_fast_page_fault(vcpu, fault, sptep, spte, ret);
	walk_shadow_page_lockless_end(vcpu);

	return ret;
}

static void mmu_free_root_page(struct kvm *kvm, hpa_t *root_hpa,
			       struct list_head *invalid_list)
{
	struct kvm_mmu_page *sp;

	if (!VALID_PAGE(*root_hpa))
		return;

	sp = to_shadow_page(*root_hpa & PT64_BASE_ADDR_MASK);

	if (is_tdp_mmu_page(sp))
		kvm_tdp_mmu_put_root(kvm, sp, false);
	else if (!--sp->root_count && sp->role.invalid)
		kvm_mmu_prepare_zap_page(kvm, sp, invalid_list);

	*root_hpa = INVALID_PAGE;
}

/* roots_to_free must be some combination of the KVM_MMU_ROOT_* flags */
void kvm_mmu_free_roots(struct kvm_vcpu *vcpu, struct kvm_mmu *mmu,
			ulong roots_to_free)
{
	struct kvm *kvm = vcpu->kvm;
	int i;
	LIST_HEAD(invalid_list);
	bool free_active_root = roots_to_free & KVM_MMU_ROOT_CURRENT;

	BUILD_BUG_ON(KVM_MMU_NUM_PREV_ROOTS >= BITS_PER_LONG);

	/* Before acquiring the MMU lock, see if we need to do any real work. */
	if (!(free_active_root && VALID_PAGE(mmu->root_hpa))) {
		for (i = 0; i < KVM_MMU_NUM_PREV_ROOTS; i++)
			if ((roots_to_free & KVM_MMU_ROOT_PREVIOUS(i)) &&
			    VALID_PAGE(mmu->prev_roots[i].hpa))
				break;

		if (i == KVM_MMU_NUM_PREV_ROOTS)
			return;
	}

	write_lock(&kvm->mmu_lock);

	for (i = 0; i < KVM_MMU_NUM_PREV_ROOTS; i++)
		if (roots_to_free & KVM_MMU_ROOT_PREVIOUS(i))
			mmu_free_root_page(kvm, &mmu->prev_roots[i].hpa,
					   &invalid_list);

	if (free_active_root) {
		if (mmu->shadow_root_level >= PT64_ROOT_4LEVEL &&
		    (mmu->root_level >= PT64_ROOT_4LEVEL || mmu->direct_map)) {
			mmu_free_root_page(kvm, &mmu->root_hpa, &invalid_list);
		} else if (mmu->pae_root) {
			for (i = 0; i < 4; ++i) {
				if (!IS_VALID_PAE_ROOT(mmu->pae_root[i]))
					continue;

				mmu_free_root_page(kvm, &mmu->pae_root[i],
						   &invalid_list);
				mmu->pae_root[i] = INVALID_PAE_ROOT;
			}
		}
		mmu->root_hpa = INVALID_PAGE;
		mmu->root_pgd = 0;
	}

	kvm_mmu_commit_zap_page(kvm, &invalid_list);
	write_unlock(&kvm->mmu_lock);
}
EXPORT_SYMBOL_GPL(kvm_mmu_free_roots);

void kvm_mmu_free_guest_mode_roots(struct kvm_vcpu *vcpu, struct kvm_mmu *mmu)
{
	unsigned long roots_to_free = 0;
	hpa_t root_hpa;
	int i;

	/*
	 * This should not be called while L2 is active, L2 can't invalidate
	 * _only_ its own roots, e.g. INVVPID unconditionally exits.
	 */
	WARN_ON_ONCE(mmu->mmu_role.base.guest_mode);

	for (i = 0; i < KVM_MMU_NUM_PREV_ROOTS; i++) {
		root_hpa = mmu->prev_roots[i].hpa;
		if (!VALID_PAGE(root_hpa))
			continue;

		if (!to_shadow_page(root_hpa) ||
			to_shadow_page(root_hpa)->role.guest_mode)
			roots_to_free |= KVM_MMU_ROOT_PREVIOUS(i);
	}

	kvm_mmu_free_roots(vcpu, mmu, roots_to_free);
}
EXPORT_SYMBOL_GPL(kvm_mmu_free_guest_mode_roots);


static int mmu_check_root(struct kvm_vcpu *vcpu, gfn_t root_gfn)
{
	int ret = 0;

	if (!kvm_vcpu_is_visible_gfn(vcpu, root_gfn)) {
		kvm_make_request(KVM_REQ_TRIPLE_FAULT, vcpu);
		ret = 1;
	}

	return ret;
}

static hpa_t mmu_alloc_root(struct kvm_vcpu *vcpu, gfn_t gfn, gva_t gva,
			    u8 level, bool direct)
{
	struct kvm_mmu_page *sp;

	sp = kvm_mmu_get_page(vcpu, gfn, gva, level, direct, ACC_ALL);
	++sp->root_count;

	return __pa(sp->spt);
}

static int mmu_alloc_direct_roots(struct kvm_vcpu *vcpu)
{
	struct kvm_mmu *mmu = vcpu->arch.mmu;
	u8 shadow_root_level = mmu->shadow_root_level;
	hpa_t root;
	unsigned i;
	int r;

	write_lock(&vcpu->kvm->mmu_lock);
	r = make_mmu_pages_available(vcpu);
	if (r < 0)
		goto out_unlock;

	if (is_tdp_mmu_enabled(vcpu->kvm)) {
		root = kvm_tdp_mmu_get_vcpu_root_hpa(vcpu);
		mmu->root_hpa = root;
	} else if (shadow_root_level >= PT64_ROOT_4LEVEL) {
		root = mmu_alloc_root(vcpu, 0, 0, shadow_root_level, true);
		mmu->root_hpa = root;
	} else if (shadow_root_level == PT32E_ROOT_LEVEL) {
		if (WARN_ON_ONCE(!mmu->pae_root)) {
			r = -EIO;
			goto out_unlock;
		}

		for (i = 0; i < 4; ++i) {
			WARN_ON_ONCE(IS_VALID_PAE_ROOT(mmu->pae_root[i]));

			root = mmu_alloc_root(vcpu, i << (30 - PAGE_SHIFT),
					      i << 30, PT32_ROOT_LEVEL, true);
			mmu->pae_root[i] = root | PT_PRESENT_MASK |
					   shadow_me_mask;
		}
		mmu->root_hpa = __pa(mmu->pae_root);
	} else {
		WARN_ONCE(1, "Bad TDP root level = %d\n", shadow_root_level);
		r = -EIO;
		goto out_unlock;
	}

	/* root_pgd is ignored for direct MMUs. */
	mmu->root_pgd = 0;
out_unlock:
	write_unlock(&vcpu->kvm->mmu_lock);
	return r;
}

static int mmu_first_shadow_root_alloc(struct kvm *kvm)
{
	struct kvm_memslots *slots;
	struct kvm_memory_slot *slot;
<<<<<<< HEAD
	int r = 0, i;
=======
	int r = 0, i, bkt;
>>>>>>> 754e0b0e

	/*
	 * Check if this is the first shadow root being allocated before
	 * taking the lock.
	 */
	if (kvm_shadow_root_allocated(kvm))
		return 0;

	mutex_lock(&kvm->slots_arch_lock);

	/* Recheck, under the lock, whether this is the first shadow root. */
	if (kvm_shadow_root_allocated(kvm))
		goto out_unlock;

	/*
	 * Check if anything actually needs to be allocated, e.g. all metadata
	 * will be allocated upfront if TDP is disabled.
	 */
	if (kvm_memslots_have_rmaps(kvm) &&
	    kvm_page_track_write_tracking_enabled(kvm))
		goto out_success;

	for (i = 0; i < KVM_ADDRESS_SPACE_NUM; i++) {
		slots = __kvm_memslots(kvm, i);
<<<<<<< HEAD
		kvm_for_each_memslot(slot, slots) {
=======
		kvm_for_each_memslot(slot, bkt, slots) {
>>>>>>> 754e0b0e
			/*
			 * Both of these functions are no-ops if the target is
			 * already allocated, so unconditionally calling both
			 * is safe.  Intentionally do NOT free allocations on
			 * failure to avoid having to track which allocations
			 * were made now versus when the memslot was created.
			 * The metadata is guaranteed to be freed when the slot
			 * is freed, and will be kept/used if userspace retries
			 * KVM_RUN instead of killing the VM.
			 */
			r = memslot_rmap_alloc(slot, slot->npages);
			if (r)
				goto out_unlock;
			r = kvm_page_track_write_tracking_alloc(slot);
			if (r)
				goto out_unlock;
		}
	}

	/*
	 * Ensure that shadow_root_allocated becomes true strictly after
	 * all the related pointers are set.
	 */
out_success:
	smp_store_release(&kvm->arch.shadow_root_allocated, true);

out_unlock:
	mutex_unlock(&kvm->slots_arch_lock);
	return r;
}

static int mmu_alloc_shadow_roots(struct kvm_vcpu *vcpu)
{
	struct kvm_mmu *mmu = vcpu->arch.mmu;
	u64 pdptrs[4], pm_mask;
	gfn_t root_gfn, root_pgd;
	hpa_t root;
	unsigned i;
	int r;

	root_pgd = mmu->get_guest_pgd(vcpu);
	root_gfn = root_pgd >> PAGE_SHIFT;

	if (mmu_check_root(vcpu, root_gfn))
		return 1;

	/*
	 * On SVM, reading PDPTRs might access guest memory, which might fault
	 * and thus might sleep.  Grab the PDPTRs before acquiring mmu_lock.
	 */
	if (mmu->root_level == PT32E_ROOT_LEVEL) {
		for (i = 0; i < 4; ++i) {
			pdptrs[i] = mmu->get_pdptr(vcpu, i);
			if (!(pdptrs[i] & PT_PRESENT_MASK))
				continue;

			if (mmu_check_root(vcpu, pdptrs[i] >> PAGE_SHIFT))
				return 1;
		}
	}

	r = mmu_first_shadow_root_alloc(vcpu->kvm);
	if (r)
		return r;

	write_lock(&vcpu->kvm->mmu_lock);
	r = make_mmu_pages_available(vcpu);
	if (r < 0)
		goto out_unlock;

	/*
	 * Do we shadow a long mode page table? If so we need to
	 * write-protect the guests page table root.
	 */
	if (mmu->root_level >= PT64_ROOT_4LEVEL) {
		root = mmu_alloc_root(vcpu, root_gfn, 0,
				      mmu->shadow_root_level, false);
		mmu->root_hpa = root;
		goto set_root_pgd;
	}

	if (WARN_ON_ONCE(!mmu->pae_root)) {
		r = -EIO;
		goto out_unlock;
	}

	/*
	 * We shadow a 32 bit page table. This may be a legacy 2-level
	 * or a PAE 3-level page table. In either case we need to be aware that
	 * the shadow page table may be a PAE or a long mode page table.
	 */
	pm_mask = PT_PRESENT_MASK | shadow_me_mask;
	if (mmu->shadow_root_level >= PT64_ROOT_4LEVEL) {
		pm_mask |= PT_ACCESSED_MASK | PT_WRITABLE_MASK | PT_USER_MASK;

		if (WARN_ON_ONCE(!mmu->pml4_root)) {
			r = -EIO;
			goto out_unlock;
		}
		mmu->pml4_root[0] = __pa(mmu->pae_root) | pm_mask;

		if (mmu->shadow_root_level == PT64_ROOT_5LEVEL) {
			if (WARN_ON_ONCE(!mmu->pml5_root)) {
				r = -EIO;
				goto out_unlock;
			}
			mmu->pml5_root[0] = __pa(mmu->pml4_root) | pm_mask;
		}
	}

	for (i = 0; i < 4; ++i) {
		WARN_ON_ONCE(IS_VALID_PAE_ROOT(mmu->pae_root[i]));

		if (mmu->root_level == PT32E_ROOT_LEVEL) {
			if (!(pdptrs[i] & PT_PRESENT_MASK)) {
				mmu->pae_root[i] = INVALID_PAE_ROOT;
				continue;
			}
			root_gfn = pdptrs[i] >> PAGE_SHIFT;
		}

		root = mmu_alloc_root(vcpu, root_gfn, i << 30,
				      PT32_ROOT_LEVEL, false);
		mmu->pae_root[i] = root | pm_mask;
	}

	if (mmu->shadow_root_level == PT64_ROOT_5LEVEL)
		mmu->root_hpa = __pa(mmu->pml5_root);
	else if (mmu->shadow_root_level == PT64_ROOT_4LEVEL)
		mmu->root_hpa = __pa(mmu->pml4_root);
	else
		mmu->root_hpa = __pa(mmu->pae_root);

set_root_pgd:
	mmu->root_pgd = root_pgd;
out_unlock:
	write_unlock(&vcpu->kvm->mmu_lock);

	return 0;
}

static int mmu_alloc_special_roots(struct kvm_vcpu *vcpu)
{
	struct kvm_mmu *mmu = vcpu->arch.mmu;
	bool need_pml5 = mmu->shadow_root_level > PT64_ROOT_4LEVEL;
	u64 *pml5_root = NULL;
	u64 *pml4_root = NULL;
	u64 *pae_root;

	/*
	 * When shadowing 32-bit or PAE NPT with 64-bit NPT, the PML4 and PDP
	 * tables are allocated and initialized at root creation as there is no
	 * equivalent level in the guest's NPT to shadow.  Allocate the tables
	 * on demand, as running a 32-bit L1 VMM on 64-bit KVM is very rare.
	 */
	if (mmu->direct_map || mmu->root_level >= PT64_ROOT_4LEVEL ||
	    mmu->shadow_root_level < PT64_ROOT_4LEVEL)
		return 0;

	/*
	 * NPT, the only paging mode that uses this horror, uses a fixed number
	 * of levels for the shadow page tables, e.g. all MMUs are 4-level or
	 * all MMus are 5-level.  Thus, this can safely require that pml5_root
	 * is allocated if the other roots are valid and pml5 is needed, as any
	 * prior MMU would also have required pml5.
	 */
	if (mmu->pae_root && mmu->pml4_root && (!need_pml5 || mmu->pml5_root))
		return 0;

	/*
	 * The special roots should always be allocated in concert.  Yell and
	 * bail if KVM ends up in a state where only one of the roots is valid.
	 */
	if (WARN_ON_ONCE(!tdp_enabled || mmu->pae_root || mmu->pml4_root ||
			 (need_pml5 && mmu->pml5_root)))
		return -EIO;

	/*
	 * Unlike 32-bit NPT, the PDP table doesn't need to be in low mem, and
	 * doesn't need to be decrypted.
	 */
	pae_root = (void *)get_zeroed_page(GFP_KERNEL_ACCOUNT);
	if (!pae_root)
		return -ENOMEM;

#ifdef CONFIG_X86_64
	pml4_root = (void *)get_zeroed_page(GFP_KERNEL_ACCOUNT);
	if (!pml4_root)
		goto err_pml4;

	if (need_pml5) {
		pml5_root = (void *)get_zeroed_page(GFP_KERNEL_ACCOUNT);
		if (!pml5_root)
			goto err_pml5;
	}
#endif

	mmu->pae_root = pae_root;
	mmu->pml4_root = pml4_root;
	mmu->pml5_root = pml5_root;

	return 0;

#ifdef CONFIG_X86_64
err_pml5:
	free_page((unsigned long)pml4_root);
err_pml4:
	free_page((unsigned long)pae_root);
	return -ENOMEM;
#endif
}

static bool is_unsync_root(hpa_t root)
{
	struct kvm_mmu_page *sp;

	if (!VALID_PAGE(root))
		return false;

	/*
	 * The read barrier orders the CPU's read of SPTE.W during the page table
	 * walk before the reads of sp->unsync/sp->unsync_children here.
	 *
	 * Even if another CPU was marking the SP as unsync-ed simultaneously,
	 * any guest page table changes are not guaranteed to be visible anyway
	 * until this VCPU issues a TLB flush strictly after those changes are
	 * made.  We only need to ensure that the other CPU sets these flags
	 * before any actual changes to the page tables are made.  The comments
	 * in mmu_try_to_unsync_pages() describe what could go wrong if this
	 * requirement isn't satisfied.
	 */
	smp_rmb();
	sp = to_shadow_page(root);
	if (sp->unsync || sp->unsync_children)
		return true;

	return false;
}

void kvm_mmu_sync_roots(struct kvm_vcpu *vcpu)
{
	int i;
	struct kvm_mmu_page *sp;

	if (vcpu->arch.mmu->direct_map)
		return;

	if (!VALID_PAGE(vcpu->arch.mmu->root_hpa))
		return;

	vcpu_clear_mmio_info(vcpu, MMIO_GVA_ANY);

	if (vcpu->arch.mmu->root_level >= PT64_ROOT_4LEVEL) {
		hpa_t root = vcpu->arch.mmu->root_hpa;
		sp = to_shadow_page(root);

		if (!is_unsync_root(root))
			return;

		write_lock(&vcpu->kvm->mmu_lock);
		kvm_mmu_audit(vcpu, AUDIT_PRE_SYNC);

		mmu_sync_children(vcpu, sp, true);

		kvm_mmu_audit(vcpu, AUDIT_POST_SYNC);
		write_unlock(&vcpu->kvm->mmu_lock);
		return;
	}

	write_lock(&vcpu->kvm->mmu_lock);
	kvm_mmu_audit(vcpu, AUDIT_PRE_SYNC);

	for (i = 0; i < 4; ++i) {
		hpa_t root = vcpu->arch.mmu->pae_root[i];

		if (IS_VALID_PAE_ROOT(root)) {
			root &= PT64_BASE_ADDR_MASK;
			sp = to_shadow_page(root);
			mmu_sync_children(vcpu, sp, true);
		}
	}

	kvm_mmu_audit(vcpu, AUDIT_POST_SYNC);
	write_unlock(&vcpu->kvm->mmu_lock);
}

void kvm_mmu_sync_prev_roots(struct kvm_vcpu *vcpu)
<<<<<<< HEAD
{
	unsigned long roots_to_free = 0;
	int i;

	for (i = 0; i < KVM_MMU_NUM_PREV_ROOTS; i++)
		if (is_unsync_root(vcpu->arch.mmu->prev_roots[i].hpa))
			roots_to_free |= KVM_MMU_ROOT_PREVIOUS(i);

	/* sync prev_roots by simply freeing them */
	kvm_mmu_free_roots(vcpu, vcpu->arch.mmu, roots_to_free);
}

static gpa_t nonpaging_gva_to_gpa(struct kvm_vcpu *vcpu, gpa_t vaddr,
				  u32 access, struct x86_exception *exception)
=======
>>>>>>> 754e0b0e
{
	unsigned long roots_to_free = 0;
	int i;

	for (i = 0; i < KVM_MMU_NUM_PREV_ROOTS; i++)
		if (is_unsync_root(vcpu->arch.mmu->prev_roots[i].hpa))
			roots_to_free |= KVM_MMU_ROOT_PREVIOUS(i);

	/* sync prev_roots by simply freeing them */
	kvm_mmu_free_roots(vcpu, vcpu->arch.mmu, roots_to_free);
}

static gpa_t nonpaging_gva_to_gpa(struct kvm_vcpu *vcpu, struct kvm_mmu *mmu,
				  gpa_t vaddr, u32 access,
				  struct x86_exception *exception)
{
	if (exception)
		exception->error_code = 0;
	return kvm_translate_gpa(vcpu, mmu, vaddr, access, exception);
}

static bool mmio_info_in_cache(struct kvm_vcpu *vcpu, u64 addr, bool direct)
{
	/*
	 * A nested guest cannot use the MMIO cache if it is using nested
	 * page tables, because cr2 is a nGPA while the cache stores GPAs.
	 */
	if (mmu_is_nested(vcpu))
		return false;

	if (direct)
		return vcpu_match_mmio_gpa(vcpu, addr);

	return vcpu_match_mmio_gva(vcpu, addr);
}

/*
 * Return the level of the lowest level SPTE added to sptes.
 * That SPTE may be non-present.
 *
 * Must be called between walk_shadow_page_lockless_{begin,end}.
 */
static int get_walk(struct kvm_vcpu *vcpu, u64 addr, u64 *sptes, int *root_level)
{
	struct kvm_shadow_walk_iterator iterator;
	int leaf = -1;
	u64 spte;

	for (shadow_walk_init(&iterator, vcpu, addr),
	     *root_level = iterator.level;
	     shadow_walk_okay(&iterator);
	     __shadow_walk_next(&iterator, spte)) {
		leaf = iterator.level;
		spte = mmu_spte_get_lockless(iterator.sptep);

		sptes[leaf] = spte;
	}

	return leaf;
}

/* return true if reserved bit(s) are detected on a valid, non-MMIO SPTE. */
static bool get_mmio_spte(struct kvm_vcpu *vcpu, u64 addr, u64 *sptep)
{
	u64 sptes[PT64_ROOT_MAX_LEVEL + 1];
	struct rsvd_bits_validate *rsvd_check;
	int root, leaf, level;
	bool reserved = false;

	walk_shadow_page_lockless_begin(vcpu);

	if (is_tdp_mmu(vcpu->arch.mmu))
		leaf = kvm_tdp_mmu_get_walk(vcpu, addr, sptes, &root);
	else
		leaf = get_walk(vcpu, addr, sptes, &root);

	walk_shadow_page_lockless_end(vcpu);

	if (unlikely(leaf < 0)) {
		*sptep = 0ull;
		return reserved;
	}

	*sptep = sptes[leaf];

	/*
	 * Skip reserved bits checks on the terminal leaf if it's not a valid
	 * SPTE.  Note, this also (intentionally) skips MMIO SPTEs, which, by
	 * design, always have reserved bits set.  The purpose of the checks is
	 * to detect reserved bits on non-MMIO SPTEs. i.e. buggy SPTEs.
	 */
	if (!is_shadow_present_pte(sptes[leaf]))
		leaf++;

	rsvd_check = &vcpu->arch.mmu->shadow_zero_check;

	for (level = root; level >= leaf; level--)
		reserved |= is_rsvd_spte(rsvd_check, sptes[level], level);

	if (reserved) {
		pr_err("%s: reserved bits set on MMU-present spte, addr 0x%llx, hierarchy:\n",
		       __func__, addr);
		for (level = root; level >= leaf; level--)
			pr_err("------ spte = 0x%llx level = %d, rsvd bits = 0x%llx",
			       sptes[level], level,
			       get_rsvd_bits(rsvd_check, sptes[level], level));
	}

	return reserved;
}

static int handle_mmio_page_fault(struct kvm_vcpu *vcpu, u64 addr, bool direct)
{
	u64 spte;
	bool reserved;

	if (mmio_info_in_cache(vcpu, addr, direct))
		return RET_PF_EMULATE;

	reserved = get_mmio_spte(vcpu, addr, &spte);
	if (WARN_ON(reserved))
		return -EINVAL;

	if (is_mmio_spte(spte)) {
		gfn_t gfn = get_mmio_spte_gfn(spte);
		unsigned int access = get_mmio_spte_access(spte);

		if (!check_mmio_spte(vcpu, spte))
			return RET_PF_INVALID;

		if (direct)
			addr = 0;

		trace_handle_mmio_page_fault(addr, gfn, access);
		vcpu_cache_mmio_info(vcpu, addr, gfn, access);
		return RET_PF_EMULATE;
	}

	/*
	 * If the page table is zapped by other cpus, let CPU fault again on
	 * the address.
	 */
	return RET_PF_RETRY;
}

static bool page_fault_handle_page_track(struct kvm_vcpu *vcpu,
					 struct kvm_page_fault *fault)
{
	if (unlikely(fault->rsvd))
		return false;

	if (!fault->present || !fault->write)
		return false;

	/*
	 * guest is writing the page which is write tracked which can
	 * not be fixed by page fault handler.
	 */
<<<<<<< HEAD
	if (kvm_slot_page_track_is_active(vcpu, fault->slot, fault->gfn, KVM_PAGE_TRACK_WRITE))
=======
	if (kvm_slot_page_track_is_active(vcpu->kvm, fault->slot, fault->gfn, KVM_PAGE_TRACK_WRITE))
>>>>>>> 754e0b0e
		return true;

	return false;
}

static void shadow_page_table_clear_flood(struct kvm_vcpu *vcpu, gva_t addr)
{
	struct kvm_shadow_walk_iterator iterator;
	u64 spte;

	walk_shadow_page_lockless_begin(vcpu);
	for_each_shadow_entry_lockless(vcpu, addr, iterator, spte)
		clear_sp_write_flooding_count(iterator.sptep);
	walk_shadow_page_lockless_end(vcpu);
}

static bool kvm_arch_setup_async_pf(struct kvm_vcpu *vcpu, gpa_t cr2_or_gpa,
				    gfn_t gfn)
{
	struct kvm_arch_async_pf arch;

	arch.token = (vcpu->arch.apf.id++ << 12) | vcpu->vcpu_id;
	arch.gfn = gfn;
	arch.direct_map = vcpu->arch.mmu->direct_map;
	arch.cr3 = vcpu->arch.mmu->get_guest_pgd(vcpu);

	return kvm_setup_async_pf(vcpu, cr2_or_gpa,
				  kvm_vcpu_gfn_to_hva(vcpu, gfn), &arch);
}

static bool kvm_faultin_pfn(struct kvm_vcpu *vcpu, struct kvm_page_fault *fault, int *r)
{
	struct kvm_memory_slot *slot = fault->slot;
	bool async;

	/*
	 * Retry the page fault if the gfn hit a memslot that is being deleted
	 * or moved.  This ensures any existing SPTEs for the old memslot will
	 * be zapped before KVM inserts a new MMIO SPTE for the gfn.
	 */
	if (slot && (slot->flags & KVM_MEMSLOT_INVALID))
		goto out_retry;

	if (!kvm_is_visible_memslot(slot)) {
		/* Don't expose private memslots to L2. */
		if (is_guest_mode(vcpu)) {
			fault->slot = NULL;
			fault->pfn = KVM_PFN_NOSLOT;
			fault->map_writable = false;
			return false;
		}
		/*
		 * If the APIC access page exists but is disabled, go directly
		 * to emulation without caching the MMIO access or creating a
		 * MMIO SPTE.  That way the cache doesn't need to be purged
		 * when the AVIC is re-enabled.
		 */
		if (slot && slot->id == APIC_ACCESS_PAGE_PRIVATE_MEMSLOT &&
		    !kvm_apicv_activated(vcpu->kvm)) {
			*r = RET_PF_EMULATE;
			return true;
		}
	}

	async = false;
	fault->pfn = __gfn_to_pfn_memslot(slot, fault->gfn, false, &async,
					  fault->write, &fault->map_writable,
					  &fault->hva);
	if (!async)
		return false; /* *pfn has correct page already */

	if (!fault->prefetch && kvm_can_do_async_pf(vcpu)) {
		trace_kvm_try_async_get_page(fault->addr, fault->gfn);
		if (kvm_find_async_pf_gfn(vcpu, fault->gfn)) {
			trace_kvm_async_pf_doublefault(fault->addr, fault->gfn);
			kvm_make_request(KVM_REQ_APF_HALT, vcpu);
			goto out_retry;
		} else if (kvm_arch_setup_async_pf(vcpu, fault->addr, fault->gfn))
			goto out_retry;
	}

	fault->pfn = __gfn_to_pfn_memslot(slot, fault->gfn, false, NULL,
					  fault->write, &fault->map_writable,
					  &fault->hva);
	return false;

out_retry:
	*r = RET_PF_RETRY;
	return true;
}

/*
 * Returns true if the page fault is stale and needs to be retried, i.e. if the
 * root was invalidated by a memslot update or a relevant mmu_notifier fired.
 */
static bool is_page_fault_stale(struct kvm_vcpu *vcpu,
				struct kvm_page_fault *fault, int mmu_seq)
{
	struct kvm_mmu_page *sp = to_shadow_page(vcpu->arch.mmu->root_hpa);

	/* Special roots, e.g. pae_root, are not backed by shadow pages. */
	if (sp && is_obsolete_sp(vcpu->kvm, sp))
		return true;

	/*
	 * Roots without an associated shadow page are considered invalid if
	 * there is a pending request to free obsolete roots.  The request is
	 * only a hint that the current root _may_ be obsolete and needs to be
	 * reloaded, e.g. if the guest frees a PGD that KVM is tracking as a
	 * previous root, then __kvm_mmu_prepare_zap_page() signals all vCPUs
	 * to reload even if no vCPU is actively using the root.
	 */
	if (!sp && kvm_test_request(KVM_REQ_MMU_RELOAD, vcpu))
		return true;

	return fault->slot &&
	       mmu_notifier_retry_hva(vcpu->kvm, mmu_seq, fault->hva);
}

static int direct_page_fault(struct kvm_vcpu *vcpu, struct kvm_page_fault *fault)
{
	bool is_tdp_mmu_fault = is_tdp_mmu(vcpu->arch.mmu);

	unsigned long mmu_seq;
	int r;

	fault->gfn = fault->addr >> PAGE_SHIFT;
	fault->slot = kvm_vcpu_gfn_to_memslot(vcpu, fault->gfn);

	if (page_fault_handle_page_track(vcpu, fault))
		return RET_PF_EMULATE;

	r = fast_page_fault(vcpu, fault);
	if (r != RET_PF_INVALID)
		return r;

	r = mmu_topup_memory_caches(vcpu, false);
	if (r)
		return r;

	mmu_seq = vcpu->kvm->mmu_notifier_seq;
	smp_rmb();

	if (kvm_faultin_pfn(vcpu, fault, &r))
		return r;

	if (handle_abnormal_pfn(vcpu, fault, ACC_ALL, &r))
		return r;

	r = RET_PF_RETRY;

	if (is_tdp_mmu_fault)
		read_lock(&vcpu->kvm->mmu_lock);
	else
		write_lock(&vcpu->kvm->mmu_lock);

	if (is_page_fault_stale(vcpu, fault, mmu_seq))
		goto out_unlock;

	r = make_mmu_pages_available(vcpu);
	if (r)
		goto out_unlock;

	if (is_tdp_mmu_fault)
		r = kvm_tdp_mmu_map(vcpu, fault);
	else
		r = __direct_map(vcpu, fault);

out_unlock:
	if (is_tdp_mmu_fault)
		read_unlock(&vcpu->kvm->mmu_lock);
	else
		write_unlock(&vcpu->kvm->mmu_lock);
	kvm_release_pfn_clean(fault->pfn);
	return r;
}

static int nonpaging_page_fault(struct kvm_vcpu *vcpu,
				struct kvm_page_fault *fault)
{
	pgprintk("%s: gva %lx error %x\n", __func__, fault->addr, fault->error_code);

	/* This path builds a PAE pagetable, we can map 2mb pages at maximum. */
	fault->max_level = PG_LEVEL_2M;
	return direct_page_fault(vcpu, fault);
}

int kvm_handle_page_fault(struct kvm_vcpu *vcpu, u64 error_code,
				u64 fault_address, char *insn, int insn_len)
{
	int r = 1;
	u32 flags = vcpu->arch.apf.host_apf_flags;

#ifndef CONFIG_X86_64
	/* A 64-bit CR2 should be impossible on 32-bit KVM. */
	if (WARN_ON_ONCE(fault_address >> 32))
		return -EFAULT;
#endif

	vcpu->arch.l1tf_flush_l1d = true;
	if (!flags) {
		trace_kvm_page_fault(fault_address, error_code);

		if (kvm_event_needs_reinjection(vcpu))
			kvm_mmu_unprotect_page_virt(vcpu, fault_address);
		r = kvm_mmu_page_fault(vcpu, fault_address, error_code, insn,
				insn_len);
	} else if (flags & KVM_PV_REASON_PAGE_NOT_PRESENT) {
		vcpu->arch.apf.host_apf_flags = 0;
		local_irq_disable();
		kvm_async_pf_task_wait_schedule(fault_address);
		local_irq_enable();
	} else {
		WARN_ONCE(1, "Unexpected host async PF flags: %x\n", flags);
	}

	return r;
}
EXPORT_SYMBOL_GPL(kvm_handle_page_fault);

int kvm_tdp_page_fault(struct kvm_vcpu *vcpu, struct kvm_page_fault *fault)
{
	while (fault->max_level > PG_LEVEL_4K) {
		int page_num = KVM_PAGES_PER_HPAGE(fault->max_level);
		gfn_t base = (fault->addr >> PAGE_SHIFT) & ~(page_num - 1);

		if (kvm_mtrr_check_gfn_range_consistency(vcpu, base, page_num))
			break;

		--fault->max_level;
	}

	return direct_page_fault(vcpu, fault);
}

static void nonpaging_init_context(struct kvm_mmu *context)
{
	context->page_fault = nonpaging_page_fault;
	context->gva_to_gpa = nonpaging_gva_to_gpa;
	context->sync_page = nonpaging_sync_page;
	context->invlpg = NULL;
	context->direct_map = true;
}

static inline bool is_root_usable(struct kvm_mmu_root_info *root, gpa_t pgd,
				  union kvm_mmu_page_role role)
{
	return (role.direct || pgd == root->pgd) &&
	       VALID_PAGE(root->hpa) && to_shadow_page(root->hpa) &&
	       role.word == to_shadow_page(root->hpa)->role.word;
}

/*
 * Find out if a previously cached root matching the new pgd/role is available.
 * The current root is also inserted into the cache.
 * If a matching root was found, it is assigned to kvm_mmu->root_hpa and true is
 * returned.
 * Otherwise, the LRU root from the cache is assigned to kvm_mmu->root_hpa and
 * false is returned. This root should now be freed by the caller.
 */
static bool cached_root_available(struct kvm_vcpu *vcpu, gpa_t new_pgd,
				  union kvm_mmu_page_role new_role)
{
	uint i;
	struct kvm_mmu_root_info root;
	struct kvm_mmu *mmu = vcpu->arch.mmu;

	root.pgd = mmu->root_pgd;
	root.hpa = mmu->root_hpa;

	if (is_root_usable(&root, new_pgd, new_role))
		return true;

	for (i = 0; i < KVM_MMU_NUM_PREV_ROOTS; i++) {
		swap(root, mmu->prev_roots[i]);

		if (is_root_usable(&root, new_pgd, new_role))
			break;
	}

	mmu->root_hpa = root.hpa;
	mmu->root_pgd = root.pgd;

	return i < KVM_MMU_NUM_PREV_ROOTS;
}

static bool fast_pgd_switch(struct kvm_vcpu *vcpu, gpa_t new_pgd,
			    union kvm_mmu_page_role new_role)
{
	struct kvm_mmu *mmu = vcpu->arch.mmu;

	/*
	 * For now, limit the fast switch to 64-bit hosts+VMs in order to avoid
	 * having to deal with PDPTEs. We may add support for 32-bit hosts/VMs
	 * later if necessary.
	 */
	if (mmu->shadow_root_level >= PT64_ROOT_4LEVEL &&
	    mmu->root_level >= PT64_ROOT_4LEVEL)
		return cached_root_available(vcpu, new_pgd, new_role);

	return false;
}

static void __kvm_mmu_new_pgd(struct kvm_vcpu *vcpu, gpa_t new_pgd,
			      union kvm_mmu_page_role new_role)
{
	if (!fast_pgd_switch(vcpu, new_pgd, new_role)) {
		kvm_mmu_free_roots(vcpu, vcpu->arch.mmu, KVM_MMU_ROOT_CURRENT);
		return;
	}

	/*
	 * It's possible that the cached previous root page is obsolete because
	 * of a change in the MMU generation number. However, changing the
	 * generation number is accompanied by KVM_REQ_MMU_RELOAD, which will
	 * free the root set here and allocate a new one.
	 */
	kvm_make_request(KVM_REQ_LOAD_MMU_PGD, vcpu);

	if (force_flush_and_sync_on_reuse) {
		kvm_make_request(KVM_REQ_MMU_SYNC, vcpu);
		kvm_make_request(KVM_REQ_TLB_FLUSH_CURRENT, vcpu);
	}

	/*
	 * The last MMIO access's GVA and GPA are cached in the VCPU. When
	 * switching to a new CR3, that GVA->GPA mapping may no longer be
	 * valid. So clear any cached MMIO info even when we don't need to sync
	 * the shadow page tables.
	 */
	vcpu_clear_mmio_info(vcpu, MMIO_GVA_ANY);

	/*
	 * If this is a direct root page, it doesn't have a write flooding
	 * count. Otherwise, clear the write flooding count.
	 */
	if (!new_role.direct)
		__clear_sp_write_flooding_count(
				to_shadow_page(vcpu->arch.mmu->root_hpa));
}

void kvm_mmu_new_pgd(struct kvm_vcpu *vcpu, gpa_t new_pgd)
{
	__kvm_mmu_new_pgd(vcpu, new_pgd, kvm_mmu_calc_root_page_role(vcpu));
}
EXPORT_SYMBOL_GPL(kvm_mmu_new_pgd);

static unsigned long get_cr3(struct kvm_vcpu *vcpu)
{
	return kvm_read_cr3(vcpu);
}

static bool sync_mmio_spte(struct kvm_vcpu *vcpu, u64 *sptep, gfn_t gfn,
			   unsigned int access)
{
	if (unlikely(is_mmio_spte(*sptep))) {
		if (gfn != get_mmio_spte_gfn(*sptep)) {
			mmu_spte_clear_no_track(sptep);
			return true;
		}

		mark_mmio_spte(vcpu, sptep, gfn, access);
		return true;
	}

	return false;
}

#define PTTYPE_EPT 18 /* arbitrary */
#define PTTYPE PTTYPE_EPT
#include "paging_tmpl.h"
#undef PTTYPE

#define PTTYPE 64
#include "paging_tmpl.h"
#undef PTTYPE

#define PTTYPE 32
#include "paging_tmpl.h"
#undef PTTYPE

static void
__reset_rsvds_bits_mask(struct rsvd_bits_validate *rsvd_check,
			u64 pa_bits_rsvd, int level, bool nx, bool gbpages,
			bool pse, bool amd)
{
	u64 gbpages_bit_rsvd = 0;
	u64 nonleaf_bit8_rsvd = 0;
	u64 high_bits_rsvd;

	rsvd_check->bad_mt_xwr = 0;

	if (!gbpages)
		gbpages_bit_rsvd = rsvd_bits(7, 7);

	if (level == PT32E_ROOT_LEVEL)
		high_bits_rsvd = pa_bits_rsvd & rsvd_bits(0, 62);
	else
		high_bits_rsvd = pa_bits_rsvd & rsvd_bits(0, 51);

	/* Note, NX doesn't exist in PDPTEs, this is handled below. */
	if (!nx)
		high_bits_rsvd |= rsvd_bits(63, 63);

	/*
	 * Non-leaf PML4Es and PDPEs reserve bit 8 (which would be the G bit for
	 * leaf entries) on AMD CPUs only.
	 */
	if (amd)
		nonleaf_bit8_rsvd = rsvd_bits(8, 8);

	switch (level) {
	case PT32_ROOT_LEVEL:
		/* no rsvd bits for 2 level 4K page table entries */
		rsvd_check->rsvd_bits_mask[0][1] = 0;
		rsvd_check->rsvd_bits_mask[0][0] = 0;
		rsvd_check->rsvd_bits_mask[1][0] =
			rsvd_check->rsvd_bits_mask[0][0];

		if (!pse) {
			rsvd_check->rsvd_bits_mask[1][1] = 0;
			break;
		}

		if (is_cpuid_PSE36())
			/* 36bits PSE 4MB page */
			rsvd_check->rsvd_bits_mask[1][1] = rsvd_bits(17, 21);
		else
			/* 32 bits PSE 4MB page */
			rsvd_check->rsvd_bits_mask[1][1] = rsvd_bits(13, 21);
		break;
	case PT32E_ROOT_LEVEL:
		rsvd_check->rsvd_bits_mask[0][2] = rsvd_bits(63, 63) |
						   high_bits_rsvd |
						   rsvd_bits(5, 8) |
						   rsvd_bits(1, 2);	/* PDPTE */
		rsvd_check->rsvd_bits_mask[0][1] = high_bits_rsvd;	/* PDE */
		rsvd_check->rsvd_bits_mask[0][0] = high_bits_rsvd;	/* PTE */
		rsvd_check->rsvd_bits_mask[1][1] = high_bits_rsvd |
						   rsvd_bits(13, 20);	/* large page */
		rsvd_check->rsvd_bits_mask[1][0] =
			rsvd_check->rsvd_bits_mask[0][0];
		break;
	case PT64_ROOT_5LEVEL:
		rsvd_check->rsvd_bits_mask[0][4] = high_bits_rsvd |
						   nonleaf_bit8_rsvd |
						   rsvd_bits(7, 7);
		rsvd_check->rsvd_bits_mask[1][4] =
			rsvd_check->rsvd_bits_mask[0][4];
		fallthrough;
	case PT64_ROOT_4LEVEL:
		rsvd_check->rsvd_bits_mask[0][3] = high_bits_rsvd |
						   nonleaf_bit8_rsvd |
						   rsvd_bits(7, 7);
		rsvd_check->rsvd_bits_mask[0][2] = high_bits_rsvd |
						   gbpages_bit_rsvd;
		rsvd_check->rsvd_bits_mask[0][1] = high_bits_rsvd;
		rsvd_check->rsvd_bits_mask[0][0] = high_bits_rsvd;
		rsvd_check->rsvd_bits_mask[1][3] =
			rsvd_check->rsvd_bits_mask[0][3];
		rsvd_check->rsvd_bits_mask[1][2] = high_bits_rsvd |
						   gbpages_bit_rsvd |
						   rsvd_bits(13, 29);
		rsvd_check->rsvd_bits_mask[1][1] = high_bits_rsvd |
						   rsvd_bits(13, 20); /* large page */
		rsvd_check->rsvd_bits_mask[1][0] =
			rsvd_check->rsvd_bits_mask[0][0];
		break;
	}
}

static bool guest_can_use_gbpages(struct kvm_vcpu *vcpu)
{
	/*
	 * If TDP is enabled, let the guest use GBPAGES if they're supported in
	 * hardware.  The hardware page walker doesn't let KVM disable GBPAGES,
	 * i.e. won't treat them as reserved, and KVM doesn't redo the GVA->GPA
	 * walk for performance and complexity reasons.  Not to mention KVM
	 * _can't_ solve the problem because GVA->GPA walks aren't visible to
	 * KVM once a TDP translation is installed.  Mimic hardware behavior so
	 * that KVM's is at least consistent, i.e. doesn't randomly inject #PF.
	 */
	return tdp_enabled ? boot_cpu_has(X86_FEATURE_GBPAGES) :
			     guest_cpuid_has(vcpu, X86_FEATURE_GBPAGES);
}

static void reset_rsvds_bits_mask(struct kvm_vcpu *vcpu,
				  struct kvm_mmu *context)
{
	__reset_rsvds_bits_mask(&context->guest_rsvd_check,
				vcpu->arch.reserved_gpa_bits,
				context->root_level, is_efer_nx(context),
				guest_can_use_gbpages(vcpu),
				is_cr4_pse(context),
				guest_cpuid_is_amd_or_hygon(vcpu));
}

static void
__reset_rsvds_bits_mask_ept(struct rsvd_bits_validate *rsvd_check,
			    u64 pa_bits_rsvd, bool execonly, int huge_page_level)
{
	u64 high_bits_rsvd = pa_bits_rsvd & rsvd_bits(0, 51);
	u64 large_1g_rsvd = 0, large_2m_rsvd = 0;
	u64 bad_mt_xwr;

	if (huge_page_level < PG_LEVEL_1G)
		large_1g_rsvd = rsvd_bits(7, 7);
	if (huge_page_level < PG_LEVEL_2M)
		large_2m_rsvd = rsvd_bits(7, 7);

	rsvd_check->rsvd_bits_mask[0][4] = high_bits_rsvd | rsvd_bits(3, 7);
	rsvd_check->rsvd_bits_mask[0][3] = high_bits_rsvd | rsvd_bits(3, 7);
	rsvd_check->rsvd_bits_mask[0][2] = high_bits_rsvd | rsvd_bits(3, 6) | large_1g_rsvd;
	rsvd_check->rsvd_bits_mask[0][1] = high_bits_rsvd | rsvd_bits(3, 6) | large_2m_rsvd;
	rsvd_check->rsvd_bits_mask[0][0] = high_bits_rsvd;

	/* large page */
	rsvd_check->rsvd_bits_mask[1][4] = rsvd_check->rsvd_bits_mask[0][4];
	rsvd_check->rsvd_bits_mask[1][3] = rsvd_check->rsvd_bits_mask[0][3];
	rsvd_check->rsvd_bits_mask[1][2] = high_bits_rsvd | rsvd_bits(12, 29) | large_1g_rsvd;
	rsvd_check->rsvd_bits_mask[1][1] = high_bits_rsvd | rsvd_bits(12, 20) | large_2m_rsvd;
	rsvd_check->rsvd_bits_mask[1][0] = rsvd_check->rsvd_bits_mask[0][0];

	bad_mt_xwr = 0xFFull << (2 * 8);	/* bits 3..5 must not be 2 */
	bad_mt_xwr |= 0xFFull << (3 * 8);	/* bits 3..5 must not be 3 */
	bad_mt_xwr |= 0xFFull << (7 * 8);	/* bits 3..5 must not be 7 */
	bad_mt_xwr |= REPEAT_BYTE(1ull << 2);	/* bits 0..2 must not be 010 */
	bad_mt_xwr |= REPEAT_BYTE(1ull << 6);	/* bits 0..2 must not be 110 */
	if (!execonly) {
		/* bits 0..2 must not be 100 unless VMX capabilities allow it */
		bad_mt_xwr |= REPEAT_BYTE(1ull << 4);
	}
	rsvd_check->bad_mt_xwr = bad_mt_xwr;
}

static void reset_rsvds_bits_mask_ept(struct kvm_vcpu *vcpu,
		struct kvm_mmu *context, bool execonly, int huge_page_level)
{
	__reset_rsvds_bits_mask_ept(&context->guest_rsvd_check,
				    vcpu->arch.reserved_gpa_bits, execonly,
				    huge_page_level);
}

static inline u64 reserved_hpa_bits(void)
{
	return rsvd_bits(shadow_phys_bits, 63);
}

/*
 * the page table on host is the shadow page table for the page
 * table in guest or amd nested guest, its mmu features completely
 * follow the features in guest.
 */
static void reset_shadow_zero_bits_mask(struct kvm_vcpu *vcpu,
					struct kvm_mmu *context)
{
	/*
	 * KVM uses NX when TDP is disabled to handle a variety of scenarios,
	 * notably for huge SPTEs if iTLB multi-hit mitigation is enabled and
	 * to generate correct permissions for CR0.WP=0/CR4.SMEP=1/EFER.NX=0.
	 * The iTLB multi-hit workaround can be toggled at any time, so assume
	 * NX can be used by any non-nested shadow MMU to avoid having to reset
	 * MMU contexts.  Note, KVM forces EFER.NX=1 when TDP is disabled.
	 */
	bool uses_nx = is_efer_nx(context) || !tdp_enabled;

	/* @amd adds a check on bit of SPTEs, which KVM shouldn't use anyways. */
	bool is_amd = true;
	/* KVM doesn't use 2-level page tables for the shadow MMU. */
	bool is_pse = false;
	struct rsvd_bits_validate *shadow_zero_check;
	int i;

	WARN_ON_ONCE(context->shadow_root_level < PT32E_ROOT_LEVEL);

	shadow_zero_check = &context->shadow_zero_check;
	__reset_rsvds_bits_mask(shadow_zero_check, reserved_hpa_bits(),
				context->shadow_root_level, uses_nx,
				guest_can_use_gbpages(vcpu), is_pse, is_amd);

	if (!shadow_me_mask)
		return;

	for (i = context->shadow_root_level; --i >= 0;) {
		shadow_zero_check->rsvd_bits_mask[0][i] &= ~shadow_me_mask;
		shadow_zero_check->rsvd_bits_mask[1][i] &= ~shadow_me_mask;
	}

}

static inline bool boot_cpu_is_amd(void)
{
	WARN_ON_ONCE(!tdp_enabled);
	return shadow_x_mask == 0;
}

/*
 * the direct page table on host, use as much mmu features as
 * possible, however, kvm currently does not do execution-protection.
 */
static void
reset_tdp_shadow_zero_bits_mask(struct kvm_vcpu *vcpu,
				struct kvm_mmu *context)
{
	struct rsvd_bits_validate *shadow_zero_check;
	int i;

	shadow_zero_check = &context->shadow_zero_check;

	if (boot_cpu_is_amd())
		__reset_rsvds_bits_mask(shadow_zero_check, reserved_hpa_bits(),
					context->shadow_root_level, false,
					boot_cpu_has(X86_FEATURE_GBPAGES),
					false, true);
	else
		__reset_rsvds_bits_mask_ept(shadow_zero_check,
					    reserved_hpa_bits(), false,
					    max_huge_page_level);

	if (!shadow_me_mask)
		return;

	for (i = context->shadow_root_level; --i >= 0;) {
		shadow_zero_check->rsvd_bits_mask[0][i] &= ~shadow_me_mask;
		shadow_zero_check->rsvd_bits_mask[1][i] &= ~shadow_me_mask;
	}
}

/*
 * as the comments in reset_shadow_zero_bits_mask() except it
 * is the shadow page table for intel nested guest.
 */
static void
reset_ept_shadow_zero_bits_mask(struct kvm_vcpu *vcpu,
				struct kvm_mmu *context, bool execonly)
{
	__reset_rsvds_bits_mask_ept(&context->shadow_zero_check,
				    reserved_hpa_bits(), execonly,
				    max_huge_page_level);
}

#define BYTE_MASK(access) \
	((1 & (access) ? 2 : 0) | \
	 (2 & (access) ? 4 : 0) | \
	 (3 & (access) ? 8 : 0) | \
	 (4 & (access) ? 16 : 0) | \
	 (5 & (access) ? 32 : 0) | \
	 (6 & (access) ? 64 : 0) | \
	 (7 & (access) ? 128 : 0))


static void update_permission_bitmask(struct kvm_mmu *mmu, bool ept)
{
	unsigned byte;

	const u8 x = BYTE_MASK(ACC_EXEC_MASK);
	const u8 w = BYTE_MASK(ACC_WRITE_MASK);
	const u8 u = BYTE_MASK(ACC_USER_MASK);

	bool cr4_smep = is_cr4_smep(mmu);
	bool cr4_smap = is_cr4_smap(mmu);
	bool cr0_wp = is_cr0_wp(mmu);
	bool efer_nx = is_efer_nx(mmu);

	for (byte = 0; byte < ARRAY_SIZE(mmu->permissions); ++byte) {
		unsigned pfec = byte << 1;

		/*
		 * Each "*f" variable has a 1 bit for each UWX value
		 * that causes a fault with the given PFEC.
		 */

		/* Faults from writes to non-writable pages */
		u8 wf = (pfec & PFERR_WRITE_MASK) ? (u8)~w : 0;
		/* Faults from user mode accesses to supervisor pages */
		u8 uf = (pfec & PFERR_USER_MASK) ? (u8)~u : 0;
		/* Faults from fetches of non-executable pages*/
		u8 ff = (pfec & PFERR_FETCH_MASK) ? (u8)~x : 0;
		/* Faults from kernel mode fetches of user pages */
		u8 smepf = 0;
		/* Faults from kernel mode accesses of user pages */
		u8 smapf = 0;

		if (!ept) {
			/* Faults from kernel mode accesses to user pages */
			u8 kf = (pfec & PFERR_USER_MASK) ? 0 : u;

			/* Not really needed: !nx will cause pte.nx to fault */
			if (!efer_nx)
				ff = 0;

			/* Allow supervisor writes if !cr0.wp */
			if (!cr0_wp)
				wf = (pfec & PFERR_USER_MASK) ? wf : 0;

			/* Disallow supervisor fetches of user code if cr4.smep */
			if (cr4_smep)
				smepf = (pfec & PFERR_FETCH_MASK) ? kf : 0;

			/*
			 * SMAP:kernel-mode data accesses from user-mode
			 * mappings should fault. A fault is considered
			 * as a SMAP violation if all of the following
			 * conditions are true:
			 *   - X86_CR4_SMAP is set in CR4
			 *   - A user page is accessed
			 *   - The access is not a fetch
			 *   - Page fault in kernel mode
			 *   - if CPL = 3 or X86_EFLAGS_AC is clear
			 *
			 * Here, we cover the first three conditions.
			 * The fourth is computed dynamically in permission_fault();
			 * PFERR_RSVD_MASK bit will be set in PFEC if the access is
			 * *not* subject to SMAP restrictions.
			 */
			if (cr4_smap)
				smapf = (pfec & (PFERR_RSVD_MASK|PFERR_FETCH_MASK)) ? 0 : kf;
		}

		mmu->permissions[byte] = ff | uf | wf | smepf | smapf;
	}
}

/*
* PKU is an additional mechanism by which the paging controls access to
* user-mode addresses based on the value in the PKRU register.  Protection
* key violations are reported through a bit in the page fault error code.
* Unlike other bits of the error code, the PK bit is not known at the
* call site of e.g. gva_to_gpa; it must be computed directly in
* permission_fault based on two bits of PKRU, on some machine state (CR4,
* CR0, EFER, CPL), and on other bits of the error code and the page tables.
*
* In particular the following conditions come from the error code, the
* page tables and the machine state:
* - PK is always zero unless CR4.PKE=1 and EFER.LMA=1
* - PK is always zero if RSVD=1 (reserved bit set) or F=1 (instruction fetch)
* - PK is always zero if U=0 in the page tables
* - PKRU.WD is ignored if CR0.WP=0 and the access is a supervisor access.
*
* The PKRU bitmask caches the result of these four conditions.  The error
* code (minus the P bit) and the page table's U bit form an index into the
* PKRU bitmask.  Two bits of the PKRU bitmask are then extracted and ANDed
* with the two bits of the PKRU register corresponding to the protection key.
* For the first three conditions above the bits will be 00, thus masking
* away both AD and WD.  For all reads or if the last condition holds, WD
* only will be masked away.
*/
static void update_pkru_bitmask(struct kvm_mmu *mmu)
{
	unsigned bit;
	bool wp;

	mmu->pkru_mask = 0;

	if (!is_cr4_pke(mmu))
		return;

	wp = is_cr0_wp(mmu);

	for (bit = 0; bit < ARRAY_SIZE(mmu->permissions); ++bit) {
		unsigned pfec, pkey_bits;
		bool check_pkey, check_write, ff, uf, wf, pte_user;

		pfec = bit << 1;
		ff = pfec & PFERR_FETCH_MASK;
		uf = pfec & PFERR_USER_MASK;
		wf = pfec & PFERR_WRITE_MASK;

		/* PFEC.RSVD is replaced by ACC_USER_MASK. */
		pte_user = pfec & PFERR_RSVD_MASK;

		/*
		 * Only need to check the access which is not an
		 * instruction fetch and is to a user page.
		 */
		check_pkey = (!ff && pte_user);
		/*
		 * write access is controlled by PKRU if it is a
		 * user access or CR0.WP = 1.
		 */
		check_write = check_pkey && wf && (uf || wp);

		/* PKRU.AD stops both read and write access. */
		pkey_bits = !!check_pkey;
		/* PKRU.WD stops write access. */
		pkey_bits |= (!!check_write) << 1;

		mmu->pkru_mask |= (pkey_bits & 3) << pfec;
	}
}

static void reset_guest_paging_metadata(struct kvm_vcpu *vcpu,
					struct kvm_mmu *mmu)
{
	if (!is_cr0_pg(mmu))
		return;

	reset_rsvds_bits_mask(vcpu, mmu);
	update_permission_bitmask(mmu, false);
	update_pkru_bitmask(mmu);
}

static void paging64_init_context(struct kvm_mmu *context)
{
	context->page_fault = paging64_page_fault;
	context->gva_to_gpa = paging64_gva_to_gpa;
	context->sync_page = paging64_sync_page;
	context->invlpg = paging64_invlpg;
	context->direct_map = false;
}

static void paging32_init_context(struct kvm_mmu *context)
{
	context->page_fault = paging32_page_fault;
	context->gva_to_gpa = paging32_gva_to_gpa;
	context->sync_page = paging32_sync_page;
	context->invlpg = paging32_invlpg;
	context->direct_map = false;
}

static union kvm_mmu_extended_role kvm_calc_mmu_role_ext(struct kvm_vcpu *vcpu,
							 struct kvm_mmu_role_regs *regs)
{
	union kvm_mmu_extended_role ext = {0};

	if (____is_cr0_pg(regs)) {
		ext.cr0_pg = 1;
		ext.cr4_pae = ____is_cr4_pae(regs);
		ext.cr4_smep = ____is_cr4_smep(regs);
		ext.cr4_smap = ____is_cr4_smap(regs);
		ext.cr4_pse = ____is_cr4_pse(regs);

		/* PKEY and LA57 are active iff long mode is active. */
		ext.cr4_pke = ____is_efer_lma(regs) && ____is_cr4_pke(regs);
		ext.cr4_la57 = ____is_efer_lma(regs) && ____is_cr4_la57(regs);
		ext.efer_lma = ____is_efer_lma(regs);
	}

	ext.valid = 1;

	return ext;
}

static union kvm_mmu_role kvm_calc_mmu_role_common(struct kvm_vcpu *vcpu,
						   struct kvm_mmu_role_regs *regs,
						   bool base_only)
{
	union kvm_mmu_role role = {0};

	role.base.access = ACC_ALL;
	if (____is_cr0_pg(regs)) {
		role.base.efer_nx = ____is_efer_nx(regs);
		role.base.cr0_wp = ____is_cr0_wp(regs);
	}
	role.base.smm = is_smm(vcpu);
	role.base.guest_mode = is_guest_mode(vcpu);

	if (base_only)
		return role;

	role.ext = kvm_calc_mmu_role_ext(vcpu, regs);

	return role;
}

static inline int kvm_mmu_get_tdp_level(struct kvm_vcpu *vcpu)
{
	/* tdp_root_level is architecture forced level, use it if nonzero */
	if (tdp_root_level)
		return tdp_root_level;

	/* Use 5-level TDP if and only if it's useful/necessary. */
	if (max_tdp_level == 5 && cpuid_maxphyaddr(vcpu) <= 48)
		return 4;

	return max_tdp_level;
}

static union kvm_mmu_role
kvm_calc_tdp_mmu_root_page_role(struct kvm_vcpu *vcpu,
				struct kvm_mmu_role_regs *regs, bool base_only)
{
	union kvm_mmu_role role = kvm_calc_mmu_role_common(vcpu, regs, base_only);

	role.base.ad_disabled = (shadow_accessed_mask == 0);
	role.base.level = kvm_mmu_get_tdp_level(vcpu);
	role.base.direct = true;
	role.base.has_4_byte_gpte = false;

	return role;
}

static void init_kvm_tdp_mmu(struct kvm_vcpu *vcpu)
{
	struct kvm_mmu *context = &vcpu->arch.root_mmu;
	struct kvm_mmu_role_regs regs = vcpu_to_role_regs(vcpu);
	union kvm_mmu_role new_role =
		kvm_calc_tdp_mmu_root_page_role(vcpu, &regs, false);

	if (new_role.as_u64 == context->mmu_role.as_u64)
		return;

	context->mmu_role.as_u64 = new_role.as_u64;
	context->page_fault = kvm_tdp_page_fault;
	context->sync_page = nonpaging_sync_page;
	context->invlpg = NULL;
	context->shadow_root_level = kvm_mmu_get_tdp_level(vcpu);
	context->direct_map = true;
	context->get_guest_pgd = get_cr3;
	context->get_pdptr = kvm_pdptr_read;
	context->inject_page_fault = kvm_inject_page_fault;
	context->root_level = role_regs_to_root_level(&regs);

	if (!is_cr0_pg(context))
		context->gva_to_gpa = nonpaging_gva_to_gpa;
	else if (is_cr4_pae(context))
		context->gva_to_gpa = paging64_gva_to_gpa;
	else
		context->gva_to_gpa = paging32_gva_to_gpa;

	reset_guest_paging_metadata(vcpu, context);
	reset_tdp_shadow_zero_bits_mask(vcpu, context);
}

static union kvm_mmu_role
kvm_calc_shadow_root_page_role_common(struct kvm_vcpu *vcpu,
				      struct kvm_mmu_role_regs *regs, bool base_only)
{
	union kvm_mmu_role role = kvm_calc_mmu_role_common(vcpu, regs, base_only);

	role.base.smep_andnot_wp = role.ext.cr4_smep && !____is_cr0_wp(regs);
	role.base.smap_andnot_wp = role.ext.cr4_smap && !____is_cr0_wp(regs);
	role.base.has_4_byte_gpte = ____is_cr0_pg(regs) && !____is_cr4_pae(regs);

	return role;
}

static union kvm_mmu_role
kvm_calc_shadow_mmu_root_page_role(struct kvm_vcpu *vcpu,
				   struct kvm_mmu_role_regs *regs, bool base_only)
{
	union kvm_mmu_role role =
		kvm_calc_shadow_root_page_role_common(vcpu, regs, base_only);

	role.base.direct = !____is_cr0_pg(regs);

	if (!____is_efer_lma(regs))
		role.base.level = PT32E_ROOT_LEVEL;
	else if (____is_cr4_la57(regs))
		role.base.level = PT64_ROOT_5LEVEL;
	else
		role.base.level = PT64_ROOT_4LEVEL;

	return role;
}

static void shadow_mmu_init_context(struct kvm_vcpu *vcpu, struct kvm_mmu *context,
				    struct kvm_mmu_role_regs *regs,
				    union kvm_mmu_role new_role)
{
	if (new_role.as_u64 == context->mmu_role.as_u64)
		return;

	context->mmu_role.as_u64 = new_role.as_u64;

	if (!is_cr0_pg(context))
		nonpaging_init_context(context);
	else if (is_cr4_pae(context))
		paging64_init_context(context);
	else
		paging32_init_context(context);
	context->root_level = role_regs_to_root_level(regs);

	reset_guest_paging_metadata(vcpu, context);
	context->shadow_root_level = new_role.base.level;

	reset_shadow_zero_bits_mask(vcpu, context);
}

static void kvm_init_shadow_mmu(struct kvm_vcpu *vcpu,
				struct kvm_mmu_role_regs *regs)
{
	struct kvm_mmu *context = &vcpu->arch.root_mmu;
	union kvm_mmu_role new_role =
		kvm_calc_shadow_mmu_root_page_role(vcpu, regs, false);

	shadow_mmu_init_context(vcpu, context, regs, new_role);
}

static union kvm_mmu_role
kvm_calc_shadow_npt_root_page_role(struct kvm_vcpu *vcpu,
				   struct kvm_mmu_role_regs *regs)
{
	union kvm_mmu_role role =
		kvm_calc_shadow_root_page_role_common(vcpu, regs, false);

	role.base.direct = false;
	role.base.level = kvm_mmu_get_tdp_level(vcpu);

	return role;
}

void kvm_init_shadow_npt_mmu(struct kvm_vcpu *vcpu, unsigned long cr0,
			     unsigned long cr4, u64 efer, gpa_t nested_cr3)
{
	struct kvm_mmu *context = &vcpu->arch.guest_mmu;
	struct kvm_mmu_role_regs regs = {
		.cr0 = cr0,
		.cr4 = cr4 & ~X86_CR4_PKE,
		.efer = efer,
	};
	union kvm_mmu_role new_role;

	new_role = kvm_calc_shadow_npt_root_page_role(vcpu, &regs);

	__kvm_mmu_new_pgd(vcpu, nested_cr3, new_role.base);

	shadow_mmu_init_context(vcpu, context, &regs, new_role);
}
EXPORT_SYMBOL_GPL(kvm_init_shadow_npt_mmu);

static union kvm_mmu_role
kvm_calc_shadow_ept_root_page_role(struct kvm_vcpu *vcpu, bool accessed_dirty,
				   bool execonly, u8 level)
{
	union kvm_mmu_role role = {0};

	/* SMM flag is inherited from root_mmu */
	role.base.smm = vcpu->arch.root_mmu.mmu_role.base.smm;

	role.base.level = level;
	role.base.has_4_byte_gpte = false;
	role.base.direct = false;
	role.base.ad_disabled = !accessed_dirty;
	role.base.guest_mode = true;
	role.base.access = ACC_ALL;

	/* EPT, and thus nested EPT, does not consume CR0, CR4, nor EFER. */
	role.ext.word = 0;
	role.ext.execonly = execonly;
	role.ext.valid = 1;

	return role;
}

void kvm_init_shadow_ept_mmu(struct kvm_vcpu *vcpu, bool execonly,
			     int huge_page_level, bool accessed_dirty,
			     gpa_t new_eptp)
{
	struct kvm_mmu *context = &vcpu->arch.guest_mmu;
	u8 level = vmx_eptp_page_walk_level(new_eptp);
	union kvm_mmu_role new_role =
		kvm_calc_shadow_ept_root_page_role(vcpu, accessed_dirty,
						   execonly, level);

	__kvm_mmu_new_pgd(vcpu, new_eptp, new_role.base);

	if (new_role.as_u64 == context->mmu_role.as_u64)
		return;

	context->mmu_role.as_u64 = new_role.as_u64;

	context->shadow_root_level = level;

	context->ept_ad = accessed_dirty;
	context->page_fault = ept_page_fault;
	context->gva_to_gpa = ept_gva_to_gpa;
	context->sync_page = ept_sync_page;
	context->invlpg = ept_invlpg;
	context->root_level = level;
	context->direct_map = false;

	update_permission_bitmask(context, true);
	context->pkru_mask = 0;
<<<<<<< HEAD
	reset_rsvds_bits_mask_ept(vcpu, context, execonly);
=======
	reset_rsvds_bits_mask_ept(vcpu, context, execonly, huge_page_level);
>>>>>>> 754e0b0e
	reset_ept_shadow_zero_bits_mask(vcpu, context, execonly);
}
EXPORT_SYMBOL_GPL(kvm_init_shadow_ept_mmu);

static void init_kvm_softmmu(struct kvm_vcpu *vcpu)
{
	struct kvm_mmu *context = &vcpu->arch.root_mmu;
	struct kvm_mmu_role_regs regs = vcpu_to_role_regs(vcpu);

	kvm_init_shadow_mmu(vcpu, &regs);

	context->get_guest_pgd     = get_cr3;
	context->get_pdptr         = kvm_pdptr_read;
	context->inject_page_fault = kvm_inject_page_fault;
}

static union kvm_mmu_role
kvm_calc_nested_mmu_role(struct kvm_vcpu *vcpu, struct kvm_mmu_role_regs *regs)
{
	union kvm_mmu_role role;

	role = kvm_calc_shadow_root_page_role_common(vcpu, regs, false);

	/*
	 * Nested MMUs are used only for walking L2's gva->gpa, they never have
	 * shadow pages of their own and so "direct" has no meaning.   Set it
	 * to "true" to try to detect bogus usage of the nested MMU.
	 */
	role.base.direct = true;
	role.base.level = role_regs_to_root_level(regs);
	return role;
}

static void init_kvm_nested_mmu(struct kvm_vcpu *vcpu)
{
	struct kvm_mmu_role_regs regs = vcpu_to_role_regs(vcpu);
	union kvm_mmu_role new_role = kvm_calc_nested_mmu_role(vcpu, &regs);
	struct kvm_mmu *g_context = &vcpu->arch.nested_mmu;

	if (new_role.as_u64 == g_context->mmu_role.as_u64)
		return;

	g_context->mmu_role.as_u64 = new_role.as_u64;
	g_context->get_guest_pgd     = get_cr3;
	g_context->get_pdptr         = kvm_pdptr_read;
	g_context->inject_page_fault = kvm_inject_page_fault;
	g_context->root_level        = new_role.base.level;

	/*
	 * L2 page tables are never shadowed, so there is no need to sync
	 * SPTEs.
	 */
	g_context->invlpg            = NULL;

	/*
	 * Note that arch.mmu->gva_to_gpa translates l2_gpa to l1_gpa using
	 * L1's nested page tables (e.g. EPT12). The nested translation
	 * of l2_gva to l1_gpa is done by arch.nested_mmu.gva_to_gpa using
	 * L2's page tables as the first level of translation and L1's
	 * nested page tables as the second level of translation. Basically
	 * the gva_to_gpa functions between mmu and nested_mmu are swapped.
	 */
	if (!is_paging(vcpu))
		g_context->gva_to_gpa = nonpaging_gva_to_gpa;
	else if (is_long_mode(vcpu))
		g_context->gva_to_gpa = paging64_gva_to_gpa;
	else if (is_pae(vcpu))
		g_context->gva_to_gpa = paging64_gva_to_gpa;
	else
		g_context->gva_to_gpa = paging32_gva_to_gpa;

	reset_guest_paging_metadata(vcpu, g_context);
}

void kvm_init_mmu(struct kvm_vcpu *vcpu)
{
	if (mmu_is_nested(vcpu))
		init_kvm_nested_mmu(vcpu);
	else if (tdp_enabled)
		init_kvm_tdp_mmu(vcpu);
	else
		init_kvm_softmmu(vcpu);
}
EXPORT_SYMBOL_GPL(kvm_init_mmu);

static union kvm_mmu_page_role
kvm_mmu_calc_root_page_role(struct kvm_vcpu *vcpu)
{
	struct kvm_mmu_role_regs regs = vcpu_to_role_regs(vcpu);
	union kvm_mmu_role role;

	if (tdp_enabled)
		role = kvm_calc_tdp_mmu_root_page_role(vcpu, &regs, true);
	else
		role = kvm_calc_shadow_mmu_root_page_role(vcpu, &regs, true);

	return role.base;
}

void kvm_mmu_after_set_cpuid(struct kvm_vcpu *vcpu)
{
	/*
	 * Invalidate all MMU roles to force them to reinitialize as CPUID
	 * information is factored into reserved bit calculations.
	 *
	 * Correctly handling multiple vCPU models with respect to paging and
	 * physical address properties) in a single VM would require tracking
	 * all relevant CPUID information in kvm_mmu_page_role. That is very
	 * undesirable as it would increase the memory requirements for
	 * gfn_track (see struct kvm_mmu_page_role comments).  For now that
	 * problem is swept under the rug; KVM's CPUID API is horrific and
	 * it's all but impossible to solve it without introducing a new API.
	 */
	vcpu->arch.root_mmu.mmu_role.ext.valid = 0;
	vcpu->arch.guest_mmu.mmu_role.ext.valid = 0;
	vcpu->arch.nested_mmu.mmu_role.ext.valid = 0;
	kvm_mmu_reset_context(vcpu);

	/*
	 * Changing guest CPUID after KVM_RUN is forbidden, see the comment in
	 * kvm_arch_vcpu_ioctl().
	 */
	KVM_BUG_ON(vcpu->arch.last_vmentry_cpu != -1, vcpu->kvm);
}

void kvm_mmu_reset_context(struct kvm_vcpu *vcpu)
{
	kvm_mmu_unload(vcpu);
	kvm_init_mmu(vcpu);
}
EXPORT_SYMBOL_GPL(kvm_mmu_reset_context);

int kvm_mmu_load(struct kvm_vcpu *vcpu)
{
	int r;

	r = mmu_topup_memory_caches(vcpu, !vcpu->arch.mmu->direct_map);
	if (r)
		goto out;
	r = mmu_alloc_special_roots(vcpu);
	if (r)
		goto out;
	if (vcpu->arch.mmu->direct_map)
		r = mmu_alloc_direct_roots(vcpu);
	else
		r = mmu_alloc_shadow_roots(vcpu);
	if (r)
		goto out;

	kvm_mmu_sync_roots(vcpu);

	kvm_mmu_load_pgd(vcpu);
	static_call(kvm_x86_tlb_flush_current)(vcpu);
out:
	return r;
}

void kvm_mmu_unload(struct kvm_vcpu *vcpu)
{
	kvm_mmu_free_roots(vcpu, &vcpu->arch.root_mmu, KVM_MMU_ROOTS_ALL);
	WARN_ON(VALID_PAGE(vcpu->arch.root_mmu.root_hpa));
	kvm_mmu_free_roots(vcpu, &vcpu->arch.guest_mmu, KVM_MMU_ROOTS_ALL);
	WARN_ON(VALID_PAGE(vcpu->arch.guest_mmu.root_hpa));
}

static bool need_remote_flush(u64 old, u64 new)
{
	if (!is_shadow_present_pte(old))
		return false;
	if (!is_shadow_present_pte(new))
		return true;
	if ((old ^ new) & PT64_BASE_ADDR_MASK)
		return true;
	old ^= shadow_nx_mask;
	new ^= shadow_nx_mask;
	return (old & ~new & PT64_PERM_MASK) != 0;
}

static u64 mmu_pte_write_fetch_gpte(struct kvm_vcpu *vcpu, gpa_t *gpa,
				    int *bytes)
{
	u64 gentry = 0;
	int r;

	/*
	 * Assume that the pte write on a page table of the same type
	 * as the current vcpu paging mode since we update the sptes only
	 * when they have the same mode.
	 */
	if (is_pae(vcpu) && *bytes == 4) {
		/* Handle a 32-bit guest writing two halves of a 64-bit gpte */
		*gpa &= ~(gpa_t)7;
		*bytes = 8;
	}

	if (*bytes == 4 || *bytes == 8) {
		r = kvm_vcpu_read_guest_atomic(vcpu, *gpa, &gentry, *bytes);
		if (r)
			gentry = 0;
	}

	return gentry;
}

/*
 * If we're seeing too many writes to a page, it may no longer be a page table,
 * or we may be forking, in which case it is better to unmap the page.
 */
static bool detect_write_flooding(struct kvm_mmu_page *sp)
{
	/*
	 * Skip write-flooding detected for the sp whose level is 1, because
	 * it can become unsync, then the guest page is not write-protected.
	 */
	if (sp->role.level == PG_LEVEL_4K)
		return false;

	atomic_inc(&sp->write_flooding_count);
	return atomic_read(&sp->write_flooding_count) >= 3;
}

/*
 * Misaligned accesses are too much trouble to fix up; also, they usually
 * indicate a page is not used as a page table.
 */
static bool detect_write_misaligned(struct kvm_mmu_page *sp, gpa_t gpa,
				    int bytes)
{
	unsigned offset, pte_size, misaligned;

	pgprintk("misaligned: gpa %llx bytes %d role %x\n",
		 gpa, bytes, sp->role.word);

	offset = offset_in_page(gpa);
	pte_size = sp->role.has_4_byte_gpte ? 4 : 8;

	/*
	 * Sometimes, the OS only writes the last one bytes to update status
	 * bits, for example, in linux, andb instruction is used in clear_bit().
	 */
	if (!(offset & (pte_size - 1)) && bytes == 1)
		return false;

	misaligned = (offset ^ (offset + bytes - 1)) & ~(pte_size - 1);
	misaligned |= bytes < 4;

	return misaligned;
}

static u64 *get_written_sptes(struct kvm_mmu_page *sp, gpa_t gpa, int *nspte)
{
	unsigned page_offset, quadrant;
	u64 *spte;
	int level;

	page_offset = offset_in_page(gpa);
	level = sp->role.level;
	*nspte = 1;
	if (sp->role.has_4_byte_gpte) {
		page_offset <<= 1;	/* 32->64 */
		/*
		 * A 32-bit pde maps 4MB while the shadow pdes map
		 * only 2MB.  So we need to double the offset again
		 * and zap two pdes instead of one.
		 */
		if (level == PT32_ROOT_LEVEL) {
			page_offset &= ~7; /* kill rounding error */
			page_offset <<= 1;
			*nspte = 2;
		}
		quadrant = page_offset >> PAGE_SHIFT;
		page_offset &= ~PAGE_MASK;
		if (quadrant != sp->role.quadrant)
			return NULL;
	}

	spte = &sp->spt[page_offset / sizeof(*spte)];
	return spte;
}

static void kvm_mmu_pte_write(struct kvm_vcpu *vcpu, gpa_t gpa,
			      const u8 *new, int bytes,
			      struct kvm_page_track_notifier_node *node)
{
	gfn_t gfn = gpa >> PAGE_SHIFT;
	struct kvm_mmu_page *sp;
	LIST_HEAD(invalid_list);
	u64 entry, gentry, *spte;
	int npte;
	bool flush = false;

	/*
	 * If we don't have indirect shadow pages, it means no page is
	 * write-protected, so we can exit simply.
	 */
	if (!READ_ONCE(vcpu->kvm->arch.indirect_shadow_pages))
		return;

	pgprintk("%s: gpa %llx bytes %d\n", __func__, gpa, bytes);

	/*
	 * No need to care whether allocation memory is successful
	 * or not since pte prefetch is skipped if it does not have
	 * enough objects in the cache.
	 */
	mmu_topup_memory_caches(vcpu, true);

	write_lock(&vcpu->kvm->mmu_lock);

	gentry = mmu_pte_write_fetch_gpte(vcpu, &gpa, &bytes);

	++vcpu->kvm->stat.mmu_pte_write;
	kvm_mmu_audit(vcpu, AUDIT_PRE_PTE_WRITE);

	for_each_gfn_indirect_valid_sp(vcpu->kvm, sp, gfn) {
		if (detect_write_misaligned(sp, gpa, bytes) ||
		      detect_write_flooding(sp)) {
			kvm_mmu_prepare_zap_page(vcpu->kvm, sp, &invalid_list);
			++vcpu->kvm->stat.mmu_flooded;
			continue;
		}

		spte = get_written_sptes(sp, gpa, &npte);
		if (!spte)
			continue;

		while (npte--) {
			entry = *spte;
			mmu_page_zap_pte(vcpu->kvm, sp, spte, NULL);
			if (gentry && sp->role.level != PG_LEVEL_4K)
				++vcpu->kvm->stat.mmu_pde_zapped;
			if (need_remote_flush(entry, *spte))
				flush = true;
			++spte;
		}
	}
	kvm_mmu_remote_flush_or_zap(vcpu->kvm, &invalid_list, flush);
	kvm_mmu_audit(vcpu, AUDIT_POST_PTE_WRITE);
	write_unlock(&vcpu->kvm->mmu_lock);
}

int kvm_mmu_page_fault(struct kvm_vcpu *vcpu, gpa_t cr2_or_gpa, u64 error_code,
		       void *insn, int insn_len)
{
	int r, emulation_type = EMULTYPE_PF;
	bool direct = vcpu->arch.mmu->direct_map;

	if (WARN_ON(!VALID_PAGE(vcpu->arch.mmu->root_hpa)))
		return RET_PF_RETRY;

	r = RET_PF_INVALID;
	if (unlikely(error_code & PFERR_RSVD_MASK)) {
		r = handle_mmio_page_fault(vcpu, cr2_or_gpa, direct);
		if (r == RET_PF_EMULATE)
			goto emulate;
	}

	if (r == RET_PF_INVALID) {
		r = kvm_mmu_do_page_fault(vcpu, cr2_or_gpa,
					  lower_32_bits(error_code), false);
		if (KVM_BUG_ON(r == RET_PF_INVALID, vcpu->kvm))
			return -EIO;
	}

	if (r < 0)
		return r;
	if (r != RET_PF_EMULATE)
		return 1;

	/*
	 * Before emulating the instruction, check if the error code
	 * was due to a RO violation while translating the guest page.
	 * This can occur when using nested virtualization with nested
	 * paging in both guests. If true, we simply unprotect the page
	 * and resume the guest.
	 */
	if (vcpu->arch.mmu->direct_map &&
	    (error_code & PFERR_NESTED_GUEST_PAGE) == PFERR_NESTED_GUEST_PAGE) {
		kvm_mmu_unprotect_page(vcpu->kvm, gpa_to_gfn(cr2_or_gpa));
		return 1;
	}

	/*
	 * vcpu->arch.mmu.page_fault returned RET_PF_EMULATE, but we can still
	 * optimistically try to just unprotect the page and let the processor
	 * re-execute the instruction that caused the page fault.  Do not allow
	 * retrying MMIO emulation, as it's not only pointless but could also
	 * cause us to enter an infinite loop because the processor will keep
	 * faulting on the non-existent MMIO address.  Retrying an instruction
	 * from a nested guest is also pointless and dangerous as we are only
	 * explicitly shadowing L1's page tables, i.e. unprotecting something
	 * for L1 isn't going to magically fix whatever issue cause L2 to fail.
	 */
	if (!mmio_info_in_cache(vcpu, cr2_or_gpa, direct) && !is_guest_mode(vcpu))
		emulation_type |= EMULTYPE_ALLOW_RETRY_PF;
emulate:
	return x86_emulate_instruction(vcpu, cr2_or_gpa, emulation_type, insn,
				       insn_len);
}
EXPORT_SYMBOL_GPL(kvm_mmu_page_fault);

void kvm_mmu_invalidate_gva(struct kvm_vcpu *vcpu, struct kvm_mmu *mmu,
			    gva_t gva, hpa_t root_hpa)
{
	int i;

	/* It's actually a GPA for vcpu->arch.guest_mmu.  */
	if (mmu != &vcpu->arch.guest_mmu) {
		/* INVLPG on a non-canonical address is a NOP according to the SDM.  */
		if (is_noncanonical_address(gva, vcpu))
			return;

		static_call(kvm_x86_tlb_flush_gva)(vcpu, gva);
	}

	if (!mmu->invlpg)
		return;

	if (root_hpa == INVALID_PAGE) {
		mmu->invlpg(vcpu, gva, mmu->root_hpa);

		/*
		 * INVLPG is required to invalidate any global mappings for the VA,
		 * irrespective of PCID. Since it would take us roughly similar amount
		 * of work to determine whether any of the prev_root mappings of the VA
		 * is marked global, or to just sync it blindly, so we might as well
		 * just always sync it.
		 *
		 * Mappings not reachable via the current cr3 or the prev_roots will be
		 * synced when switching to that cr3, so nothing needs to be done here
		 * for them.
		 */
		for (i = 0; i < KVM_MMU_NUM_PREV_ROOTS; i++)
			if (VALID_PAGE(mmu->prev_roots[i].hpa))
				mmu->invlpg(vcpu, gva, mmu->prev_roots[i].hpa);
	} else {
		mmu->invlpg(vcpu, gva, root_hpa);
	}
}

void kvm_mmu_invlpg(struct kvm_vcpu *vcpu, gva_t gva)
{
	kvm_mmu_invalidate_gva(vcpu, vcpu->arch.walk_mmu, gva, INVALID_PAGE);
	++vcpu->stat.invlpg;
}
EXPORT_SYMBOL_GPL(kvm_mmu_invlpg);


void kvm_mmu_invpcid_gva(struct kvm_vcpu *vcpu, gva_t gva, unsigned long pcid)
{
	struct kvm_mmu *mmu = vcpu->arch.mmu;
	bool tlb_flush = false;
	uint i;

	if (pcid == kvm_get_active_pcid(vcpu)) {
		mmu->invlpg(vcpu, gva, mmu->root_hpa);
		tlb_flush = true;
	}

	for (i = 0; i < KVM_MMU_NUM_PREV_ROOTS; i++) {
		if (VALID_PAGE(mmu->prev_roots[i].hpa) &&
		    pcid == kvm_get_pcid(vcpu, mmu->prev_roots[i].pgd)) {
			mmu->invlpg(vcpu, gva, mmu->prev_roots[i].hpa);
			tlb_flush = true;
		}
	}

	if (tlb_flush)
		static_call(kvm_x86_tlb_flush_gva)(vcpu, gva);

	++vcpu->stat.invlpg;

	/*
	 * Mappings not reachable via the current cr3 or the prev_roots will be
	 * synced when switching to that cr3, so nothing needs to be done here
	 * for them.
	 */
}

void kvm_configure_mmu(bool enable_tdp, int tdp_forced_root_level,
		       int tdp_max_root_level, int tdp_huge_page_level)
{
	tdp_enabled = enable_tdp;
	tdp_root_level = tdp_forced_root_level;
	max_tdp_level = tdp_max_root_level;

	/*
	 * max_huge_page_level reflects KVM's MMU capabilities irrespective
	 * of kernel support, e.g. KVM may be capable of using 1GB pages when
	 * the kernel is not.  But, KVM never creates a page size greater than
	 * what is used by the kernel for any given HVA, i.e. the kernel's
	 * capabilities are ultimately consulted by kvm_mmu_hugepage_adjust().
	 */
	if (tdp_enabled)
		max_huge_page_level = tdp_huge_page_level;
	else if (boot_cpu_has(X86_FEATURE_GBPAGES))
		max_huge_page_level = PG_LEVEL_1G;
	else
		max_huge_page_level = PG_LEVEL_2M;
}
EXPORT_SYMBOL_GPL(kvm_configure_mmu);

/* The return value indicates if tlb flush on all vcpus is needed. */
typedef bool (*slot_level_handler) (struct kvm *kvm,
				    struct kvm_rmap_head *rmap_head,
				    const struct kvm_memory_slot *slot);

/* The caller should hold mmu-lock before calling this function. */
static __always_inline bool
slot_handle_level_range(struct kvm *kvm, const struct kvm_memory_slot *memslot,
			slot_level_handler fn, int start_level, int end_level,
			gfn_t start_gfn, gfn_t end_gfn, bool flush_on_yield,
			bool flush)
{
	struct slot_rmap_walk_iterator iterator;

	for_each_slot_rmap_range(memslot, start_level, end_level, start_gfn,
			end_gfn, &iterator) {
		if (iterator.rmap)
			flush |= fn(kvm, iterator.rmap, memslot);

		if (need_resched() || rwlock_needbreak(&kvm->mmu_lock)) {
			if (flush && flush_on_yield) {
				kvm_flush_remote_tlbs_with_address(kvm,
						start_gfn,
						iterator.gfn - start_gfn + 1);
				flush = false;
			}
			cond_resched_rwlock_write(&kvm->mmu_lock);
		}
	}

	return flush;
}

static __always_inline bool
slot_handle_level(struct kvm *kvm, const struct kvm_memory_slot *memslot,
		  slot_level_handler fn, int start_level, int end_level,
		  bool flush_on_yield)
{
	return slot_handle_level_range(kvm, memslot, fn, start_level,
			end_level, memslot->base_gfn,
			memslot->base_gfn + memslot->npages - 1,
			flush_on_yield, false);
}

static __always_inline bool
slot_handle_level_4k(struct kvm *kvm, const struct kvm_memory_slot *memslot,
		     slot_level_handler fn, bool flush_on_yield)
{
	return slot_handle_level(kvm, memslot, fn, PG_LEVEL_4K,
				 PG_LEVEL_4K, flush_on_yield);
}

static void free_mmu_pages(struct kvm_mmu *mmu)
{
	if (!tdp_enabled && mmu->pae_root)
		set_memory_encrypted((unsigned long)mmu->pae_root, 1);
	free_page((unsigned long)mmu->pae_root);
	free_page((unsigned long)mmu->pml4_root);
	free_page((unsigned long)mmu->pml5_root);
}

static int __kvm_mmu_create(struct kvm_vcpu *vcpu, struct kvm_mmu *mmu)
{
	struct page *page;
	int i;

	mmu->root_hpa = INVALID_PAGE;
	mmu->root_pgd = 0;
	for (i = 0; i < KVM_MMU_NUM_PREV_ROOTS; i++)
		mmu->prev_roots[i] = KVM_MMU_ROOT_INFO_INVALID;

	/* vcpu->arch.guest_mmu isn't used when !tdp_enabled. */
	if (!tdp_enabled && mmu == &vcpu->arch.guest_mmu)
		return 0;

	/*
	 * When using PAE paging, the four PDPTEs are treated as 'root' pages,
	 * while the PDP table is a per-vCPU construct that's allocated at MMU
	 * creation.  When emulating 32-bit mode, cr3 is only 32 bits even on
	 * x86_64.  Therefore we need to allocate the PDP table in the first
	 * 4GB of memory, which happens to fit the DMA32 zone.  TDP paging
	 * generally doesn't use PAE paging and can skip allocating the PDP
	 * table.  The main exception, handled here, is SVM's 32-bit NPT.  The
	 * other exception is for shadowing L1's 32-bit or PAE NPT on 64-bit
	 * KVM; that horror is handled on-demand by mmu_alloc_special_roots().
	 */
	if (tdp_enabled && kvm_mmu_get_tdp_level(vcpu) > PT32E_ROOT_LEVEL)
		return 0;

	page = alloc_page(GFP_KERNEL_ACCOUNT | __GFP_DMA32);
	if (!page)
		return -ENOMEM;

	mmu->pae_root = page_address(page);

	/*
	 * CR3 is only 32 bits when PAE paging is used, thus it's impossible to
	 * get the CPU to treat the PDPTEs as encrypted.  Decrypt the page so
	 * that KVM's writes and the CPU's reads get along.  Note, this is
	 * only necessary when using shadow paging, as 64-bit NPT can get at
	 * the C-bit even when shadowing 32-bit NPT, and SME isn't supported
	 * by 32-bit kernels (when KVM itself uses 32-bit NPT).
	 */
	if (!tdp_enabled)
		set_memory_decrypted((unsigned long)mmu->pae_root, 1);
	else
		WARN_ON_ONCE(shadow_me_mask);

	for (i = 0; i < 4; ++i)
		mmu->pae_root[i] = INVALID_PAE_ROOT;

	return 0;
}

int kvm_mmu_create(struct kvm_vcpu *vcpu)
{
	int ret;

	vcpu->arch.mmu_pte_list_desc_cache.kmem_cache = pte_list_desc_cache;
	vcpu->arch.mmu_pte_list_desc_cache.gfp_zero = __GFP_ZERO;

	vcpu->arch.mmu_page_header_cache.kmem_cache = mmu_page_header_cache;
	vcpu->arch.mmu_page_header_cache.gfp_zero = __GFP_ZERO;

	vcpu->arch.mmu_shadow_page_cache.gfp_zero = __GFP_ZERO;

	vcpu->arch.mmu = &vcpu->arch.root_mmu;
	vcpu->arch.walk_mmu = &vcpu->arch.root_mmu;

	ret = __kvm_mmu_create(vcpu, &vcpu->arch.guest_mmu);
	if (ret)
		return ret;

	ret = __kvm_mmu_create(vcpu, &vcpu->arch.root_mmu);
	if (ret)
		goto fail_allocate_root;

	return ret;
 fail_allocate_root:
	free_mmu_pages(&vcpu->arch.guest_mmu);
	return ret;
}

#define BATCH_ZAP_PAGES	10
static void kvm_zap_obsolete_pages(struct kvm *kvm)
{
	struct kvm_mmu_page *sp, *node;
	int nr_zapped, batch = 0;

restart:
	list_for_each_entry_safe_reverse(sp, node,
	      &kvm->arch.active_mmu_pages, link) {
		/*
		 * No obsolete valid page exists before a newly created page
		 * since active_mmu_pages is a FIFO list.
		 */
		if (!is_obsolete_sp(kvm, sp))
			break;

		/*
		 * Invalid pages should never land back on the list of active
		 * pages.  Skip the bogus page, otherwise we'll get stuck in an
		 * infinite loop if the page gets put back on the list (again).
		 */
		if (WARN_ON(sp->role.invalid))
			continue;

		/*
		 * No need to flush the TLB since we're only zapping shadow
		 * pages with an obsolete generation number and all vCPUS have
		 * loaded a new root, i.e. the shadow pages being zapped cannot
		 * be in active use by the guest.
		 */
		if (batch >= BATCH_ZAP_PAGES &&
		    cond_resched_rwlock_write(&kvm->mmu_lock)) {
			batch = 0;
			goto restart;
		}

		if (__kvm_mmu_prepare_zap_page(kvm, sp,
				&kvm->arch.zapped_obsolete_pages, &nr_zapped)) {
			batch += nr_zapped;
			goto restart;
		}
	}

	/*
	 * Trigger a remote TLB flush before freeing the page tables to ensure
	 * KVM is not in the middle of a lockless shadow page table walk, which
	 * may reference the pages.
	 */
	kvm_mmu_commit_zap_page(kvm, &kvm->arch.zapped_obsolete_pages);
}

/*
 * Fast invalidate all shadow pages and use lock-break technique
 * to zap obsolete pages.
 *
 * It's required when memslot is being deleted or VM is being
 * destroyed, in these cases, we should ensure that KVM MMU does
 * not use any resource of the being-deleted slot or all slots
 * after calling the function.
 */
static void kvm_mmu_zap_all_fast(struct kvm *kvm)
{
	lockdep_assert_held(&kvm->slots_lock);

	write_lock(&kvm->mmu_lock);
	trace_kvm_mmu_zap_all_fast(kvm);

	/*
	 * Toggle mmu_valid_gen between '0' and '1'.  Because slots_lock is
	 * held for the entire duration of zapping obsolete pages, it's
	 * impossible for there to be multiple invalid generations associated
	 * with *valid* shadow pages at any given time, i.e. there is exactly
	 * one valid generation and (at most) one invalid generation.
	 */
	kvm->arch.mmu_valid_gen = kvm->arch.mmu_valid_gen ? 0 : 1;

	/* In order to ensure all threads see this change when
	 * handling the MMU reload signal, this must happen in the
	 * same critical section as kvm_reload_remote_mmus, and
	 * before kvm_zap_obsolete_pages as kvm_zap_obsolete_pages
	 * could drop the MMU lock and yield.
	 */
	if (is_tdp_mmu_enabled(kvm))
		kvm_tdp_mmu_invalidate_all_roots(kvm);

	/*
	 * Notify all vcpus to reload its shadow page table and flush TLB.
	 * Then all vcpus will switch to new shadow page table with the new
	 * mmu_valid_gen.
	 *
	 * Note: we need to do this under the protection of mmu_lock,
	 * otherwise, vcpu would purge shadow page but miss tlb flush.
	 */
	kvm_reload_remote_mmus(kvm);

	kvm_zap_obsolete_pages(kvm);

	write_unlock(&kvm->mmu_lock);

	if (is_tdp_mmu_enabled(kvm)) {
		read_lock(&kvm->mmu_lock);
		kvm_tdp_mmu_zap_invalidated_roots(kvm);
		read_unlock(&kvm->mmu_lock);
	}
}

static bool kvm_has_zapped_obsolete_pages(struct kvm *kvm)
{
	return unlikely(!list_empty_careful(&kvm->arch.zapped_obsolete_pages));
}

static void kvm_mmu_invalidate_zap_pages_in_memslot(struct kvm *kvm,
			struct kvm_memory_slot *slot,
			struct kvm_page_track_notifier_node *node)
{
	kvm_mmu_zap_all_fast(kvm);
}

void kvm_mmu_init_vm(struct kvm *kvm)
{
	struct kvm_page_track_notifier_node *node = &kvm->arch.mmu_sp_tracker;

	spin_lock_init(&kvm->arch.mmu_unsync_pages_lock);

	kvm_mmu_init_tdp_mmu(kvm);

	node->track_write = kvm_mmu_pte_write;
	node->track_flush_slot = kvm_mmu_invalidate_zap_pages_in_memslot;
	kvm_page_track_register_notifier(kvm, node);
}

void kvm_mmu_uninit_vm(struct kvm *kvm)
{
	struct kvm_page_track_notifier_node *node = &kvm->arch.mmu_sp_tracker;

	kvm_page_track_unregister_notifier(kvm, node);

	kvm_mmu_uninit_tdp_mmu(kvm);
}

static bool __kvm_zap_rmaps(struct kvm *kvm, gfn_t gfn_start, gfn_t gfn_end)
{
	const struct kvm_memory_slot *memslot;
	struct kvm_memslots *slots;
<<<<<<< HEAD
=======
	struct kvm_memslot_iter iter;
>>>>>>> 754e0b0e
	bool flush = false;
	gfn_t start, end;
	int i;

	if (!kvm_memslots_have_rmaps(kvm))
		return flush;

	for (i = 0; i < KVM_ADDRESS_SPACE_NUM; i++) {
		slots = __kvm_memslots(kvm, i);
<<<<<<< HEAD
		kvm_for_each_memslot(memslot, slots) {
			start = max(gfn_start, memslot->base_gfn);
			end = min(gfn_end, memslot->base_gfn + memslot->npages);
			if (start >= end)
				continue;

			flush = slot_handle_level_range(kvm, memslot, kvm_zap_rmapp,
=======

		kvm_for_each_memslot_in_gfn_range(&iter, slots, gfn_start, gfn_end) {
			memslot = iter.slot;
			start = max(gfn_start, memslot->base_gfn);
			end = min(gfn_end, memslot->base_gfn + memslot->npages);
			if (WARN_ON_ONCE(start >= end))
				continue;

			flush = slot_handle_level_range(kvm, memslot, kvm_zap_rmapp,

>>>>>>> 754e0b0e
							PG_LEVEL_4K, KVM_MAX_HUGEPAGE_LEVEL,
							start, end - 1, true, flush);
		}
	}

	return flush;
}

/*
 * Invalidate (zap) SPTEs that cover GFNs from gfn_start and up to gfn_end
 * (not including it)
 */
void kvm_zap_gfn_range(struct kvm *kvm, gfn_t gfn_start, gfn_t gfn_end)
{
	bool flush;
	int i;
<<<<<<< HEAD
=======

	if (WARN_ON_ONCE(gfn_end <= gfn_start))
		return;
>>>>>>> 754e0b0e

	write_lock(&kvm->mmu_lock);

	kvm_inc_notifier_count(kvm, gfn_start, gfn_end);

	flush = __kvm_zap_rmaps(kvm, gfn_start, gfn_end);

	if (is_tdp_mmu_enabled(kvm)) {
		for (i = 0; i < KVM_ADDRESS_SPACE_NUM; i++)
			flush = kvm_tdp_mmu_zap_gfn_range(kvm, i, gfn_start,
							  gfn_end, flush);
	}

	if (flush)
		kvm_flush_remote_tlbs_with_address(kvm, gfn_start,
						   gfn_end - gfn_start);

	kvm_dec_notifier_count(kvm, gfn_start, gfn_end);

	write_unlock(&kvm->mmu_lock);
}

static bool slot_rmap_write_protect(struct kvm *kvm,
				    struct kvm_rmap_head *rmap_head,
				    const struct kvm_memory_slot *slot)
{
	return __rmap_write_protect(kvm, rmap_head, false);
}

void kvm_mmu_slot_remove_write_access(struct kvm *kvm,
				      const struct kvm_memory_slot *memslot,
				      int start_level)
{
	bool flush = false;

	if (kvm_memslots_have_rmaps(kvm)) {
		write_lock(&kvm->mmu_lock);
		flush = slot_handle_level(kvm, memslot, slot_rmap_write_protect,
					  start_level, KVM_MAX_HUGEPAGE_LEVEL,
					  false);
		write_unlock(&kvm->mmu_lock);
	}

	if (is_tdp_mmu_enabled(kvm)) {
		read_lock(&kvm->mmu_lock);
		flush |= kvm_tdp_mmu_wrprot_slot(kvm, memslot, start_level);
		read_unlock(&kvm->mmu_lock);
	}

	/*
	 * Flush TLBs if any SPTEs had to be write-protected to ensure that
	 * guest writes are reflected in the dirty bitmap before the memslot
	 * update completes, i.e. before enabling dirty logging is visible to
	 * userspace.
	 *
	 * Perform the TLB flush outside the mmu_lock to reduce the amount of
	 * time the lock is held. However, this does mean that another CPU can
	 * now grab mmu_lock and encounter a write-protected SPTE while CPUs
	 * still have a writable mapping for the associated GFN in their TLB.
	 *
	 * This is safe but requires KVM to be careful when making decisions
	 * based on the write-protection status of an SPTE. Specifically, KVM
	 * also write-protects SPTEs to monitor changes to guest page tables
	 * during shadow paging, and must guarantee no CPUs can write to those
	 * page before the lock is dropped. As mentioned in the previous
	 * paragraph, a write-protected SPTE is no guarantee that CPU cannot
	 * perform writes. So to determine if a TLB flush is truly required, KVM
	 * will clear a separate software-only bit (MMU-writable) and skip the
	 * flush if-and-only-if this bit was already clear.
	 *
	 * See DEFAULT_SPTE_MMU_WRITEABLE for more details.
	 */
	if (flush)
		kvm_arch_flush_remote_tlbs_memslot(kvm, memslot);
}

static bool kvm_mmu_zap_collapsible_spte(struct kvm *kvm,
					 struct kvm_rmap_head *rmap_head,
					 const struct kvm_memory_slot *slot)
{
	u64 *sptep;
	struct rmap_iterator iter;
	int need_tlb_flush = 0;
	kvm_pfn_t pfn;
	struct kvm_mmu_page *sp;

restart:
	for_each_rmap_spte(rmap_head, &iter, sptep) {
		sp = sptep_to_sp(sptep);
		pfn = spte_to_pfn(*sptep);

		/*
		 * We cannot do huge page mapping for indirect shadow pages,
		 * which are found on the last rmap (level = 1) when not using
		 * tdp; such shadow pages are synced with the page table in
		 * the guest, and the guest page table is using 4K page size
		 * mapping if the indirect sp has level = 1.
		 */
		if (sp->role.direct && !kvm_is_reserved_pfn(pfn) &&
		    sp->role.level < kvm_mmu_max_mapping_level(kvm, slot, sp->gfn,
							       pfn, PG_LEVEL_NUM)) {
			pte_list_remove(kvm, rmap_head, sptep);

			if (kvm_available_flush_tlb_with_range())
				kvm_flush_remote_tlbs_with_address(kvm, sp->gfn,
					KVM_PAGES_PER_HPAGE(sp->role.level));
			else
				need_tlb_flush = 1;

			goto restart;
		}
	}

	return need_tlb_flush;
}

void kvm_mmu_zap_collapsible_sptes(struct kvm *kvm,
				   const struct kvm_memory_slot *slot)
{
	if (kvm_memslots_have_rmaps(kvm)) {
		write_lock(&kvm->mmu_lock);
		/*
		 * Zap only 4k SPTEs since the legacy MMU only supports dirty
		 * logging at a 4k granularity and never creates collapsible
		 * 2m SPTEs during dirty logging.
		 */
		if (slot_handle_level_4k(kvm, slot, kvm_mmu_zap_collapsible_spte, true))
			kvm_arch_flush_remote_tlbs_memslot(kvm, slot);
		write_unlock(&kvm->mmu_lock);
	}

	if (is_tdp_mmu_enabled(kvm)) {
		read_lock(&kvm->mmu_lock);
		kvm_tdp_mmu_zap_collapsible_sptes(kvm, slot);
		read_unlock(&kvm->mmu_lock);
	}
}

void kvm_arch_flush_remote_tlbs_memslot(struct kvm *kvm,
					const struct kvm_memory_slot *memslot)
{
	/*
	 * All current use cases for flushing the TLBs for a specific memslot
	 * related to dirty logging, and many do the TLB flush out of mmu_lock.
	 * The interaction between the various operations on memslot must be
	 * serialized by slots_locks to ensure the TLB flush from one operation
	 * is observed by any other operation on the same memslot.
	 */
	lockdep_assert_held(&kvm->slots_lock);
	kvm_flush_remote_tlbs_with_address(kvm, memslot->base_gfn,
					   memslot->npages);
}

void kvm_mmu_slot_leaf_clear_dirty(struct kvm *kvm,
				   const struct kvm_memory_slot *memslot)
{
	bool flush = false;

	if (kvm_memslots_have_rmaps(kvm)) {
		write_lock(&kvm->mmu_lock);
		/*
		 * Clear dirty bits only on 4k SPTEs since the legacy MMU only
		 * support dirty logging at a 4k granularity.
		 */
		flush = slot_handle_level_4k(kvm, memslot, __rmap_clear_dirty, false);
		write_unlock(&kvm->mmu_lock);
	}

	if (is_tdp_mmu_enabled(kvm)) {
		read_lock(&kvm->mmu_lock);
		flush |= kvm_tdp_mmu_clear_dirty_slot(kvm, memslot);
		read_unlock(&kvm->mmu_lock);
	}

	/*
	 * It's also safe to flush TLBs out of mmu lock here as currently this
	 * function is only used for dirty logging, in which case flushing TLB
	 * out of mmu lock also guarantees no dirty pages will be lost in
	 * dirty_bitmap.
	 */
	if (flush)
		kvm_arch_flush_remote_tlbs_memslot(kvm, memslot);
}

void kvm_mmu_zap_all(struct kvm *kvm)
{
	struct kvm_mmu_page *sp, *node;
	LIST_HEAD(invalid_list);
	int ign;

	write_lock(&kvm->mmu_lock);
restart:
	list_for_each_entry_safe(sp, node, &kvm->arch.active_mmu_pages, link) {
		if (WARN_ON(sp->role.invalid))
			continue;
		if (__kvm_mmu_prepare_zap_page(kvm, sp, &invalid_list, &ign))
			goto restart;
		if (cond_resched_rwlock_write(&kvm->mmu_lock))
			goto restart;
	}

	kvm_mmu_commit_zap_page(kvm, &invalid_list);

	if (is_tdp_mmu_enabled(kvm))
		kvm_tdp_mmu_zap_all(kvm);

	write_unlock(&kvm->mmu_lock);
}

void kvm_mmu_invalidate_mmio_sptes(struct kvm *kvm, u64 gen)
{
	WARN_ON(gen & KVM_MEMSLOT_GEN_UPDATE_IN_PROGRESS);

	gen &= MMIO_SPTE_GEN_MASK;

	/*
	 * Generation numbers are incremented in multiples of the number of
	 * address spaces in order to provide unique generations across all
	 * address spaces.  Strip what is effectively the address space
	 * modifier prior to checking for a wrap of the MMIO generation so
	 * that a wrap in any address space is detected.
	 */
	gen &= ~((u64)KVM_ADDRESS_SPACE_NUM - 1);

	/*
	 * The very rare case: if the MMIO generation number has wrapped,
	 * zap all shadow pages.
	 */
	if (unlikely(gen == 0)) {
		kvm_debug_ratelimited("kvm: zapping shadow pages for mmio generation wraparound\n");
		kvm_mmu_zap_all_fast(kvm);
	}
}

static unsigned long
mmu_shrink_scan(struct shrinker *shrink, struct shrink_control *sc)
{
	struct kvm *kvm;
	int nr_to_scan = sc->nr_to_scan;
	unsigned long freed = 0;

	mutex_lock(&kvm_lock);

	list_for_each_entry(kvm, &vm_list, vm_list) {
		int idx;
		LIST_HEAD(invalid_list);

		/*
		 * Never scan more than sc->nr_to_scan VM instances.
		 * Will not hit this condition practically since we do not try
		 * to shrink more than one VM and it is very unlikely to see
		 * !n_used_mmu_pages so many times.
		 */
		if (!nr_to_scan--)
			break;
		/*
		 * n_used_mmu_pages is accessed without holding kvm->mmu_lock
		 * here. We may skip a VM instance errorneosly, but we do not
		 * want to shrink a VM that only started to populate its MMU
		 * anyway.
		 */
		if (!kvm->arch.n_used_mmu_pages &&
		    !kvm_has_zapped_obsolete_pages(kvm))
			continue;

		idx = srcu_read_lock(&kvm->srcu);
		write_lock(&kvm->mmu_lock);

		if (kvm_has_zapped_obsolete_pages(kvm)) {
			kvm_mmu_commit_zap_page(kvm,
			      &kvm->arch.zapped_obsolete_pages);
			goto unlock;
		}

		freed = kvm_mmu_zap_oldest_mmu_pages(kvm, sc->nr_to_scan);

unlock:
		write_unlock(&kvm->mmu_lock);
		srcu_read_unlock(&kvm->srcu, idx);

		/*
		 * unfair on small ones
		 * per-vm shrinkers cry out
		 * sadness comes quickly
		 */
		list_move_tail(&kvm->vm_list, &vm_list);
		break;
	}

	mutex_unlock(&kvm_lock);
	return freed;
}

static unsigned long
mmu_shrink_count(struct shrinker *shrink, struct shrink_control *sc)
{
	return percpu_counter_read_positive(&kvm_total_used_mmu_pages);
}

static struct shrinker mmu_shrinker = {
	.count_objects = mmu_shrink_count,
	.scan_objects = mmu_shrink_scan,
	.seeks = DEFAULT_SEEKS * 10,
};

static void mmu_destroy_caches(void)
{
	kmem_cache_destroy(pte_list_desc_cache);
	kmem_cache_destroy(mmu_page_header_cache);
}

static bool get_nx_auto_mode(void)
{
	/* Return true when CPU has the bug, and mitigations are ON */
	return boot_cpu_has_bug(X86_BUG_ITLB_MULTIHIT) && !cpu_mitigations_off();
}

static void __set_nx_huge_pages(bool val)
{
	nx_huge_pages = itlb_multihit_kvm_mitigation = val;
}

static int set_nx_huge_pages(const char *val, const struct kernel_param *kp)
{
	bool old_val = nx_huge_pages;
	bool new_val;

	/* In "auto" mode deploy workaround only if CPU has the bug. */
	if (sysfs_streq(val, "off"))
		new_val = 0;
	else if (sysfs_streq(val, "force"))
		new_val = 1;
	else if (sysfs_streq(val, "auto"))
		new_val = get_nx_auto_mode();
	else if (strtobool(val, &new_val) < 0)
		return -EINVAL;

	__set_nx_huge_pages(new_val);

	if (new_val != old_val) {
		struct kvm *kvm;

		mutex_lock(&kvm_lock);

		list_for_each_entry(kvm, &vm_list, vm_list) {
			mutex_lock(&kvm->slots_lock);
			kvm_mmu_zap_all_fast(kvm);
			mutex_unlock(&kvm->slots_lock);

			wake_up_process(kvm->arch.nx_lpage_recovery_thread);
		}
		mutex_unlock(&kvm_lock);
	}

	return 0;
}

int kvm_mmu_module_init(void)
{
	int ret = -ENOMEM;

	if (nx_huge_pages == -1)
		__set_nx_huge_pages(get_nx_auto_mode());

	/*
	 * MMU roles use union aliasing which is, generally speaking, an
	 * undefined behavior. However, we supposedly know how compilers behave
	 * and the current status quo is unlikely to change. Guardians below are
	 * supposed to let us know if the assumption becomes false.
	 */
	BUILD_BUG_ON(sizeof(union kvm_mmu_page_role) != sizeof(u32));
	BUILD_BUG_ON(sizeof(union kvm_mmu_extended_role) != sizeof(u32));
	BUILD_BUG_ON(sizeof(union kvm_mmu_role) != sizeof(u64));

	kvm_mmu_reset_all_pte_masks();

	pte_list_desc_cache = kmem_cache_create("pte_list_desc",
					    sizeof(struct pte_list_desc),
					    0, SLAB_ACCOUNT, NULL);
	if (!pte_list_desc_cache)
		goto out;

	mmu_page_header_cache = kmem_cache_create("kvm_mmu_page_header",
						  sizeof(struct kvm_mmu_page),
						  0, SLAB_ACCOUNT, NULL);
	if (!mmu_page_header_cache)
		goto out;

	if (percpu_counter_init(&kvm_total_used_mmu_pages, 0, GFP_KERNEL))
		goto out;

	ret = register_shrinker(&mmu_shrinker);
	if (ret)
		goto out;

	return 0;

out:
	mmu_destroy_caches();
	return ret;
}

void kvm_mmu_destroy(struct kvm_vcpu *vcpu)
{
	kvm_mmu_unload(vcpu);
	free_mmu_pages(&vcpu->arch.root_mmu);
	free_mmu_pages(&vcpu->arch.guest_mmu);
	mmu_free_memory_caches(vcpu);
}

void kvm_mmu_module_exit(void)
{
	mmu_destroy_caches();
	percpu_counter_destroy(&kvm_total_used_mmu_pages);
	unregister_shrinker(&mmu_shrinker);
	mmu_audit_disable();
}

/*
 * Calculate the effective recovery period, accounting for '0' meaning "let KVM
 * select a halving time of 1 hour".  Returns true if recovery is enabled.
 */
static bool calc_nx_huge_pages_recovery_period(uint *period)
<<<<<<< HEAD
{
	/*
	 * Use READ_ONCE to get the params, this may be called outside of the
	 * param setters, e.g. by the kthread to compute its next timeout.
	 */
	bool enabled = READ_ONCE(nx_huge_pages);
	uint ratio = READ_ONCE(nx_huge_pages_recovery_ratio);

	if (!enabled || !ratio)
		return false;

	*period = READ_ONCE(nx_huge_pages_recovery_period_ms);
	if (!*period) {
		/* Make sure the period is not less than one second.  */
		ratio = min(ratio, 3600u);
		*period = 60 * 60 * 1000 / ratio;
	}
	return true;
}

static int set_nx_huge_pages_recovery_param(const char *val, const struct kernel_param *kp)
{
=======
{
	/*
	 * Use READ_ONCE to get the params, this may be called outside of the
	 * param setters, e.g. by the kthread to compute its next timeout.
	 */
	bool enabled = READ_ONCE(nx_huge_pages);
	uint ratio = READ_ONCE(nx_huge_pages_recovery_ratio);

	if (!enabled || !ratio)
		return false;

	*period = READ_ONCE(nx_huge_pages_recovery_period_ms);
	if (!*period) {
		/* Make sure the period is not less than one second.  */
		ratio = min(ratio, 3600u);
		*period = 60 * 60 * 1000 / ratio;
	}
	return true;
}

static int set_nx_huge_pages_recovery_param(const char *val, const struct kernel_param *kp)
{
>>>>>>> 754e0b0e
	bool was_recovery_enabled, is_recovery_enabled;
	uint old_period, new_period;
	int err;

	was_recovery_enabled = calc_nx_huge_pages_recovery_period(&old_period);

	err = param_set_uint(val, kp);
	if (err)
		return err;

	is_recovery_enabled = calc_nx_huge_pages_recovery_period(&new_period);

	if (is_recovery_enabled &&
	    (!was_recovery_enabled || old_period > new_period)) {
		struct kvm *kvm;

		mutex_lock(&kvm_lock);

		list_for_each_entry(kvm, &vm_list, vm_list)
			wake_up_process(kvm->arch.nx_lpage_recovery_thread);

		mutex_unlock(&kvm_lock);
	}

	return err;
}

static void kvm_recover_nx_lpages(struct kvm *kvm)
{
	unsigned long nx_lpage_splits = kvm->stat.nx_lpage_splits;
	int rcu_idx;
	struct kvm_mmu_page *sp;
	unsigned int ratio;
	LIST_HEAD(invalid_list);
	bool flush = false;
	ulong to_zap;

	rcu_idx = srcu_read_lock(&kvm->srcu);
	write_lock(&kvm->mmu_lock);

	ratio = READ_ONCE(nx_huge_pages_recovery_ratio);
	to_zap = ratio ? DIV_ROUND_UP(nx_lpage_splits, ratio) : 0;
	for ( ; to_zap; --to_zap) {
		if (list_empty(&kvm->arch.lpage_disallowed_mmu_pages))
			break;

		/*
		 * We use a separate list instead of just using active_mmu_pages
		 * because the number of lpage_disallowed pages is expected to
		 * be relatively small compared to the total.
		 */
		sp = list_first_entry(&kvm->arch.lpage_disallowed_mmu_pages,
				      struct kvm_mmu_page,
				      lpage_disallowed_link);
		WARN_ON_ONCE(!sp->lpage_disallowed);
		if (is_tdp_mmu_page(sp)) {
			flush |= kvm_tdp_mmu_zap_sp(kvm, sp);
		} else {
			kvm_mmu_prepare_zap_page(kvm, sp, &invalid_list);
			WARN_ON_ONCE(sp->lpage_disallowed);
		}

		if (need_resched() || rwlock_needbreak(&kvm->mmu_lock)) {
			kvm_mmu_remote_flush_or_zap(kvm, &invalid_list, flush);
			cond_resched_rwlock_write(&kvm->mmu_lock);
			flush = false;
		}
	}
	kvm_mmu_remote_flush_or_zap(kvm, &invalid_list, flush);

	write_unlock(&kvm->mmu_lock);
	srcu_read_unlock(&kvm->srcu, rcu_idx);
}

static long get_nx_lpage_recovery_timeout(u64 start_time)
{
	bool enabled;
	uint period;

	enabled = calc_nx_huge_pages_recovery_period(&period);

	return enabled ? start_time + msecs_to_jiffies(period) - get_jiffies_64()
		       : MAX_SCHEDULE_TIMEOUT;
}

static int kvm_nx_lpage_recovery_worker(struct kvm *kvm, uintptr_t data)
{
	u64 start_time;
	long remaining_time;

	while (true) {
		start_time = get_jiffies_64();
		remaining_time = get_nx_lpage_recovery_timeout(start_time);

		set_current_state(TASK_INTERRUPTIBLE);
		while (!kthread_should_stop() && remaining_time > 0) {
			schedule_timeout(remaining_time);
			remaining_time = get_nx_lpage_recovery_timeout(start_time);
			set_current_state(TASK_INTERRUPTIBLE);
		}

		set_current_state(TASK_RUNNING);

		if (kthread_should_stop())
			return 0;

		kvm_recover_nx_lpages(kvm);
	}
}

int kvm_mmu_post_init_vm(struct kvm *kvm)
{
	int err;

	err = kvm_vm_create_worker_thread(kvm, kvm_nx_lpage_recovery_worker, 0,
					  "kvm-nx-lpage-recovery",
					  &kvm->arch.nx_lpage_recovery_thread);
	if (!err)
		kthread_unpark(kvm->arch.nx_lpage_recovery_thread);

	return err;
}

void kvm_mmu_pre_destroy_vm(struct kvm *kvm)
{
	if (kvm->arch.nx_lpage_recovery_thread)
		kthread_stop(kvm->arch.nx_lpage_recovery_thread);
}<|MERGE_RESOLUTION|>--- conflicted
+++ resolved
@@ -2572,11 +2572,7 @@
  * were marked unsync (or if there is no shadow page), -EPERM if the SPTE must
  * be write-protected.
  */
-<<<<<<< HEAD
-int mmu_try_to_unsync_pages(struct kvm_vcpu *vcpu, struct kvm_memory_slot *slot,
-=======
 int mmu_try_to_unsync_pages(struct kvm *kvm, const struct kvm_memory_slot *slot,
->>>>>>> 754e0b0e
 			    gfn_t gfn, bool can_unsync, bool prefetch)
 {
 	struct kvm_mmu_page *sp;
@@ -2587,11 +2583,7 @@
 	 * track machinery is used to write-protect upper-level shadow pages,
 	 * i.e. this guards the role.level == 4K assertion below!
 	 */
-<<<<<<< HEAD
-	if (kvm_slot_page_track_is_active(vcpu, slot, gfn, KVM_PAGE_TRACK_WRITE))
-=======
 	if (kvm_slot_page_track_is_active(kvm, slot, gfn, KVM_PAGE_TRACK_WRITE))
->>>>>>> 754e0b0e
 		return -EPERM;
 
 	/*
@@ -3409,11 +3401,7 @@
 {
 	struct kvm_memslots *slots;
 	struct kvm_memory_slot *slot;
-<<<<<<< HEAD
-	int r = 0, i;
-=======
 	int r = 0, i, bkt;
->>>>>>> 754e0b0e
 
 	/*
 	 * Check if this is the first shadow root being allocated before
@@ -3438,11 +3426,7 @@
 
 	for (i = 0; i < KVM_ADDRESS_SPACE_NUM; i++) {
 		slots = __kvm_memslots(kvm, i);
-<<<<<<< HEAD
-		kvm_for_each_memslot(slot, slots) {
-=======
 		kvm_for_each_memslot(slot, bkt, slots) {
->>>>>>> 754e0b0e
 			/*
 			 * Both of these functions are no-ops if the target is
 			 * already allocated, so unconditionally calling both
@@ -3730,23 +3714,6 @@
 }
 
 void kvm_mmu_sync_prev_roots(struct kvm_vcpu *vcpu)
-<<<<<<< HEAD
-{
-	unsigned long roots_to_free = 0;
-	int i;
-
-	for (i = 0; i < KVM_MMU_NUM_PREV_ROOTS; i++)
-		if (is_unsync_root(vcpu->arch.mmu->prev_roots[i].hpa))
-			roots_to_free |= KVM_MMU_ROOT_PREVIOUS(i);
-
-	/* sync prev_roots by simply freeing them */
-	kvm_mmu_free_roots(vcpu, vcpu->arch.mmu, roots_to_free);
-}
-
-static gpa_t nonpaging_gva_to_gpa(struct kvm_vcpu *vcpu, gpa_t vaddr,
-				  u32 access, struct x86_exception *exception)
-=======
->>>>>>> 754e0b0e
 {
 	unsigned long roots_to_free = 0;
 	int i;
@@ -3905,11 +3872,7 @@
 	 * guest is writing the page which is write tracked which can
 	 * not be fixed by page fault handler.
 	 */
-<<<<<<< HEAD
-	if (kvm_slot_page_track_is_active(vcpu, fault->slot, fault->gfn, KVM_PAGE_TRACK_WRITE))
-=======
 	if (kvm_slot_page_track_is_active(vcpu->kvm, fault->slot, fault->gfn, KVM_PAGE_TRACK_WRITE))
->>>>>>> 754e0b0e
 		return true;
 
 	return false;
@@ -4984,11 +4947,7 @@
 
 	update_permission_bitmask(context, true);
 	context->pkru_mask = 0;
-<<<<<<< HEAD
-	reset_rsvds_bits_mask_ept(vcpu, context, execonly);
-=======
 	reset_rsvds_bits_mask_ept(vcpu, context, execonly, huge_page_level);
->>>>>>> 754e0b0e
 	reset_ept_shadow_zero_bits_mask(vcpu, context, execonly);
 }
 EXPORT_SYMBOL_GPL(kvm_init_shadow_ept_mmu);
@@ -5778,10 +5737,7 @@
 {
 	const struct kvm_memory_slot *memslot;
 	struct kvm_memslots *slots;
-<<<<<<< HEAD
-=======
 	struct kvm_memslot_iter iter;
->>>>>>> 754e0b0e
 	bool flush = false;
 	gfn_t start, end;
 	int i;
@@ -5791,15 +5747,6 @@
 
 	for (i = 0; i < KVM_ADDRESS_SPACE_NUM; i++) {
 		slots = __kvm_memslots(kvm, i);
-<<<<<<< HEAD
-		kvm_for_each_memslot(memslot, slots) {
-			start = max(gfn_start, memslot->base_gfn);
-			end = min(gfn_end, memslot->base_gfn + memslot->npages);
-			if (start >= end)
-				continue;
-
-			flush = slot_handle_level_range(kvm, memslot, kvm_zap_rmapp,
-=======
 
 		kvm_for_each_memslot_in_gfn_range(&iter, slots, gfn_start, gfn_end) {
 			memslot = iter.slot;
@@ -5810,7 +5757,6 @@
 
 			flush = slot_handle_level_range(kvm, memslot, kvm_zap_rmapp,
 
->>>>>>> 754e0b0e
 							PG_LEVEL_4K, KVM_MAX_HUGEPAGE_LEVEL,
 							start, end - 1, true, flush);
 		}
@@ -5827,12 +5773,9 @@
 {
 	bool flush;
 	int i;
-<<<<<<< HEAD
-=======
 
 	if (WARN_ON_ONCE(gfn_end <= gfn_start))
 		return;
->>>>>>> 754e0b0e
 
 	write_lock(&kvm->mmu_lock);
 
@@ -6256,7 +6199,6 @@
  * select a halving time of 1 hour".  Returns true if recovery is enabled.
  */
 static bool calc_nx_huge_pages_recovery_period(uint *period)
-<<<<<<< HEAD
 {
 	/*
 	 * Use READ_ONCE to get the params, this may be called outside of the
@@ -6279,30 +6221,6 @@
 
 static int set_nx_huge_pages_recovery_param(const char *val, const struct kernel_param *kp)
 {
-=======
-{
-	/*
-	 * Use READ_ONCE to get the params, this may be called outside of the
-	 * param setters, e.g. by the kthread to compute its next timeout.
-	 */
-	bool enabled = READ_ONCE(nx_huge_pages);
-	uint ratio = READ_ONCE(nx_huge_pages_recovery_ratio);
-
-	if (!enabled || !ratio)
-		return false;
-
-	*period = READ_ONCE(nx_huge_pages_recovery_period_ms);
-	if (!*period) {
-		/* Make sure the period is not less than one second.  */
-		ratio = min(ratio, 3600u);
-		*period = 60 * 60 * 1000 / ratio;
-	}
-	return true;
-}
-
-static int set_nx_huge_pages_recovery_param(const char *val, const struct kernel_param *kp)
-{
->>>>>>> 754e0b0e
 	bool was_recovery_enabled, is_recovery_enabled;
 	uint old_period, new_period;
 	int err;
