// SPDX-License-Identifier: GPL-2.0-only
/*
 * Copyright (c) 2014-2016, The Linux Foundation. All rights reserved.
 */

#include "msm8996.dtsi"
#include "pm8994.dtsi"
#include "pmi8994.dtsi"
#include <dt-bindings/input/input.h>
#include <dt-bindings/gpio/gpio.h>
#include <dt-bindings/pinctrl/qcom,pmic-gpio.h>
#include <dt-bindings/sound/qcom,q6afe.h>
#include <dt-bindings/sound/qcom,q6asm.h>

/*
 * GPIO name legend: proper name = the GPIO line is used as GPIO
 *         NC      = not connected (pin out but not routed from the chip to
 *                   anything the board)
 *         "[PER]" = pin is muxed for [peripheral] (not GPIO)
 *         LSEC    = Low Speed External Connector
 *         P HSEC  = Primary High Speed External Connector
 *         S HSEC  = Secondary High Speed External Connector
 *         J14     = Camera Connector
 *         TP      = Test Points
 *
 * Line names are taken from the schematic "DragonBoard 820c",
 * drawing no: LM25-P2751-1
 *
 * For the lines routed to the external connectors the
 * lines are named after the 96Boards CE Specification 1.0,
 * Appendix "Expansion Connector Signal Description".
 *
 * When the 96Board naming of a line and the schematic name of
 * the same line are in conflict, the 96Board specification
 * takes precedence, which means that the external UART on the
 * LSEC is named UART0 while the schematic and SoC names this
 * UART3. This is only for the informational lines i.e. "[FOO]",
 * the GPIO named lines "GPIO-A" thru "GPIO-L" are the only
 * ones actually used for GPIO.
 */

/ {
	aliases {
		serial0 = &blsp2_uart1;
		serial1 = &blsp2_uart2;
		serial2 = &blsp1_uart1;
		i2c0	= &blsp1_i2c2;
		i2c1	= &blsp2_i2c1;
		i2c2	= &blsp2_i2c0;
		spi0	= &blsp1_spi0;
		spi1	= &blsp2_spi5;
	};

	chosen {
		stdout-path = "serial0:115200n8";
	};

	clocks {
		compatible = "simple-bus";
		divclk4: divclk4 {
			compatible = "fixed-clock";
			#clock-cells = <0>;
			clock-frequency = <32768>;
			clock-output-names = "divclk4";

			pinctrl-names = "default";
			pinctrl-0 = <&divclk4_pin_a>;
		};

		div1_mclk: divclk1 {
			compatible = "gpio-gate-clock";
			pinctrl-0 = <&audio_mclk>;
			pinctrl-names = "default";
			clocks = <&rpmcc RPM_SMD_DIV_CLK1>;
			#clock-cells = <0>;
			enable-gpios = <&pm8994_gpios 15 0>;
		};
	};

	gpio_keys {
		compatible = "gpio-keys";
		#address-cells = <1>;
		#size-cells = <0>;
		autorepeat;
<<<<<<< HEAD

		pinctrl-names = "default";
		pinctrl-0 = <&volume_up_gpio>;

		button@0 {
			label = "Volume Up";
			linux,code = <KEY_VOLUMEUP>;
			gpios = <&pm8994_gpios 2 GPIO_ACTIVE_LOW>;
=======

		pinctrl-names = "default";
		pinctrl-0 = <&volume_up_gpio>;

		button@0 {
			label = "Volume Up";
			linux,code = <KEY_VOLUMEUP>;
			gpios = <&pm8994_gpios 2 GPIO_ACTIVE_LOW>;
		};
	};

	usb2_id: usb2-id {
		compatible = "linux,extcon-usb-gpio";
		id-gpio = <&pmi8994_gpios 6 GPIO_ACTIVE_HIGH>;
		pinctrl-names = "default";
		pinctrl-0 = <&usb2_vbus_det_gpio>;
	};

	usb3_id: usb3-id {
		compatible = "linux,extcon-usb-gpio";
		id-gpio = <&pm8994_gpios 22 GPIO_ACTIVE_HIGH>;
		pinctrl-names = "default";
		pinctrl-0 = <&usb3_vbus_det_gpio>;
	};

	vph_pwr: vph-pwr-regulator {
		compatible = "regulator-fixed";
		regulator-name = "vph_pwr";
		regulator-always-on;
		regulator-boot-on;

		regulator-min-microvolt = <3700000>;
		regulator-max-microvolt = <3700000>;
	};

	vreg_s8a_l3a_input: vreg-s8a-l3a-input {
		compatible = "regulator-fixed";
		regulator-name = "vreg_s8a_l3a_input";
		regulator-always-on;
		regulator-boot-on;

		regulator-min-microvolt = <0>;
		regulator-max-microvolt = <0>;
	};

	wlan_en: wlan-en-1-8v {
		pinctrl-names = "default";
		pinctrl-0 = <&wlan_en_gpios>;
		compatible = "regulator-fixed";
		regulator-name = "wlan-en-regulator";
		regulator-min-microvolt = <1800000>;
		regulator-max-microvolt = <1800000>;

		gpio = <&pm8994_gpios 8 0>;

		/* WLAN card specific delay */
		startup-delay-us = <70000>;
		enable-active-high;
	};
};

&blsp1_i2c2 {
	/* On Low speed expansion */
	label = "LS-I2C0";
	status = "okay";
};

&blsp1_spi0 {
	/* On Low speed expansion */
	label = "LS-SPI0";
	status = "okay";
};

&blsp1_uart1 {
	label = "BT-UART";
	status = "okay";
	pinctrl-names = "default", "sleep";
	pinctrl-0 = <&blsp1_uart1_default>;
	pinctrl-1 = <&blsp1_uart1_sleep>;

	bluetooth {
		compatible = "qcom,qca6174-bt";

		/* bt_disable_n gpio */
		enable-gpios = <&pm8994_gpios 19 GPIO_ACTIVE_HIGH>;

		clocks = <&divclk4>;
	};
};

&blsp2_i2c0 {
	/* On High speed expansion */
	label = "HS-I2C2";
	status = "okay";
};

&blsp2_i2c1 {
	/* On Low speed expansion */
	label = "LS-I2C1";
	status = "okay";
};

&blsp2_spi5 {
	/* On High speed expansion */
	label = "HS-SPI1";
	status = "okay";
};

&blsp2_uart1 {
	label = "LS-UART1";
	status = "okay";
	pinctrl-names = "default", "sleep";
	pinctrl-0 = <&blsp2_uart1_2pins_default>;
	pinctrl-1 = <&blsp2_uart1_2pins_sleep>;
};

&blsp2_uart2 {
	label = "LS-UART0";
	status = "disabled";
	pinctrl-names = "default", "sleep";
	pinctrl-0 = <&blsp2_uart2_4pins_default>;
	pinctrl-1 = <&blsp2_uart2_4pins_sleep>;
};

&camss {
	vdda-supply = <&vreg_l2a_1p25>;
};

&hdmi {
	status = "okay";

	pinctrl-names = "default", "sleep";
	pinctrl-0 = <&hdmi_hpd_active &hdmi_ddc_active>;
	pinctrl-1 = <&hdmi_hpd_suspend &hdmi_ddc_suspend>;

	core-vdda-supply = <&vreg_l12a_1p8>;
	core-vcc-supply = <&vreg_s4a_1p8>;
};

&hdmi_phy {
	status = "okay";

	vddio-supply = <&vreg_l12a_1p8>;
	vcca-supply = <&vreg_l28a_0p925>;
	#phy-cells = <0>;
};

&hsusb_phy1 {
	status = "okay";

	vdda-pll-supply = <&vreg_l12a_1p8>;
	vdda-phy-dpdm-supply = <&vreg_l24a_3p075>;
};

&hsusb_phy2 {
	status = "okay";

	vdda-pll-supply = <&vreg_l12a_1p8>;
	vdda-phy-dpdm-supply = <&vreg_l24a_3p075>;
};

&mdp {
	status = "okay";
};

&mdss {
	status = "okay";
};

&msmgpio {
	gpio-line-names =
		"[SPI0_DOUT]", /* GPIO_0, BLSP1_SPI_MOSI, LSEC pin 14 */
		"[SPI0_DIN]", /* GPIO_1, BLSP1_SPI_MISO, LSEC pin 10 */
		"[SPI0_CS]", /* GPIO_2, BLSP1_SPI_CS_N, LSEC pin 12 */
		"[SPI0_SCLK]", /* GPIO_3, BLSP1_SPI_CLK, LSEC pin 8 */
		"[UART1_TxD]", /* GPIO_4, BLSP8_UART_TX, LSEC pin 11 */
		"[UART1_RxD]", /* GPIO_5, BLSP8_UART_RX, LSEC pin 13 */
		"[I2C1_SDA]", /* GPIO_6, BLSP8_I2C_SDA, LSEC pin 21 */
		"[I2C1_SCL]", /* GPIO_7, BLSP8_I2C_SCL, LSEC pin 19 */
		"GPIO-H", /* GPIO_8, LCD0_RESET_N, LSEC pin 30 */
		"TP93", /* GPIO_9 */
		"GPIO-G", /* GPIO_10, MDP_VSYNC_P, LSEC pin 29 */
		"[MDP_VSYNC_S]", /* GPIO_11, S HSEC pin 55 */
		"NC", /* GPIO_12 */
		"[CSI0_MCLK]", /* GPIO_13, CAM_MCLK0, P HSEC pin 15 */
		"[CAM_MCLK1]", /* GPIO_14, J14 pin 11 */
		"[CSI1_MCLK]", /* GPIO_15, CAM_MCLK2, P HSEC pin 17 */
		"TP99", /* GPIO_16 */
		"[I2C2_SDA]", /* GPIO_17, CCI_I2C_SDA0, P HSEC pin 34 */
		"[I2C2_SCL]", /* GPIO_18, CCI_I2C_SCL0, P HSEC pin 32 */
		"[CCI_I2C_SDA1]", /* GPIO_19, S HSEC pin 38 */
		"[CCI_I2C_SCL1]", /* GPIO_20, S HSEC pin 36 */
		"FLASH_STROBE_EN", /* GPIO_21, S HSEC pin 5 */
		"FLASH_STROBE_TRIG", /* GPIO_22, S HSEC pin 1 */
		"GPIO-K", /* GPIO_23, CAM2_RST_N, LSEC pin 33 */
		"GPIO-D", /* GPIO_24, LSEC pin 26 */
		"GPIO-I", /* GPIO_25, CAM0_RST_N, LSEC pin 31 */
		"GPIO-J", /* GPIO_26, CAM0_STANDBY_N, LSEC pin 32 */
		"BLSP6_I2C_SDA", /* GPIO_27 */
		"BLSP6_I2C_SCL", /* GPIO_28 */
		"GPIO-B", /* GPIO_29, TS0_RESET_N, LSEC pin 24 */
		"GPIO30", /* GPIO_30, S HSEC pin 4 */
		"HDMI_CEC", /* GPIO_31 */
		"HDMI_DDC_CLOCK", /* GPIO_32 */
		"HDMI_DDC_DATA", /* GPIO_33 */
		"HDMI_HOT_PLUG_DETECT", /* GPIO_34 */
		"PCIE0_RST_N", /* GPIO_35 */
		"PCIE0_CLKREQ_N", /* GPIO_36 */
		"PCIE0_WAKE", /* GPIO_37 */
		"SD_CARD_DET_N", /* GPIO_38 */
		"TSIF1_SYNC", /* GPIO_39, S HSEC pin 48 */
		"W_DISABLE_N", /* GPIO_40 */
		"[BLSP9_UART_TX]", /* GPIO_41 */
		"[BLSP9_UART_RX]", /* GPIO_42 */
		"[BLSP2_UART_CTS_N]", /* GPIO_43 */
		"[BLSP2_UART_RFR_N]", /* GPIO_44 */
		"[BLSP3_UART_TX]", /* GPIO_45 */
		"[BLSP3_UART_RX]", /* GPIO_46 */
		"[I2C0_SDA]", /* GPIO_47, LS_I2C0_SDA, LSEC pin 17 */
		"[I2C0_SCL]", /* GPIO_48, LS_I2C0_SCL, LSEC pin 15 */
		"[UART0_TxD]", /* GPIO_49, BLSP9_UART_TX, LSEC pin 5 */
		"[UART0_RxD]", /* GPIO_50, BLSP9_UART_RX, LSEC pin 7 */
		"[UART0_CTS]", /* GPIO_51, BLSP9_UART_CTS_N, LSEC pin 3 */
		"[UART0_RTS]", /* GPIO_52, BLSP9_UART_RFR_N, LSEC pin 9 */
		"[CODEC_INT1_N]", /* GPIO_53 */
		"[CODEC_INT2_N]", /* GPIO_54 */
		"[BLSP7_I2C_SDA]", /* GPIO_55 */
		"[BLSP7_I2C_SCL]", /* GPIO_56 */
		"MI2S_MCLK", /* GPIO_57, S HSEC pin 3 */
		"[PCM_CLK]", /* GPIO_58, QUA_MI2S_SCK, LSEC pin 18 */
		"[PCM_FS]", /* GPIO_59, QUA_MI2S_WS, LSEC pin 16 */
		"[PCM_DO]", /* GPIO_60, QUA_MI2S_DATA0, LSEC pin 20 */
		"[PCM_DI]", /* GPIO_61, QUA_MI2S_DATA1, LSEC pin 22 */
		"GPIO-E", /* GPIO_62, LSEC pin 27 */
		"TP87", /* GPIO_63 */
		"[CODEC_RST_N]", /* GPIO_64 */
		"[PCM1_CLK]", /* GPIO_65 */
		"[PCM1_SYNC]", /* GPIO_66 */
		"[PCM1_DIN]", /* GPIO_67 */
		"[PCM1_DOUT]", /* GPIO_68 */
		"AUDIO_REF_CLK", /* GPIO_69 */
		"SLIMBUS_CLK", /* GPIO_70 */
		"SLIMBUS_DATA0", /* GPIO_71 */
		"SLIMBUS_DATA1", /* GPIO_72 */
		"NC", /* GPIO_73 */
		"NC", /* GPIO_74 */
		"NC", /* GPIO_75 */
		"NC", /* GPIO_76 */
		"TP94", /* GPIO_77 */
		"NC", /* GPIO_78 */
		"TP95", /* GPIO_79 */
		"GPIO-A", /* GPIO_80, MEMS_RESET_N, LSEC pin 23 */
		"TP88", /* GPIO_81 */
		"TP89", /* GPIO_82 */
		"TP90", /* GPIO_83 */
		"TP91", /* GPIO_84 */
		"[SD_DAT0]", /* GPIO_85, BLSP12_SPI_MOSI, P HSEC pin 1 */
		"[SD_CMD]", /* GPIO_86, BLSP12_SPI_MISO, P HSEC pin 11 */
		"[SD_DAT3]", /* GPIO_87, BLSP12_SPI_CS_N, P HSEC pin 7 */
		"[SD_SCLK]", /* GPIO_88, BLSP12_SPI_CLK, P HSEC pin 9 */
		"TSIF1_CLK", /* GPIO_89, S HSEC pin 42 */
		"TSIF1_EN", /* GPIO_90, S HSEC pin 46 */
		"TSIF1_DATA", /* GPIO_91, S HSEC pin 44 */
		"NC", /* GPIO_92 */
		"TSIF2_CLK", /* GPIO_93, S HSEC pin 52 */
		"TSIF2_EN", /* GPIO_94, S HSEC pin 56 */
		"TSIF2_DATA", /* GPIO_95, S HSEC pin 54 */
		"TSIF2_SYNC", /* GPIO_96, S HSEC pin 58 */
		"NC", /* GPIO_97 */
		"CAM1_STANDBY_N", /* GPIO_98 */
		"NC", /* GPIO_99 */
		"NC", /* GPIO_100 */
		"[LCD1_RESET_N]", /* GPIO_101, S HSEC pin 51 */
		"BOOT_CONFIG1", /* GPIO_102 */
		"USB_HUB_RESET", /* GPIO_103 */
		"CAM1_RST_N", /* GPIO_104 */
		"NC", /* GPIO_105 */
		"NC", /* GPIO_106 */
		"NC", /* GPIO_107 */
		"NC", /* GPIO_108 */
		"NC", /* GPIO_109 */
		"NC", /* GPIO_110 */
		"NC", /* GPIO_111 */
		"NC", /* GPIO_112 */
		"PMI8994_BUA", /* GPIO_113 */
		"PCIE2_RST_N", /* GPIO_114 */
		"PCIE2_CLKREQ_N", /* GPIO_115 */
		"PCIE2_WAKE", /* GPIO_116 */
		"SSC_IRQ_0", /* GPIO_117 */
		"SSC_IRQ_1", /* GPIO_118 */
		"SSC_IRQ_2", /* GPIO_119 */
		"NC", /* GPIO_120 */
		"GPIO121", /* GPIO_121, S HSEC pin 2 */
		"NC", /* GPIO_122 */
		"SSC_IRQ_6", /* GPIO_123 */
		"SSC_IRQ_7", /* GPIO_124 */
		"GPIO-C", /* GPIO_125, TS_INT0, LSEC pin 25 */
		"BOOT_CONFIG5", /* GPIO_126 */
		"NC", /* GPIO_127 */
		"NC", /* GPIO_128 */
		"BOOT_CONFIG7", /* GPIO_129 */
		"PCIE1_RST_N", /* GPIO_130 */
		"PCIE1_CLKREQ_N", /* GPIO_131 */
		"PCIE1_WAKE", /* GPIO_132 */
		"GPIO-L", /* GPIO_133, CAM2_STANDBY_N, LSEC pin 34 */
		"NC", /* GPIO_134 */
		"NC", /* GPIO_135 */
		"BOOT_CONFIG8", /* GPIO_136 */
		"NC", /* GPIO_137 */
		"NC", /* GPIO_138 */
		"GPS_SSBI2", /* GPIO_139 */
		"GPS_SSBI1", /* GPIO_140 */
		"NC", /* GPIO_141 */
		"NC", /* GPIO_142 */
		"NC", /* GPIO_143 */
		"BOOT_CONFIG6", /* GPIO_144 */
		"NC", /* GPIO_145 */
		"NC", /* GPIO_146 */
		"NC", /* GPIO_147 */
		"NC", /* GPIO_148 */
		"NC"; /* GPIO_149 */

	sdc2_cd_on: sdc2_cd_on {
		mux {
			pins = "gpio38";
			function = "gpio";
>>>>>>> 04d5ce62
		};
	};

<<<<<<< HEAD
	usb2_id: usb2-id {
		compatible = "linux,extcon-usb-gpio";
		id-gpio = <&pmi8994_gpios 6 GPIO_ACTIVE_HIGH>;
		pinctrl-names = "default";
		pinctrl-0 = <&usb2_vbus_det_gpio>;
	};

	usb3_id: usb3-id {
		compatible = "linux,extcon-usb-gpio";
		id-gpio = <&pm8994_gpios 22 GPIO_ACTIVE_HIGH>;
		pinctrl-names = "default";
		pinctrl-0 = <&usb3_vbus_det_gpio>;
	};

	vph_pwr: vph-pwr-regulator {
		compatible = "regulator-fixed";
		regulator-name = "vph_pwr";
		regulator-always-on;
		regulator-boot-on;

		regulator-min-microvolt = <3700000>;
		regulator-max-microvolt = <3700000>;
	};

	vreg_s8a_l3a_input: vreg-s8a-l3a-input {
		compatible = "regulator-fixed";
		regulator-name = "vreg_s8a_l3a_input";
		regulator-always-on;
		regulator-boot-on;

		regulator-min-microvolt = <0>;
		regulator-max-microvolt = <0>;
	};

	wlan_en: wlan-en-1-8v {
		pinctrl-names = "default";
		pinctrl-0 = <&wlan_en_gpios>;
		compatible = "regulator-fixed";
		regulator-name = "wlan-en-regulator";
		regulator-min-microvolt = <1800000>;
		regulator-max-microvolt = <1800000>;

		gpio = <&pm8994_gpios 8 0>;

		/* WLAN card specific delay */
		startup-delay-us = <70000>;
		enable-active-high;
	};
};

&blsp1_i2c2 {
	/* On Low speed expansion */
	label = "LS-I2C0";
	status = "okay";
};

&blsp1_spi0 {
	/* On Low speed expansion */
	label = "LS-SPI0";
	status = "okay";
};

&blsp1_uart1 {
	label = "BT-UART";
	status = "okay";
	pinctrl-names = "default", "sleep";
	pinctrl-0 = <&blsp1_uart1_default>;
	pinctrl-1 = <&blsp1_uart1_sleep>;

	bluetooth {
		compatible = "qcom,qca6174-bt";

		/* bt_disable_n gpio */
		enable-gpios = <&pm8994_gpios 19 GPIO_ACTIVE_HIGH>;

		clocks = <&divclk4>;
	};
};

&blsp2_i2c0 {
	/* On High speed expansion */
	label = "HS-I2C2";
	status = "okay";
};

&blsp2_i2c1 {
	/* On Low speed expansion */
	label = "LS-I2C1";
	status = "okay";
};

&blsp2_spi5 {
	/* On High speed expansion */
	label = "HS-SPI1";
	status = "okay";
};

&blsp2_uart1 {
	label = "LS-UART1";
	status = "okay";
	pinctrl-names = "default", "sleep";
	pinctrl-0 = <&blsp2_uart1_2pins_default>;
	pinctrl-1 = <&blsp2_uart1_2pins_sleep>;
};

&blsp2_uart2 {
	label = "LS-UART0";
	status = "disabled";
	pinctrl-names = "default", "sleep";
	pinctrl-0 = <&blsp2_uart2_4pins_default>;
	pinctrl-1 = <&blsp2_uart2_4pins_sleep>;
};

&camss {
	vdda-supply = <&vreg_l2a_1p25>;
};

&hdmi {
	status = "okay";

	pinctrl-names = "default", "sleep";
	pinctrl-0 = <&hdmi_hpd_active &hdmi_ddc_active>;
	pinctrl-1 = <&hdmi_hpd_suspend &hdmi_ddc_suspend>;

	core-vdda-supply = <&vreg_l12a_1p8>;
	core-vcc-supply = <&vreg_s4a_1p8>;
};

&hdmi_phy {
	status = "okay";

	vddio-supply = <&vreg_l12a_1p8>;
	vcca-supply = <&vreg_l28a_0p925>;
	#phy-cells = <0>;
};

&hsusb_phy1 {
	status = "okay";

	vdda-pll-supply = <&vreg_l12a_1p8>;
	vdda-phy-dpdm-supply = <&vreg_l24a_3p075>;
};

&hsusb_phy2 {
	status = "okay";

	vdda-pll-supply = <&vreg_l12a_1p8>;
	vdda-phy-dpdm-supply = <&vreg_l24a_3p075>;
};

&mdp {
	status = "okay";
};

&mdss {
	status = "okay";
};

&msmgpio {
	gpio-line-names =
		"[SPI0_DOUT]", /* GPIO_0, BLSP1_SPI_MOSI, LSEC pin 14 */
		"[SPI0_DIN]", /* GPIO_1, BLSP1_SPI_MISO, LSEC pin 10 */
		"[SPI0_CS]", /* GPIO_2, BLSP1_SPI_CS_N, LSEC pin 12 */
		"[SPI0_SCLK]", /* GPIO_3, BLSP1_SPI_CLK, LSEC pin 8 */
		"[UART1_TxD]", /* GPIO_4, BLSP8_UART_TX, LSEC pin 11 */
		"[UART1_RxD]", /* GPIO_5, BLSP8_UART_RX, LSEC pin 13 */
		"[I2C1_SDA]", /* GPIO_6, BLSP8_I2C_SDA, LSEC pin 21 */
		"[I2C1_SCL]", /* GPIO_7, BLSP8_I2C_SCL, LSEC pin 19 */
		"GPIO-H", /* GPIO_8, LCD0_RESET_N, LSEC pin 30 */
		"TP93", /* GPIO_9 */
		"GPIO-G", /* GPIO_10, MDP_VSYNC_P, LSEC pin 29 */
		"[MDP_VSYNC_S]", /* GPIO_11, S HSEC pin 55 */
		"NC", /* GPIO_12 */
		"[CSI0_MCLK]", /* GPIO_13, CAM_MCLK0, P HSEC pin 15 */
		"[CAM_MCLK1]", /* GPIO_14, J14 pin 11 */
		"[CSI1_MCLK]", /* GPIO_15, CAM_MCLK2, P HSEC pin 17 */
		"TP99", /* GPIO_16 */
		"[I2C2_SDA]", /* GPIO_17, CCI_I2C_SDA0, P HSEC pin 34 */
		"[I2C2_SCL]", /* GPIO_18, CCI_I2C_SCL0, P HSEC pin 32 */
		"[CCI_I2C_SDA1]", /* GPIO_19, S HSEC pin 38 */
		"[CCI_I2C_SCL1]", /* GPIO_20, S HSEC pin 36 */
		"FLASH_STROBE_EN", /* GPIO_21, S HSEC pin 5 */
		"FLASH_STROBE_TRIG", /* GPIO_22, S HSEC pin 1 */
		"GPIO-K", /* GPIO_23, CAM2_RST_N, LSEC pin 33 */
		"GPIO-D", /* GPIO_24, LSEC pin 26 */
		"GPIO-I", /* GPIO_25, CAM0_RST_N, LSEC pin 31 */
		"GPIO-J", /* GPIO_26, CAM0_STANDBY_N, LSEC pin 32 */
		"BLSP6_I2C_SDA", /* GPIO_27 */
		"BLSP6_I2C_SCL", /* GPIO_28 */
		"GPIO-B", /* GPIO_29, TS0_RESET_N, LSEC pin 24 */
		"GPIO30", /* GPIO_30, S HSEC pin 4 */
		"HDMI_CEC", /* GPIO_31 */
		"HDMI_DDC_CLOCK", /* GPIO_32 */
		"HDMI_DDC_DATA", /* GPIO_33 */
		"HDMI_HOT_PLUG_DETECT", /* GPIO_34 */
		"PCIE0_RST_N", /* GPIO_35 */
		"PCIE0_CLKREQ_N", /* GPIO_36 */
		"PCIE0_WAKE", /* GPIO_37 */
		"SD_CARD_DET_N", /* GPIO_38 */
		"TSIF1_SYNC", /* GPIO_39, S HSEC pin 48 */
		"W_DISABLE_N", /* GPIO_40 */
		"[BLSP9_UART_TX]", /* GPIO_41 */
		"[BLSP9_UART_RX]", /* GPIO_42 */
		"[BLSP2_UART_CTS_N]", /* GPIO_43 */
		"[BLSP2_UART_RFR_N]", /* GPIO_44 */
		"[BLSP3_UART_TX]", /* GPIO_45 */
		"[BLSP3_UART_RX]", /* GPIO_46 */
		"[I2C0_SDA]", /* GPIO_47, LS_I2C0_SDA, LSEC pin 17 */
		"[I2C0_SCL]", /* GPIO_48, LS_I2C0_SCL, LSEC pin 15 */
		"[UART0_TxD]", /* GPIO_49, BLSP9_UART_TX, LSEC pin 5 */
		"[UART0_RxD]", /* GPIO_50, BLSP9_UART_RX, LSEC pin 7 */
		"[UART0_CTS]", /* GPIO_51, BLSP9_UART_CTS_N, LSEC pin 3 */
		"[UART0_RTS]", /* GPIO_52, BLSP9_UART_RFR_N, LSEC pin 9 */
		"[CODEC_INT1_N]", /* GPIO_53 */
		"[CODEC_INT2_N]", /* GPIO_54 */
		"[BLSP7_I2C_SDA]", /* GPIO_55 */
		"[BLSP7_I2C_SCL]", /* GPIO_56 */
		"MI2S_MCLK", /* GPIO_57, S HSEC pin 3 */
		"[PCM_CLK]", /* GPIO_58, QUA_MI2S_SCK, LSEC pin 18 */
		"[PCM_FS]", /* GPIO_59, QUA_MI2S_WS, LSEC pin 16 */
		"[PCM_DO]", /* GPIO_60, QUA_MI2S_DATA0, LSEC pin 20 */
		"[PCM_DI]", /* GPIO_61, QUA_MI2S_DATA1, LSEC pin 22 */
		"GPIO-E", /* GPIO_62, LSEC pin 27 */
		"TP87", /* GPIO_63 */
		"[CODEC_RST_N]", /* GPIO_64 */
		"[PCM1_CLK]", /* GPIO_65 */
		"[PCM1_SYNC]", /* GPIO_66 */
		"[PCM1_DIN]", /* GPIO_67 */
		"[PCM1_DOUT]", /* GPIO_68 */
		"AUDIO_REF_CLK", /* GPIO_69 */
		"SLIMBUS_CLK", /* GPIO_70 */
		"SLIMBUS_DATA0", /* GPIO_71 */
		"SLIMBUS_DATA1", /* GPIO_72 */
		"NC", /* GPIO_73 */
		"NC", /* GPIO_74 */
		"NC", /* GPIO_75 */
		"NC", /* GPIO_76 */
		"TP94", /* GPIO_77 */
		"NC", /* GPIO_78 */
		"TP95", /* GPIO_79 */
		"GPIO-A", /* GPIO_80, MEMS_RESET_N, LSEC pin 23 */
		"TP88", /* GPIO_81 */
		"TP89", /* GPIO_82 */
		"TP90", /* GPIO_83 */
		"TP91", /* GPIO_84 */
		"[SD_DAT0]", /* GPIO_85, BLSP12_SPI_MOSI, P HSEC pin 1 */
		"[SD_CMD]", /* GPIO_86, BLSP12_SPI_MISO, P HSEC pin 11 */
		"[SD_DAT3]", /* GPIO_87, BLSP12_SPI_CS_N, P HSEC pin 7 */
		"[SD_SCLK]", /* GPIO_88, BLSP12_SPI_CLK, P HSEC pin 9 */
		"TSIF1_CLK", /* GPIO_89, S HSEC pin 42 */
		"TSIF1_EN", /* GPIO_90, S HSEC pin 46 */
		"TSIF1_DATA", /* GPIO_91, S HSEC pin 44 */
		"NC", /* GPIO_92 */
		"TSIF2_CLK", /* GPIO_93, S HSEC pin 52 */
		"TSIF2_EN", /* GPIO_94, S HSEC pin 56 */
		"TSIF2_DATA", /* GPIO_95, S HSEC pin 54 */
		"TSIF2_SYNC", /* GPIO_96, S HSEC pin 58 */
		"NC", /* GPIO_97 */
		"CAM1_STANDBY_N", /* GPIO_98 */
		"NC", /* GPIO_99 */
		"NC", /* GPIO_100 */
		"[LCD1_RESET_N]", /* GPIO_101, S HSEC pin 51 */
		"BOOT_CONFIG1", /* GPIO_102 */
		"USB_HUB_RESET", /* GPIO_103 */
		"CAM1_RST_N", /* GPIO_104 */
		"NC", /* GPIO_105 */
		"NC", /* GPIO_106 */
		"NC", /* GPIO_107 */
		"NC", /* GPIO_108 */
		"NC", /* GPIO_109 */
		"NC", /* GPIO_110 */
		"NC", /* GPIO_111 */
		"NC", /* GPIO_112 */
		"PMI8994_BUA", /* GPIO_113 */
		"PCIE2_RST_N", /* GPIO_114 */
		"PCIE2_CLKREQ_N", /* GPIO_115 */
		"PCIE2_WAKE", /* GPIO_116 */
		"SSC_IRQ_0", /* GPIO_117 */
		"SSC_IRQ_1", /* GPIO_118 */
		"SSC_IRQ_2", /* GPIO_119 */
		"NC", /* GPIO_120 */
		"GPIO121", /* GPIO_121, S HSEC pin 2 */
		"NC", /* GPIO_122 */
		"SSC_IRQ_6", /* GPIO_123 */
		"SSC_IRQ_7", /* GPIO_124 */
		"GPIO-C", /* GPIO_125, TS_INT0, LSEC pin 25 */
		"BOOT_CONFIG5", /* GPIO_126 */
		"NC", /* GPIO_127 */
		"NC", /* GPIO_128 */
		"BOOT_CONFIG7", /* GPIO_129 */
		"PCIE1_RST_N", /* GPIO_130 */
		"PCIE1_CLKREQ_N", /* GPIO_131 */
		"PCIE1_WAKE", /* GPIO_132 */
		"GPIO-L", /* GPIO_133, CAM2_STANDBY_N, LSEC pin 34 */
		"NC", /* GPIO_134 */
		"NC", /* GPIO_135 */
		"BOOT_CONFIG8", /* GPIO_136 */
		"NC", /* GPIO_137 */
		"NC", /* GPIO_138 */
		"GPS_SSBI2", /* GPIO_139 */
		"GPS_SSBI1", /* GPIO_140 */
		"NC", /* GPIO_141 */
		"NC", /* GPIO_142 */
		"NC", /* GPIO_143 */
		"BOOT_CONFIG6", /* GPIO_144 */
		"NC", /* GPIO_145 */
		"NC", /* GPIO_146 */
		"NC", /* GPIO_147 */
		"NC", /* GPIO_148 */
		"NC"; /* GPIO_149 */

	sdc2_cd_on: sdc2_cd_on {
		mux {
			pins = "gpio38";
			function = "gpio";
		};

		config {
			pins = "gpio38";
			bias-pull-up;		/* pull up */
			drive-strength = <16>;	/* 16 MA */
		};
	};

	sdc2_cd_off: sdc2_cd_off {
		mux {
			pins = "gpio38";
=======
		config {
			pins = "gpio38";
			bias-pull-up;		/* pull up */
			drive-strength = <16>;	/* 16 MA */
		};
	};

	sdc2_cd_off: sdc2_cd_off {
		mux {
			pins = "gpio38";
			function = "gpio";
		};

		config {
			pins = "gpio38";
			bias-pull-up;		/* pull up */
			drive-strength = <2>;	/* 2 MA */
		};
	};

	blsp1_uart1_default: blsp1_uart1_default {
		mux {
			pins = "gpio41", "gpio42", "gpio43", "gpio44";
			function = "blsp_uart2";
		};

		config {
			pins = "gpio41", "gpio42", "gpio43", "gpio44";
			drive-strength = <16>;
			bias-disable;
		};
	};

	blsp1_uart1_sleep: blsp1_uart1_sleep {
		mux {
			pins = "gpio41", "gpio42", "gpio43", "gpio44";
>>>>>>> 04d5ce62
			function = "gpio";
		};

		config {
<<<<<<< HEAD
			pins = "gpio38";
			bias-pull-up;		/* pull up */
			drive-strength = <2>;	/* 2 MA */
		};
	};

	blsp1_uart1_default: blsp1_uart1_default {
		mux {
			pins = "gpio41", "gpio42", "gpio43", "gpio44";
			function = "blsp_uart2";
		};

		config {
			pins = "gpio41", "gpio42", "gpio43", "gpio44";
			drive-strength = <16>;
			bias-disable;
		};
	};

	blsp1_uart1_sleep: blsp1_uart1_sleep {
		mux {
			pins = "gpio41", "gpio42", "gpio43", "gpio44";
			function = "gpio";
		};

		config {
			pins = "gpio41", "gpio42", "gpio43", "gpio44";
			drive-strength = <2>;
			bias-disable;
		};
	};

	hdmi_hpd_active: hdmi_hpd_active {
		mux {
			pins = "gpio34";
			function = "hdmi_hot";
		};

		config {
			pins = "gpio34";
			bias-pull-down;
			drive-strength = <16>;
		};
	};

	hdmi_hpd_suspend: hdmi_hpd_suspend {
		mux {
			pins = "gpio34";
			function = "hdmi_hot";
		};

		config {
			pins = "gpio34";
			bias-pull-down;
			drive-strength = <2>;
		};
	};

	hdmi_ddc_active: hdmi_ddc_active {
		mux {
			pins = "gpio32", "gpio33";
			function = "hdmi_ddc";
		};

		config {
			pins = "gpio32", "gpio33";
			drive-strength = <2>;
			bias-pull-up;
		};
	};

	hdmi_ddc_suspend: hdmi_ddc_suspend {
		mux {
			pins = "gpio32", "gpio33";
			function = "hdmi_ddc";
=======
			pins = "gpio41", "gpio42", "gpio43", "gpio44";
			drive-strength = <2>;
			bias-disable;
		};
	};

	hdmi_hpd_active: hdmi_hpd_active {
		mux {
			pins = "gpio34";
			function = "hdmi_hot";
		};

		config {
			pins = "gpio34";
			bias-pull-down;
			drive-strength = <16>;
		};
	};

	hdmi_hpd_suspend: hdmi_hpd_suspend {
		mux {
			pins = "gpio34";
			function = "hdmi_hot";
		};

		config {
			pins = "gpio34";
			bias-pull-down;
			drive-strength = <2>;
		};
	};

	hdmi_ddc_active: hdmi_ddc_active {
		mux {
			pins = "gpio32", "gpio33";
			function = "hdmi_ddc";
		};

		config {
			pins = "gpio32", "gpio33";
			drive-strength = <2>;
			bias-pull-up;
		};
	};

	hdmi_ddc_suspend: hdmi_ddc_suspend {
		mux {
			pins = "gpio32", "gpio33";
			function = "hdmi_ddc";
		};

		config {
			pins = "gpio32", "gpio33";
			drive-strength = <2>;
			bias-pull-down;
		};
	};
};

&pcie0 {
	status = "okay";
	perst-gpio = <&msmgpio 35 GPIO_ACTIVE_LOW>;
	vddpe-3v3-supply = <&wlan_en>;
	vdda-supply = <&vreg_l28a_0p925>;
};

&pcie1 {
	status = "okay";
	perst-gpio = <&msmgpio 130 GPIO_ACTIVE_LOW>;
	vdda-supply = <&vreg_l28a_0p925>;
};

&pcie2 {
	status = "okay";
	perst-gpio = <&msmgpio 114 GPIO_ACTIVE_LOW>;
	vdda-supply = <&vreg_l28a_0p925>;
};

&pcie_phy {
	status = "okay";

	vdda-phy-supply = <&vreg_l28a_0p925>;
	vdda-pll-supply = <&vreg_l12a_1p8>;
};

&pm8994_gpios {
	gpio-line-names =
		"NC",
		"KEY_VOLP_N",
		"NC",
		"BL1_PWM",
		"GPIO-F", /* BL0_PWM, LSEC pin 28 */
		"BL1_EN",
		"NC",
		"WLAN_EN",
		"NC",
		"NC",
		"NC",
		"NC",
		"NC",
		"NC",
		"DIVCLK1",
		"DIVCLK2",
		"DIVCLK3",
		"DIVCLK4",
		"BT_EN",
		"PMIC_SLB",
		"PMIC_BUA",
		"USB_VBUS_DET";

	pinctrl-names = "default";
	pinctrl-0 = <&ls_exp_gpio_f &bt_en_gpios>;

	ls_exp_gpio_f: pm8994_gpio5 {
		pinconf {
			pins = "gpio5";
			output-low;
			power-source = <2>; // PM8994_GPIO_S4, 1.8V
>>>>>>> 04d5ce62
		};
	};

<<<<<<< HEAD
		config {
			pins = "gpio32", "gpio33";
			drive-strength = <2>;
			bias-pull-down;
		};
	};
};

&pcie0 {
	status = "okay";
	perst-gpio = <&msmgpio 35 GPIO_ACTIVE_LOW>;
	vddpe-3v3-supply = <&wlan_en>;
	vdda-supply = <&vreg_l28a_0p925>;
};

&pcie1 {
	status = "okay";
	perst-gpio = <&msmgpio 130 GPIO_ACTIVE_LOW>;
	vdda-supply = <&vreg_l28a_0p925>;
};

&pcie2 {
	status = "okay";
	perst-gpio = <&msmgpio 114 GPIO_ACTIVE_LOW>;
	vdda-supply = <&vreg_l28a_0p925>;
};

&pcie_phy {
	status = "okay";

	vdda-phy-supply = <&vreg_l28a_0p925>;
	vdda-pll-supply = <&vreg_l12a_1p8>;
};

&pm8994_gpios {
	gpio-line-names =
		"NC",
		"KEY_VOLP_N",
		"NC",
		"BL1_PWM",
		"GPIO-F", /* BL0_PWM, LSEC pin 28 */
		"BL1_EN",
		"NC",
		"WLAN_EN",
		"NC",
		"NC",
		"NC",
		"NC",
		"NC",
		"NC",
		"DIVCLK1",
		"DIVCLK2",
		"DIVCLK3",
		"DIVCLK4",
		"BT_EN",
		"PMIC_SLB",
		"PMIC_BUA",
		"USB_VBUS_DET";

	pinctrl-names = "default";
	pinctrl-0 = <&ls_exp_gpio_f &bt_en_gpios>;

	ls_exp_gpio_f: pm8994_gpio5 {
		pinconf {
			pins = "gpio5";
			output-low;
			power-source = <2>; // PM8994_GPIO_S4, 1.8V
		};
	};

	bt_en_gpios: bt_en_gpios {
		pinconf {
			pins = "gpio19";
			function = PMIC_GPIO_FUNC_NORMAL;
			output-low;
			power-source = <PM8994_GPIO_S4>; // 1.8V
			qcom,drive-strength = <PMIC_GPIO_STRENGTH_LOW>;
			bias-pull-down;
=======
	bt_en_gpios: bt_en_gpios {
		pinconf {
			pins = "gpio19";
			function = PMIC_GPIO_FUNC_NORMAL;
			output-low;
			power-source = <PM8994_GPIO_S4>; // 1.8V
			qcom,drive-strength = <PMIC_GPIO_STRENGTH_LOW>;
			bias-pull-down;
		};
	};

	wlan_en_gpios: wlan_en_gpios {
		pinconf {
			pins = "gpio8";
			function = PMIC_GPIO_FUNC_NORMAL;
			output-low;
			power-source = <PM8994_GPIO_S4>; // 1.8V
			qcom,drive-strength = <PMIC_GPIO_STRENGTH_LOW>;
			bias-pull-down;
		};
	};

	audio_mclk: clk_div1 {
		pinconf {
			pins = "gpio15";
			function = "func1";
			power-source = <PM8994_GPIO_S4>; // 1.8V
		};
	};

	volume_up_gpio: pm8996_gpio2 {
		pinconf {
			pins = "gpio2";
			function = "normal";
			input-enable;
			drive-push-pull;
			bias-pull-up;
			qcom,drive-strength = <PMIC_GPIO_STRENGTH_NO>;
			power-source = <PM8994_GPIO_S4>; // 1.8V
		};
	};

	divclk4_pin_a: divclk4 {
		pinconf {
			pins = "gpio18";
			function = PMIC_GPIO_FUNC_FUNC2;

			bias-disable;
			power-source = <PM8994_GPIO_S4>;
		};
	};

	usb3_vbus_det_gpio: pm8996_gpio22 {
		pinconf {
			pins = "gpio22";
			function = PMIC_GPIO_FUNC_NORMAL;
			input-enable;
			bias-pull-down;
			qcom,drive-strength = <PMIC_GPIO_STRENGTH_NO>;
			power-source = <PM8994_GPIO_S4>; // 1.8V
		};
	};
};

&pm8994_mpps {
	gpio-line-names =
		"VDDPX_BIAS",
		"WIFI_LED",
		"NC",
		"BT_LED",
		"PM_MPP05",
		"PM_MPP06",
		"PM_MPP07",
		"NC";
};

&pm8994_spmi_regulators {
	qcom,saw-reg = <&saw3>;
	s9 {
		qcom,saw-slave;
	};
	s10 {
		qcom,saw-slave;
	};
	s11 {
		qcom,saw-leader;
		regulator-always-on;
		regulator-min-microvolt = <980000>;
		regulator-max-microvolt = <980000>;
	};
};

&pmi8994_gpios {
	gpio-line-names =
		"NC",
		"SPKR_AMP_EN1",
		"SPKR_AMP_EN2",
		"TP61",
		"NC",
		"USB2_VBUS_DET",
		"NC",
		"NC",
		"NC",
		"NC";

	usb2_vbus_det_gpio: pmi8996_gpio6 {
		pinconf {
			pins = "gpio6";
			function = PMIC_GPIO_FUNC_NORMAL;
			input-enable;
			bias-pull-down;
			qcom,drive-strength = <PMIC_GPIO_STRENGTH_NO>;
			power-source = <PM8994_GPIO_S4>; // 1.8V
>>>>>>> 04d5ce62
		};
	};
};

<<<<<<< HEAD
	wlan_en_gpios: wlan_en_gpios {
		pinconf {
			pins = "gpio8";
			function = PMIC_GPIO_FUNC_NORMAL;
			output-low;
			power-source = <PM8994_GPIO_S4>; // 1.8V
			qcom,drive-strength = <PMIC_GPIO_STRENGTH_LOW>;
			bias-pull-down;
		};
	};

	audio_mclk: clk_div1 {
		pinconf {
			pins = "gpio15";
			function = "func1";
			power-source = <PM8994_GPIO_S4>; // 1.8V
		};
	};

	volume_up_gpio: pm8996_gpio2 {
		pinconf {
			pins = "gpio2";
			function = "normal";
			input-enable;
			drive-push-pull;
			bias-pull-up;
			qcom,drive-strength = <PMIC_GPIO_STRENGTH_NO>;
			power-source = <PM8994_GPIO_S4>; // 1.8V
		};
	};

	divclk4_pin_a: divclk4 {
		pinconf {
			pins = "gpio18";
			function = PMIC_GPIO_FUNC_FUNC2;

			bias-disable;
			power-source = <PM8994_GPIO_S4>;
=======
&rpm_requests {
	pm8994-regulators {
		compatible = "qcom,rpm-pm8994-regulators";

		vdd_s1-supply = <&vph_pwr>;
		vdd_s2-supply = <&vph_pwr>;
		vdd_s3-supply = <&vph_pwr>;
		vdd_s4-supply = <&vph_pwr>;
		vdd_s5-supply = <&vph_pwr>;
		vdd_s6-supply = <&vph_pwr>;
		vdd_s7-supply = <&vph_pwr>;
		vdd_s8-supply = <&vph_pwr>;
		vdd_s9-supply = <&vph_pwr>;
		vdd_s10-supply = <&vph_pwr>;
		vdd_s11-supply = <&vph_pwr>;
		vdd_s12-supply = <&vph_pwr>;
		vdd_l2_l26_l28-supply = <&vreg_s3a_1p3>;
		vdd_l3_l11-supply = <&vreg_s8a_l3a_input>;
		vdd_l4_l27_l31-supply = <&vreg_s3a_1p3>;
		vdd_l5_l7-supply = <&vreg_s5a_2p15>;
		vdd_l6_l12_l32-supply = <&vreg_s5a_2p15>;
		vdd_l8_l16_l30-supply = <&vph_pwr>;
		vdd_l14_l15-supply = <&vreg_s5a_2p15>;
		vdd_l25-supply = <&vreg_s3a_1p3>;
		vdd_lvs1_2-supply = <&vreg_s4a_1p8>;

		vreg_s3a_1p3: s3 {
			regulator-name = "vreg_s3a_1p3";
			regulator-min-microvolt = <1300000>;
			regulator-max-microvolt = <1300000>;
		};

		/**
		 * 1.8v required on LS expansion
		 * for mezzanine boards
		 */
		vreg_s4a_1p8: s4 {
			regulator-name = "vreg_s4a_1p8";
			regulator-min-microvolt = <1800000>;
			regulator-max-microvolt = <1800000>;
			regulator-always-on;
		};
		vreg_s5a_2p15: s5 {
			regulator-name = "vreg_s5a_2p15";
			regulator-min-microvolt = <2150000>;
			regulator-max-microvolt = <2150000>;
		};
		vreg_s7a_1p0: s7 {
			regulator-name = "vreg_s7a_1p0";
			regulator-min-microvolt = <800000>;
			regulator-max-microvolt = <800000>;
		};

		vreg_l1a_1p0: l1 {
			regulator-name = "vreg_l1a_1p0";
			regulator-min-microvolt = <1000000>;
			regulator-max-microvolt = <1000000>;
		};
		vreg_l2a_1p25: l2 {
			regulator-name = "vreg_l2a_1p25";
			regulator-min-microvolt = <1250000>;
			regulator-max-microvolt = <1250000>;
		};
		vreg_l3a_0p875: l3 {
			regulator-name = "vreg_l3a_0p875";
			regulator-min-microvolt = <850000>;
			regulator-max-microvolt = <850000>;
		};
		vreg_l4a_1p225: l4 {
			regulator-name = "vreg_l4a_1p225";
			regulator-min-microvolt = <1225000>;
			regulator-max-microvolt = <1225000>;
		};
		vreg_l6a_1p2: l6 {
			regulator-name = "vreg_l6a_1p2";
			regulator-min-microvolt = <1200000>;
			regulator-max-microvolt = <1200000>;
		};
		vreg_l8a_1p8: l8 {
			regulator-name = "vreg_l8a_1p8";
			regulator-min-microvolt = <1800000>;
			regulator-max-microvolt = <1800000>;
		};
		vreg_l9a_1p8: l9 {
			regulator-name = "vreg_l9a_1p8";
			regulator-min-microvolt = <1800000>;
			regulator-max-microvolt = <1800000>;
		};
		vreg_l10a_1p8: l10 {
			regulator-name = "vreg_l10a_1p8";
			regulator-min-microvolt = <1800000>;
			regulator-max-microvolt = <1800000>;
		};
		vreg_l11a_1p15: l11 {
			regulator-name = "vreg_l11a_1p15";
			regulator-min-microvolt = <1150000>;
			regulator-max-microvolt = <1150000>;
		};
		vreg_l12a_1p8: l12 {
			regulator-name = "vreg_l12a_1p8";
			regulator-min-microvolt = <1800000>;
			regulator-max-microvolt = <1800000>;
		};
		vreg_l13a_2p95: l13 {
			regulator-name = "vreg_l13a_2p95";
			regulator-min-microvolt = <1800000>;
			regulator-max-microvolt = <2950000>;
		};
		vreg_l14a_1p8: l14 {
			regulator-name = "vreg_l14a_1p8";
			regulator-min-microvolt = <1800000>;
			regulator-max-microvolt = <1800000>;
		};
		vreg_l15a_1p8: l15 {
			regulator-name = "vreg_l15a_1p8";
			regulator-min-microvolt = <1800000>;
			regulator-max-microvolt = <1800000>;
		};
		vreg_l16a_2p7: l16 {
			regulator-name = "vreg_l16a_2p7";
			regulator-min-microvolt = <2700000>;
			regulator-max-microvolt = <2700000>;
		};
		vreg_l17a_2p8: l17 {
			regulator-name = "vreg_l17a_2p8";
			regulator-min-microvolt = <2500000>;
			regulator-max-microvolt = <2500000>;
		};
		vreg_l18a_2p85: l18 {
			regulator-name = "vreg_l18a_2p85";
			regulator-min-microvolt = <2700000>;
			regulator-max-microvolt = <2900000>;
		};
		vreg_l19a_2p8: l19 {
			regulator-name = "vreg_l19a_2p8";
			regulator-min-microvolt = <3000000>;
			regulator-max-microvolt = <3000000>;
		};
		vreg_l20a_2p95: l20 {
			regulator-name = "vreg_l20a_2p95";
			regulator-min-microvolt = <2950000>;
			regulator-max-microvolt = <2950000>;
			regulator-allow-set-load;
		};
		vreg_l21a_2p95: l21 {
			regulator-name = "vreg_l21a_2p95";
			regulator-min-microvolt = <2950000>;
			regulator-max-microvolt = <2950000>;
			regulator-allow-set-load;
			regulator-system-load = <200000>;
		};
		vreg_l22a_3p0: l22 {
			regulator-name = "vreg_l22a_3p0";
			regulator-min-microvolt = <3300000>;
			regulator-max-microvolt = <3300000>;
		};
		vreg_l23a_2p8: l23 {
			regulator-name = "vreg_l23a_2p8";
			regulator-min-microvolt = <2800000>;
			regulator-max-microvolt = <2800000>;
		};
		vreg_l24a_3p075: l24 {
			regulator-name = "vreg_l24a_3p075";
			regulator-min-microvolt = <3075000>;
			regulator-max-microvolt = <3075000>;
		};
		vreg_l25a_1p2: l25 {
			regulator-name = "vreg_l25a_1p2";
			regulator-min-microvolt = <1200000>;
			regulator-max-microvolt = <1200000>;
			regulator-allow-set-load;
		};
		vreg_l26a_0p8: l27 {
			regulator-name = "vreg_l26a_0p8";
			regulator-min-microvolt = <1000000>;
			regulator-max-microvolt = <1000000>;
		};
		vreg_l28a_0p925: l28 {
			regulator-name = "vreg_l28a_0p925";
			regulator-min-microvolt = <925000>;
			regulator-max-microvolt = <925000>;
			regulator-allow-set-load;
		};
		vreg_l29a_2p8: l29 {
			regulator-name = "vreg_l29a_2p8";
			regulator-min-microvolt = <2800000>;
			regulator-max-microvolt = <2800000>;
		};
		vreg_l30a_1p8: l30 {
			regulator-name = "vreg_l30a_1p8";
			regulator-min-microvolt = <1800000>;
			regulator-max-microvolt = <1800000>;
		};
		vreg_l32a_1p8: l32 {
			regulator-name = "vreg_l32a_1p8";
			regulator-min-microvolt = <1800000>;
			regulator-max-microvolt = <1800000>;
		};

		vreg_lvs1a_1p8: lvs1 {
			regulator-name = "vreg_lvs1a_1p8";
>>>>>>> 04d5ce62
		};

<<<<<<< HEAD
	usb3_vbus_det_gpio: pm8996_gpio22 {
		pinconf {
			pins = "gpio22";
			function = PMIC_GPIO_FUNC_NORMAL;
			input-enable;
			bias-pull-down;
			qcom,drive-strength = <PMIC_GPIO_STRENGTH_NO>;
			power-source = <PM8994_GPIO_S4>; // 1.8V
		};
	};
};

&pm8994_mpps {
	gpio-line-names =
		"VDDPX_BIAS",
		"WIFI_LED",
		"NC",
		"BT_LED",
		"PM_MPP05",
		"PM_MPP06",
		"PM_MPP07",
		"NC";
};

&pm8994_spmi_regulators {
	qcom,saw-reg = <&saw3>;
	s9 {
		qcom,saw-slave;
	};
	s10 {
		qcom,saw-slave;
	};
	s11 {
		qcom,saw-leader;
		regulator-always-on;
		regulator-min-microvolt = <1230000>;
		regulator-max-microvolt = <1230000>;
	};
};

&pmi8994_gpios {
	gpio-line-names =
		"NC",
		"SPKR_AMP_EN1",
		"SPKR_AMP_EN2",
		"TP61",
		"NC",
		"USB2_VBUS_DET",
		"NC",
		"NC",
		"NC",
		"NC";

	usb2_vbus_det_gpio: pmi8996_gpio6 {
		pinconf {
			pins = "gpio6";
			function = PMIC_GPIO_FUNC_NORMAL;
			input-enable;
			bias-pull-down;
			qcom,drive-strength = <PMIC_GPIO_STRENGTH_NO>;
			power-source = <PM8994_GPIO_S4>; // 1.8V
		};
=======
		vreg_lvs2a_1p8: lvs2 {
			regulator-name = "vreg_lvs2a_1p8";
		};
	};
};

&sdhc2 {
	/* External SD card */
	pinctrl-names = "default", "sleep";
	pinctrl-0 = <&sdc2_clk_on &sdc2_cmd_on &sdc2_data_on &sdc2_cd_on>;
	pinctrl-1 = <&sdc2_clk_off &sdc2_cmd_off &sdc2_data_off &sdc2_cd_off>;
	cd-gpios = <&msmgpio 38 0x1>;
	vmmc-supply = <&vreg_l21a_2p95>;
	vqmmc-supply = <&vreg_l13a_2p95>;
	status = "okay";
};

&q6asmdai {
	dai@0 {
		reg = <0>;
	};

	dai@1 {
		reg = <1>;
	};

	dai@2 {
		reg = <2>;
>>>>>>> 04d5ce62
	};
};

&rpm_requests {
	pm8994-regulators {
		compatible = "qcom,rpm-pm8994-regulators";

		vdd_s1-supply = <&vph_pwr>;
		vdd_s2-supply = <&vph_pwr>;
		vdd_s3-supply = <&vph_pwr>;
		vdd_s4-supply = <&vph_pwr>;
		vdd_s5-supply = <&vph_pwr>;
		vdd_s6-supply = <&vph_pwr>;
		vdd_s7-supply = <&vph_pwr>;
		vdd_s8-supply = <&vph_pwr>;
		vdd_s9-supply = <&vph_pwr>;
		vdd_s10-supply = <&vph_pwr>;
		vdd_s11-supply = <&vph_pwr>;
		vdd_s12-supply = <&vph_pwr>;
		vdd_l2_l26_l28-supply = <&vreg_s3a_1p3>;
		vdd_l3_l11-supply = <&vreg_s8a_l3a_input>;
		vdd_l4_l27_l31-supply = <&vreg_s3a_1p3>;
		vdd_l5_l7-supply = <&vreg_s5a_2p15>;
		vdd_l6_l12_l32-supply = <&vreg_s5a_2p15>;
		vdd_l8_l16_l30-supply = <&vph_pwr>;
		vdd_l14_l15-supply = <&vreg_s5a_2p15>;
		vdd_l25-supply = <&vreg_s3a_1p3>;
		vdd_lvs1_2-supply = <&vreg_s4a_1p8>;

		vreg_s3a_1p3: s3 {
			regulator-name = "vreg_s3a_1p3";
			regulator-min-microvolt = <1300000>;
			regulator-max-microvolt = <1300000>;
		};

		/**
		 * 1.8v required on LS expansion
		 * for mezzanine boards
		 */
		vreg_s4a_1p8: s4 {
			regulator-name = "vreg_s4a_1p8";
			regulator-min-microvolt = <1800000>;
			regulator-max-microvolt = <1800000>;
			regulator-always-on;
		};
		vreg_s5a_2p15: s5 {
			regulator-name = "vreg_s5a_2p15";
			regulator-min-microvolt = <2150000>;
			regulator-max-microvolt = <2150000>;
		};
		vreg_s7a_1p0: s7 {
			regulator-name = "vreg_s7a_1p0";
			regulator-min-microvolt = <800000>;
			regulator-max-microvolt = <800000>;
		};

		vreg_l1a_1p0: l1 {
			regulator-name = "vreg_l1a_1p0";
			regulator-min-microvolt = <1000000>;
			regulator-max-microvolt = <1000000>;
		};
		vreg_l2a_1p25: l2 {
			regulator-name = "vreg_l2a_1p25";
			regulator-min-microvolt = <1250000>;
			regulator-max-microvolt = <1250000>;
		};
		vreg_l3a_0p875: l3 {
			regulator-name = "vreg_l3a_0p875";
			regulator-min-microvolt = <850000>;
			regulator-max-microvolt = <850000>;
		};
		vreg_l4a_1p225: l4 {
			regulator-name = "vreg_l4a_1p225";
			regulator-min-microvolt = <1225000>;
			regulator-max-microvolt = <1225000>;
		};
		vreg_l6a_1p2: l6 {
			regulator-name = "vreg_l6a_1p2";
			regulator-min-microvolt = <1200000>;
			regulator-max-microvolt = <1200000>;
		};
		vreg_l8a_1p8: l8 {
			regulator-name = "vreg_l8a_1p8";
			regulator-min-microvolt = <1800000>;
			regulator-max-microvolt = <1800000>;
		};
		vreg_l9a_1p8: l9 {
			regulator-name = "vreg_l9a_1p8";
			regulator-min-microvolt = <1800000>;
			regulator-max-microvolt = <1800000>;
		};
		vreg_l10a_1p8: l10 {
			regulator-name = "vreg_l10a_1p8";
			regulator-min-microvolt = <1800000>;
			regulator-max-microvolt = <1800000>;
		};
		vreg_l11a_1p15: l11 {
			regulator-name = "vreg_l11a_1p15";
			regulator-min-microvolt = <1150000>;
			regulator-max-microvolt = <1150000>;
		};
		vreg_l12a_1p8: l12 {
			regulator-name = "vreg_l12a_1p8";
			regulator-min-microvolt = <1800000>;
			regulator-max-microvolt = <1800000>;
		};
		vreg_l13a_2p95: l13 {
			regulator-name = "vreg_l13a_2p95";
			regulator-min-microvolt = <1800000>;
			regulator-max-microvolt = <2950000>;
		};
		vreg_l14a_1p8: l14 {
			regulator-name = "vreg_l14a_1p8";
			regulator-min-microvolt = <1800000>;
			regulator-max-microvolt = <1800000>;
		};
		vreg_l15a_1p8: l15 {
			regulator-name = "vreg_l15a_1p8";
			regulator-min-microvolt = <1800000>;
			regulator-max-microvolt = <1800000>;
		};
		vreg_l16a_2p7: l16 {
			regulator-name = "vreg_l16a_2p7";
			regulator-min-microvolt = <2700000>;
			regulator-max-microvolt = <2700000>;
		};
		vreg_l17a_2p8: l17 {
			regulator-name = "vreg_l17a_2p8";
			regulator-min-microvolt = <2500000>;
			regulator-max-microvolt = <2500000>;
		};
		vreg_l18a_2p85: l18 {
			regulator-name = "vreg_l18a_2p85";
			regulator-min-microvolt = <2700000>;
			regulator-max-microvolt = <2900000>;
		};
		vreg_l19a_2p8: l19 {
			regulator-name = "vreg_l19a_2p8";
			regulator-min-microvolt = <3000000>;
			regulator-max-microvolt = <3000000>;
		};
		vreg_l20a_2p95: l20 {
			regulator-name = "vreg_l20a_2p95";
			regulator-min-microvolt = <2950000>;
			regulator-max-microvolt = <2950000>;
			regulator-allow-set-load;
		};
		vreg_l21a_2p95: l21 {
			regulator-name = "vreg_l21a_2p95";
			regulator-min-microvolt = <2950000>;
			regulator-max-microvolt = <2950000>;
			regulator-allow-set-load;
			regulator-system-load = <200000>;
		};
		vreg_l22a_3p0: l22 {
			regulator-name = "vreg_l22a_3p0";
			regulator-min-microvolt = <3300000>;
			regulator-max-microvolt = <3300000>;
		};
		vreg_l23a_2p8: l23 {
			regulator-name = "vreg_l23a_2p8";
			regulator-min-microvolt = <2800000>;
			regulator-max-microvolt = <2800000>;
		};
		vreg_l24a_3p075: l24 {
			regulator-name = "vreg_l24a_3p075";
			regulator-min-microvolt = <3075000>;
			regulator-max-microvolt = <3075000>;
		};
		vreg_l25a_1p2: l25 {
			regulator-name = "vreg_l25a_1p2";
			regulator-min-microvolt = <1200000>;
			regulator-max-microvolt = <1200000>;
			regulator-allow-set-load;
		};
		vreg_l26a_0p8: l27 {
			regulator-name = "vreg_l26a_0p8";
			regulator-min-microvolt = <1000000>;
			regulator-max-microvolt = <1000000>;
		};
		vreg_l28a_0p925: l28 {
			regulator-name = "vreg_l28a_0p925";
			regulator-min-microvolt = <925000>;
			regulator-max-microvolt = <925000>;
			regulator-allow-set-load;
		};
		vreg_l29a_2p8: l29 {
			regulator-name = "vreg_l29a_2p8";
			regulator-min-microvolt = <2800000>;
			regulator-max-microvolt = <2800000>;
		};
		vreg_l30a_1p8: l30 {
			regulator-name = "vreg_l30a_1p8";
			regulator-min-microvolt = <1800000>;
			regulator-max-microvolt = <1800000>;
		};
		vreg_l32a_1p8: l32 {
			regulator-name = "vreg_l32a_1p8";
			regulator-min-microvolt = <1800000>;
			regulator-max-microvolt = <1800000>;
		};

		vreg_lvs1a_1p8: lvs1 {
			regulator-name = "vreg_lvs1a_1p8";
		};

		vreg_lvs2a_1p8: lvs2 {
			regulator-name = "vreg_lvs2a_1p8";
		};
	};
};

&sdhc2 {
	/* External SD card */
	pinctrl-names = "default", "sleep";
	pinctrl-0 = <&sdc2_clk_on &sdc2_cmd_on &sdc2_data_on &sdc2_cd_on>;
	pinctrl-1 = <&sdc2_clk_off &sdc2_cmd_off &sdc2_data_off &sdc2_cd_off>;
	cd-gpios = <&msmgpio 38 0x1>;
	vmmc-supply = <&vreg_l21a_2p95>;
	vqmmc-supply = <&vreg_l13a_2p95>;
	status = "okay";
};

&sound {
	compatible = "qcom,apq8096-sndcard";
	model = "DB820c";
	audio-routing =	"RX_BIAS", "MCLK",
		"MM_DL1",  "MultiMedia1 Playback",
		"MM_DL2",  "MultiMedia2 Playback",
		"MultiMedia3 Capture", "MM_UL3";

	mm1-dai-link {
		link-name = "MultiMedia1";
		cpu {
			sound-dai = <&q6asmdai  MSM_FRONTEND_DAI_MULTIMEDIA1>;
		};
	};

	mm2-dai-link {
		link-name = "MultiMedia2";
		cpu {
			sound-dai = <&q6asmdai  MSM_FRONTEND_DAI_MULTIMEDIA2>;
		};
	};

	mm3-dai-link {
		link-name = "MultiMedia3";
		cpu {
			sound-dai = <&q6asmdai  MSM_FRONTEND_DAI_MULTIMEDIA3>;
		};
	};

	hdmi-dai-link {
		link-name = "HDMI";
		cpu {
			sound-dai = <&q6afedai HDMI_RX>;
		};

		platform {
			sound-dai = <&q6routing>;
		};

		codec {
			sound-dai = <&hdmi 0>;
		};
	};

	slim-dai-link {
		link-name = "SLIM Playback";
		cpu {
			sound-dai = <&q6afedai SLIMBUS_6_RX>;
		};

		platform {
			sound-dai = <&q6routing>;
	};

		codec {
			sound-dai = <&wcd9335 6>;
		};
	};

	slimcap-dai-link {
		link-name = "SLIM Capture";
		cpu {
			sound-dai = <&q6afedai SLIMBUS_0_TX>;
		};

		platform {
			sound-dai = <&q6routing>;
		};

		codec {
			sound-dai = <&wcd9335 1>;
		};
	};
};

&spmi_bus {
	pmic@0 {
		pon@800 {
			resin {
				compatible = "qcom,pm8941-resin";
				interrupts = <0x0 0x8 1 IRQ_TYPE_EDGE_BOTH>;
				debounce = <15625>;
				bias-pull-up;
				linux,code = <KEY_VOLUMEDOWN>;
			};
		};
	};
};

&ufsphy {
	status = "okay";

	vdda-phy-supply = <&vreg_l28a_0p925>;
	vdda-pll-supply = <&vreg_l12a_1p8>;
<<<<<<< HEAD

	vdda-phy-max-microamp = <18380>;
	vdda-pll-max-microamp = <9440>;

	vddp-ref-clk-supply = <&vreg_l25a_1p2>;
	vddp-ref-clk-max-microamp = <100>;
	vddp-ref-clk-always-on;
=======
	vddp-ref-clk-supply = <&vreg_l25a_1p2>;
>>>>>>> 04d5ce62
};

&ufshc {
	status = "okay";

	vcc-supply = <&vreg_l20a_2p95>;
	vccq-supply = <&vreg_l25a_1p2>;
	vccq2-supply = <&vreg_s4a_1p8>;

	vcc-max-microamp = <600000>;
	vccq-max-microamp = <450000>;
	vccq2-max-microamp = <450000>;
};

&usb2 {
	status = "okay";
	extcon = <&usb2_id>;

	dwc3@7600000 {
		extcon = <&usb2_id>;
		dr_mode = "otg";
		maximum-speed = "high-speed";
	};
};

&usb3 {
	status = "okay";
	extcon = <&usb3_id>;

	dwc3@6a00000 {
		extcon = <&usb3_id>;
		dr_mode = "otg";
	};
};

&usb3phy {
	status = "okay";

	vdda-phy-supply = <&vreg_l28a_0p925>;
	vdda-pll-supply = <&vreg_l12a_1p8>;

};

&wcd9335 {
	clock-names = "mclk", "slimbus";
	clocks = <&div1_mclk>,
		 <&rpmcc RPM_SMD_BB_CLK1>;

	vdd-buck-supply = <&vreg_s4a_1p8>;
	vdd-buck-sido-supply = <&vreg_s4a_1p8>;
	vdd-tx-supply = <&vreg_s4a_1p8>;
	vdd-rx-supply = <&vreg_s4a_1p8>;
	vdd-io-supply = <&vreg_s4a_1p8>;
};<|MERGE_RESOLUTION|>--- conflicted
+++ resolved
@@ -82,16 +82,6 @@
 		#address-cells = <1>;
 		#size-cells = <0>;
 		autorepeat;
-<<<<<<< HEAD
-
-		pinctrl-names = "default";
-		pinctrl-0 = <&volume_up_gpio>;
-
-		button@0 {
-			label = "Volume Up";
-			linux,code = <KEY_VOLUMEUP>;
-			gpios = <&pm8994_gpios 2 GPIO_ACTIVE_LOW>;
-=======
 
 		pinctrl-names = "default";
 		pinctrl-0 = <&volume_up_gpio>;
@@ -418,326 +408,6 @@
 		mux {
 			pins = "gpio38";
 			function = "gpio";
->>>>>>> 04d5ce62
-		};
-	};
-
-<<<<<<< HEAD
-	usb2_id: usb2-id {
-		compatible = "linux,extcon-usb-gpio";
-		id-gpio = <&pmi8994_gpios 6 GPIO_ACTIVE_HIGH>;
-		pinctrl-names = "default";
-		pinctrl-0 = <&usb2_vbus_det_gpio>;
-	};
-
-	usb3_id: usb3-id {
-		compatible = "linux,extcon-usb-gpio";
-		id-gpio = <&pm8994_gpios 22 GPIO_ACTIVE_HIGH>;
-		pinctrl-names = "default";
-		pinctrl-0 = <&usb3_vbus_det_gpio>;
-	};
-
-	vph_pwr: vph-pwr-regulator {
-		compatible = "regulator-fixed";
-		regulator-name = "vph_pwr";
-		regulator-always-on;
-		regulator-boot-on;
-
-		regulator-min-microvolt = <3700000>;
-		regulator-max-microvolt = <3700000>;
-	};
-
-	vreg_s8a_l3a_input: vreg-s8a-l3a-input {
-		compatible = "regulator-fixed";
-		regulator-name = "vreg_s8a_l3a_input";
-		regulator-always-on;
-		regulator-boot-on;
-
-		regulator-min-microvolt = <0>;
-		regulator-max-microvolt = <0>;
-	};
-
-	wlan_en: wlan-en-1-8v {
-		pinctrl-names = "default";
-		pinctrl-0 = <&wlan_en_gpios>;
-		compatible = "regulator-fixed";
-		regulator-name = "wlan-en-regulator";
-		regulator-min-microvolt = <1800000>;
-		regulator-max-microvolt = <1800000>;
-
-		gpio = <&pm8994_gpios 8 0>;
-
-		/* WLAN card specific delay */
-		startup-delay-us = <70000>;
-		enable-active-high;
-	};
-};
-
-&blsp1_i2c2 {
-	/* On Low speed expansion */
-	label = "LS-I2C0";
-	status = "okay";
-};
-
-&blsp1_spi0 {
-	/* On Low speed expansion */
-	label = "LS-SPI0";
-	status = "okay";
-};
-
-&blsp1_uart1 {
-	label = "BT-UART";
-	status = "okay";
-	pinctrl-names = "default", "sleep";
-	pinctrl-0 = <&blsp1_uart1_default>;
-	pinctrl-1 = <&blsp1_uart1_sleep>;
-
-	bluetooth {
-		compatible = "qcom,qca6174-bt";
-
-		/* bt_disable_n gpio */
-		enable-gpios = <&pm8994_gpios 19 GPIO_ACTIVE_HIGH>;
-
-		clocks = <&divclk4>;
-	};
-};
-
-&blsp2_i2c0 {
-	/* On High speed expansion */
-	label = "HS-I2C2";
-	status = "okay";
-};
-
-&blsp2_i2c1 {
-	/* On Low speed expansion */
-	label = "LS-I2C1";
-	status = "okay";
-};
-
-&blsp2_spi5 {
-	/* On High speed expansion */
-	label = "HS-SPI1";
-	status = "okay";
-};
-
-&blsp2_uart1 {
-	label = "LS-UART1";
-	status = "okay";
-	pinctrl-names = "default", "sleep";
-	pinctrl-0 = <&blsp2_uart1_2pins_default>;
-	pinctrl-1 = <&blsp2_uart1_2pins_sleep>;
-};
-
-&blsp2_uart2 {
-	label = "LS-UART0";
-	status = "disabled";
-	pinctrl-names = "default", "sleep";
-	pinctrl-0 = <&blsp2_uart2_4pins_default>;
-	pinctrl-1 = <&blsp2_uart2_4pins_sleep>;
-};
-
-&camss {
-	vdda-supply = <&vreg_l2a_1p25>;
-};
-
-&hdmi {
-	status = "okay";
-
-	pinctrl-names = "default", "sleep";
-	pinctrl-0 = <&hdmi_hpd_active &hdmi_ddc_active>;
-	pinctrl-1 = <&hdmi_hpd_suspend &hdmi_ddc_suspend>;
-
-	core-vdda-supply = <&vreg_l12a_1p8>;
-	core-vcc-supply = <&vreg_s4a_1p8>;
-};
-
-&hdmi_phy {
-	status = "okay";
-
-	vddio-supply = <&vreg_l12a_1p8>;
-	vcca-supply = <&vreg_l28a_0p925>;
-	#phy-cells = <0>;
-};
-
-&hsusb_phy1 {
-	status = "okay";
-
-	vdda-pll-supply = <&vreg_l12a_1p8>;
-	vdda-phy-dpdm-supply = <&vreg_l24a_3p075>;
-};
-
-&hsusb_phy2 {
-	status = "okay";
-
-	vdda-pll-supply = <&vreg_l12a_1p8>;
-	vdda-phy-dpdm-supply = <&vreg_l24a_3p075>;
-};
-
-&mdp {
-	status = "okay";
-};
-
-&mdss {
-	status = "okay";
-};
-
-&msmgpio {
-	gpio-line-names =
-		"[SPI0_DOUT]", /* GPIO_0, BLSP1_SPI_MOSI, LSEC pin 14 */
-		"[SPI0_DIN]", /* GPIO_1, BLSP1_SPI_MISO, LSEC pin 10 */
-		"[SPI0_CS]", /* GPIO_2, BLSP1_SPI_CS_N, LSEC pin 12 */
-		"[SPI0_SCLK]", /* GPIO_3, BLSP1_SPI_CLK, LSEC pin 8 */
-		"[UART1_TxD]", /* GPIO_4, BLSP8_UART_TX, LSEC pin 11 */
-		"[UART1_RxD]", /* GPIO_5, BLSP8_UART_RX, LSEC pin 13 */
-		"[I2C1_SDA]", /* GPIO_6, BLSP8_I2C_SDA, LSEC pin 21 */
-		"[I2C1_SCL]", /* GPIO_7, BLSP8_I2C_SCL, LSEC pin 19 */
-		"GPIO-H", /* GPIO_8, LCD0_RESET_N, LSEC pin 30 */
-		"TP93", /* GPIO_9 */
-		"GPIO-G", /* GPIO_10, MDP_VSYNC_P, LSEC pin 29 */
-		"[MDP_VSYNC_S]", /* GPIO_11, S HSEC pin 55 */
-		"NC", /* GPIO_12 */
-		"[CSI0_MCLK]", /* GPIO_13, CAM_MCLK0, P HSEC pin 15 */
-		"[CAM_MCLK1]", /* GPIO_14, J14 pin 11 */
-		"[CSI1_MCLK]", /* GPIO_15, CAM_MCLK2, P HSEC pin 17 */
-		"TP99", /* GPIO_16 */
-		"[I2C2_SDA]", /* GPIO_17, CCI_I2C_SDA0, P HSEC pin 34 */
-		"[I2C2_SCL]", /* GPIO_18, CCI_I2C_SCL0, P HSEC pin 32 */
-		"[CCI_I2C_SDA1]", /* GPIO_19, S HSEC pin 38 */
-		"[CCI_I2C_SCL1]", /* GPIO_20, S HSEC pin 36 */
-		"FLASH_STROBE_EN", /* GPIO_21, S HSEC pin 5 */
-		"FLASH_STROBE_TRIG", /* GPIO_22, S HSEC pin 1 */
-		"GPIO-K", /* GPIO_23, CAM2_RST_N, LSEC pin 33 */
-		"GPIO-D", /* GPIO_24, LSEC pin 26 */
-		"GPIO-I", /* GPIO_25, CAM0_RST_N, LSEC pin 31 */
-		"GPIO-J", /* GPIO_26, CAM0_STANDBY_N, LSEC pin 32 */
-		"BLSP6_I2C_SDA", /* GPIO_27 */
-		"BLSP6_I2C_SCL", /* GPIO_28 */
-		"GPIO-B", /* GPIO_29, TS0_RESET_N, LSEC pin 24 */
-		"GPIO30", /* GPIO_30, S HSEC pin 4 */
-		"HDMI_CEC", /* GPIO_31 */
-		"HDMI_DDC_CLOCK", /* GPIO_32 */
-		"HDMI_DDC_DATA", /* GPIO_33 */
-		"HDMI_HOT_PLUG_DETECT", /* GPIO_34 */
-		"PCIE0_RST_N", /* GPIO_35 */
-		"PCIE0_CLKREQ_N", /* GPIO_36 */
-		"PCIE0_WAKE", /* GPIO_37 */
-		"SD_CARD_DET_N", /* GPIO_38 */
-		"TSIF1_SYNC", /* GPIO_39, S HSEC pin 48 */
-		"W_DISABLE_N", /* GPIO_40 */
-		"[BLSP9_UART_TX]", /* GPIO_41 */
-		"[BLSP9_UART_RX]", /* GPIO_42 */
-		"[BLSP2_UART_CTS_N]", /* GPIO_43 */
-		"[BLSP2_UART_RFR_N]", /* GPIO_44 */
-		"[BLSP3_UART_TX]", /* GPIO_45 */
-		"[BLSP3_UART_RX]", /* GPIO_46 */
-		"[I2C0_SDA]", /* GPIO_47, LS_I2C0_SDA, LSEC pin 17 */
-		"[I2C0_SCL]", /* GPIO_48, LS_I2C0_SCL, LSEC pin 15 */
-		"[UART0_TxD]", /* GPIO_49, BLSP9_UART_TX, LSEC pin 5 */
-		"[UART0_RxD]", /* GPIO_50, BLSP9_UART_RX, LSEC pin 7 */
-		"[UART0_CTS]", /* GPIO_51, BLSP9_UART_CTS_N, LSEC pin 3 */
-		"[UART0_RTS]", /* GPIO_52, BLSP9_UART_RFR_N, LSEC pin 9 */
-		"[CODEC_INT1_N]", /* GPIO_53 */
-		"[CODEC_INT2_N]", /* GPIO_54 */
-		"[BLSP7_I2C_SDA]", /* GPIO_55 */
-		"[BLSP7_I2C_SCL]", /* GPIO_56 */
-		"MI2S_MCLK", /* GPIO_57, S HSEC pin 3 */
-		"[PCM_CLK]", /* GPIO_58, QUA_MI2S_SCK, LSEC pin 18 */
-		"[PCM_FS]", /* GPIO_59, QUA_MI2S_WS, LSEC pin 16 */
-		"[PCM_DO]", /* GPIO_60, QUA_MI2S_DATA0, LSEC pin 20 */
-		"[PCM_DI]", /* GPIO_61, QUA_MI2S_DATA1, LSEC pin 22 */
-		"GPIO-E", /* GPIO_62, LSEC pin 27 */
-		"TP87", /* GPIO_63 */
-		"[CODEC_RST_N]", /* GPIO_64 */
-		"[PCM1_CLK]", /* GPIO_65 */
-		"[PCM1_SYNC]", /* GPIO_66 */
-		"[PCM1_DIN]", /* GPIO_67 */
-		"[PCM1_DOUT]", /* GPIO_68 */
-		"AUDIO_REF_CLK", /* GPIO_69 */
-		"SLIMBUS_CLK", /* GPIO_70 */
-		"SLIMBUS_DATA0", /* GPIO_71 */
-		"SLIMBUS_DATA1", /* GPIO_72 */
-		"NC", /* GPIO_73 */
-		"NC", /* GPIO_74 */
-		"NC", /* GPIO_75 */
-		"NC", /* GPIO_76 */
-		"TP94", /* GPIO_77 */
-		"NC", /* GPIO_78 */
-		"TP95", /* GPIO_79 */
-		"GPIO-A", /* GPIO_80, MEMS_RESET_N, LSEC pin 23 */
-		"TP88", /* GPIO_81 */
-		"TP89", /* GPIO_82 */
-		"TP90", /* GPIO_83 */
-		"TP91", /* GPIO_84 */
-		"[SD_DAT0]", /* GPIO_85, BLSP12_SPI_MOSI, P HSEC pin 1 */
-		"[SD_CMD]", /* GPIO_86, BLSP12_SPI_MISO, P HSEC pin 11 */
-		"[SD_DAT3]", /* GPIO_87, BLSP12_SPI_CS_N, P HSEC pin 7 */
-		"[SD_SCLK]", /* GPIO_88, BLSP12_SPI_CLK, P HSEC pin 9 */
-		"TSIF1_CLK", /* GPIO_89, S HSEC pin 42 */
-		"TSIF1_EN", /* GPIO_90, S HSEC pin 46 */
-		"TSIF1_DATA", /* GPIO_91, S HSEC pin 44 */
-		"NC", /* GPIO_92 */
-		"TSIF2_CLK", /* GPIO_93, S HSEC pin 52 */
-		"TSIF2_EN", /* GPIO_94, S HSEC pin 56 */
-		"TSIF2_DATA", /* GPIO_95, S HSEC pin 54 */
-		"TSIF2_SYNC", /* GPIO_96, S HSEC pin 58 */
-		"NC", /* GPIO_97 */
-		"CAM1_STANDBY_N", /* GPIO_98 */
-		"NC", /* GPIO_99 */
-		"NC", /* GPIO_100 */
-		"[LCD1_RESET_N]", /* GPIO_101, S HSEC pin 51 */
-		"BOOT_CONFIG1", /* GPIO_102 */
-		"USB_HUB_RESET", /* GPIO_103 */
-		"CAM1_RST_N", /* GPIO_104 */
-		"NC", /* GPIO_105 */
-		"NC", /* GPIO_106 */
-		"NC", /* GPIO_107 */
-		"NC", /* GPIO_108 */
-		"NC", /* GPIO_109 */
-		"NC", /* GPIO_110 */
-		"NC", /* GPIO_111 */
-		"NC", /* GPIO_112 */
-		"PMI8994_BUA", /* GPIO_113 */
-		"PCIE2_RST_N", /* GPIO_114 */
-		"PCIE2_CLKREQ_N", /* GPIO_115 */
-		"PCIE2_WAKE", /* GPIO_116 */
-		"SSC_IRQ_0", /* GPIO_117 */
-		"SSC_IRQ_1", /* GPIO_118 */
-		"SSC_IRQ_2", /* GPIO_119 */
-		"NC", /* GPIO_120 */
-		"GPIO121", /* GPIO_121, S HSEC pin 2 */
-		"NC", /* GPIO_122 */
-		"SSC_IRQ_6", /* GPIO_123 */
-		"SSC_IRQ_7", /* GPIO_124 */
-		"GPIO-C", /* GPIO_125, TS_INT0, LSEC pin 25 */
-		"BOOT_CONFIG5", /* GPIO_126 */
-		"NC", /* GPIO_127 */
-		"NC", /* GPIO_128 */
-		"BOOT_CONFIG7", /* GPIO_129 */
-		"PCIE1_RST_N", /* GPIO_130 */
-		"PCIE1_CLKREQ_N", /* GPIO_131 */
-		"PCIE1_WAKE", /* GPIO_132 */
-		"GPIO-L", /* GPIO_133, CAM2_STANDBY_N, LSEC pin 34 */
-		"NC", /* GPIO_134 */
-		"NC", /* GPIO_135 */
-		"BOOT_CONFIG8", /* GPIO_136 */
-		"NC", /* GPIO_137 */
-		"NC", /* GPIO_138 */
-		"GPS_SSBI2", /* GPIO_139 */
-		"GPS_SSBI1", /* GPIO_140 */
-		"NC", /* GPIO_141 */
-		"NC", /* GPIO_142 */
-		"NC", /* GPIO_143 */
-		"BOOT_CONFIG6", /* GPIO_144 */
-		"NC", /* GPIO_145 */
-		"NC", /* GPIO_146 */
-		"NC", /* GPIO_147 */
-		"NC", /* GPIO_148 */
-		"NC"; /* GPIO_149 */
-
-	sdc2_cd_on: sdc2_cd_on {
-		mux {
-			pins = "gpio38";
-			function = "gpio";
 		};
 
 		config {
@@ -750,17 +420,6 @@
 	sdc2_cd_off: sdc2_cd_off {
 		mux {
 			pins = "gpio38";
-=======
-		config {
-			pins = "gpio38";
-			bias-pull-up;		/* pull up */
-			drive-strength = <16>;	/* 16 MA */
-		};
-	};
-
-	sdc2_cd_off: sdc2_cd_off {
-		mux {
-			pins = "gpio38";
 			function = "gpio";
 		};
 
@@ -787,88 +446,10 @@
 	blsp1_uart1_sleep: blsp1_uart1_sleep {
 		mux {
 			pins = "gpio41", "gpio42", "gpio43", "gpio44";
->>>>>>> 04d5ce62
 			function = "gpio";
 		};
 
 		config {
-<<<<<<< HEAD
-			pins = "gpio38";
-			bias-pull-up;		/* pull up */
-			drive-strength = <2>;	/* 2 MA */
-		};
-	};
-
-	blsp1_uart1_default: blsp1_uart1_default {
-		mux {
-			pins = "gpio41", "gpio42", "gpio43", "gpio44";
-			function = "blsp_uart2";
-		};
-
-		config {
-			pins = "gpio41", "gpio42", "gpio43", "gpio44";
-			drive-strength = <16>;
-			bias-disable;
-		};
-	};
-
-	blsp1_uart1_sleep: blsp1_uart1_sleep {
-		mux {
-			pins = "gpio41", "gpio42", "gpio43", "gpio44";
-			function = "gpio";
-		};
-
-		config {
-			pins = "gpio41", "gpio42", "gpio43", "gpio44";
-			drive-strength = <2>;
-			bias-disable;
-		};
-	};
-
-	hdmi_hpd_active: hdmi_hpd_active {
-		mux {
-			pins = "gpio34";
-			function = "hdmi_hot";
-		};
-
-		config {
-			pins = "gpio34";
-			bias-pull-down;
-			drive-strength = <16>;
-		};
-	};
-
-	hdmi_hpd_suspend: hdmi_hpd_suspend {
-		mux {
-			pins = "gpio34";
-			function = "hdmi_hot";
-		};
-
-		config {
-			pins = "gpio34";
-			bias-pull-down;
-			drive-strength = <2>;
-		};
-	};
-
-	hdmi_ddc_active: hdmi_ddc_active {
-		mux {
-			pins = "gpio32", "gpio33";
-			function = "hdmi_ddc";
-		};
-
-		config {
-			pins = "gpio32", "gpio33";
-			drive-strength = <2>;
-			bias-pull-up;
-		};
-	};
-
-	hdmi_ddc_suspend: hdmi_ddc_suspend {
-		mux {
-			pins = "gpio32", "gpio33";
-			function = "hdmi_ddc";
-=======
 			pins = "gpio41", "gpio42", "gpio43", "gpio44";
 			drive-strength = <2>;
 			bias-disable;
@@ -987,90 +568,9 @@
 			pins = "gpio5";
 			output-low;
 			power-source = <2>; // PM8994_GPIO_S4, 1.8V
->>>>>>> 04d5ce62
-		};
-	};
-
-<<<<<<< HEAD
-		config {
-			pins = "gpio32", "gpio33";
-			drive-strength = <2>;
-			bias-pull-down;
-		};
-	};
-};
-
-&pcie0 {
-	status = "okay";
-	perst-gpio = <&msmgpio 35 GPIO_ACTIVE_LOW>;
-	vddpe-3v3-supply = <&wlan_en>;
-	vdda-supply = <&vreg_l28a_0p925>;
-};
-
-&pcie1 {
-	status = "okay";
-	perst-gpio = <&msmgpio 130 GPIO_ACTIVE_LOW>;
-	vdda-supply = <&vreg_l28a_0p925>;
-};
-
-&pcie2 {
-	status = "okay";
-	perst-gpio = <&msmgpio 114 GPIO_ACTIVE_LOW>;
-	vdda-supply = <&vreg_l28a_0p925>;
-};
-
-&pcie_phy {
-	status = "okay";
-
-	vdda-phy-supply = <&vreg_l28a_0p925>;
-	vdda-pll-supply = <&vreg_l12a_1p8>;
-};
-
-&pm8994_gpios {
-	gpio-line-names =
-		"NC",
-		"KEY_VOLP_N",
-		"NC",
-		"BL1_PWM",
-		"GPIO-F", /* BL0_PWM, LSEC pin 28 */
-		"BL1_EN",
-		"NC",
-		"WLAN_EN",
-		"NC",
-		"NC",
-		"NC",
-		"NC",
-		"NC",
-		"NC",
-		"DIVCLK1",
-		"DIVCLK2",
-		"DIVCLK3",
-		"DIVCLK4",
-		"BT_EN",
-		"PMIC_SLB",
-		"PMIC_BUA",
-		"USB_VBUS_DET";
-
-	pinctrl-names = "default";
-	pinctrl-0 = <&ls_exp_gpio_f &bt_en_gpios>;
-
-	ls_exp_gpio_f: pm8994_gpio5 {
-		pinconf {
-			pins = "gpio5";
-			output-low;
-			power-source = <2>; // PM8994_GPIO_S4, 1.8V
-		};
-	};
-
-	bt_en_gpios: bt_en_gpios {
-		pinconf {
-			pins = "gpio19";
-			function = PMIC_GPIO_FUNC_NORMAL;
-			output-low;
-			power-source = <PM8994_GPIO_S4>; // 1.8V
-			qcom,drive-strength = <PMIC_GPIO_STRENGTH_LOW>;
-			bias-pull-down;
-=======
+		};
+	};
+
 	bt_en_gpios: bt_en_gpios {
 		pinconf {
 			pins = "gpio19";
@@ -1184,51 +684,10 @@
 			bias-pull-down;
 			qcom,drive-strength = <PMIC_GPIO_STRENGTH_NO>;
 			power-source = <PM8994_GPIO_S4>; // 1.8V
->>>>>>> 04d5ce62
-		};
-	};
-};
-
-<<<<<<< HEAD
-	wlan_en_gpios: wlan_en_gpios {
-		pinconf {
-			pins = "gpio8";
-			function = PMIC_GPIO_FUNC_NORMAL;
-			output-low;
-			power-source = <PM8994_GPIO_S4>; // 1.8V
-			qcom,drive-strength = <PMIC_GPIO_STRENGTH_LOW>;
-			bias-pull-down;
-		};
-	};
-
-	audio_mclk: clk_div1 {
-		pinconf {
-			pins = "gpio15";
-			function = "func1";
-			power-source = <PM8994_GPIO_S4>; // 1.8V
-		};
-	};
-
-	volume_up_gpio: pm8996_gpio2 {
-		pinconf {
-			pins = "gpio2";
-			function = "normal";
-			input-enable;
-			drive-push-pull;
-			bias-pull-up;
-			qcom,drive-strength = <PMIC_GPIO_STRENGTH_NO>;
-			power-source = <PM8994_GPIO_S4>; // 1.8V
-		};
-	};
-
-	divclk4_pin_a: divclk4 {
-		pinconf {
-			pins = "gpio18";
-			function = PMIC_GPIO_FUNC_FUNC2;
-
-			bias-disable;
-			power-source = <PM8994_GPIO_S4>;
-=======
+		};
+	};
+};
+
 &rpm_requests {
 	pm8994-regulators {
 		compatible = "qcom,rpm-pm8994-regulators";
@@ -1430,73 +889,8 @@
 
 		vreg_lvs1a_1p8: lvs1 {
 			regulator-name = "vreg_lvs1a_1p8";
->>>>>>> 04d5ce62
-		};
-
-<<<<<<< HEAD
-	usb3_vbus_det_gpio: pm8996_gpio22 {
-		pinconf {
-			pins = "gpio22";
-			function = PMIC_GPIO_FUNC_NORMAL;
-			input-enable;
-			bias-pull-down;
-			qcom,drive-strength = <PMIC_GPIO_STRENGTH_NO>;
-			power-source = <PM8994_GPIO_S4>; // 1.8V
-		};
-	};
-};
-
-&pm8994_mpps {
-	gpio-line-names =
-		"VDDPX_BIAS",
-		"WIFI_LED",
-		"NC",
-		"BT_LED",
-		"PM_MPP05",
-		"PM_MPP06",
-		"PM_MPP07",
-		"NC";
-};
-
-&pm8994_spmi_regulators {
-	qcom,saw-reg = <&saw3>;
-	s9 {
-		qcom,saw-slave;
-	};
-	s10 {
-		qcom,saw-slave;
-	};
-	s11 {
-		qcom,saw-leader;
-		regulator-always-on;
-		regulator-min-microvolt = <1230000>;
-		regulator-max-microvolt = <1230000>;
-	};
-};
-
-&pmi8994_gpios {
-	gpio-line-names =
-		"NC",
-		"SPKR_AMP_EN1",
-		"SPKR_AMP_EN2",
-		"TP61",
-		"NC",
-		"USB2_VBUS_DET",
-		"NC",
-		"NC",
-		"NC",
-		"NC";
-
-	usb2_vbus_det_gpio: pmi8996_gpio6 {
-		pinconf {
-			pins = "gpio6";
-			function = PMIC_GPIO_FUNC_NORMAL;
-			input-enable;
-			bias-pull-down;
-			qcom,drive-strength = <PMIC_GPIO_STRENGTH_NO>;
-			power-source = <PM8994_GPIO_S4>; // 1.8V
-		};
-=======
+		};
+
 		vreg_lvs2a_1p8: lvs2 {
 			regulator-name = "vreg_lvs2a_1p8";
 		};
@@ -1525,228 +919,7 @@
 
 	dai@2 {
 		reg = <2>;
->>>>>>> 04d5ce62
-	};
-};
-
-&rpm_requests {
-	pm8994-regulators {
-		compatible = "qcom,rpm-pm8994-regulators";
-
-		vdd_s1-supply = <&vph_pwr>;
-		vdd_s2-supply = <&vph_pwr>;
-		vdd_s3-supply = <&vph_pwr>;
-		vdd_s4-supply = <&vph_pwr>;
-		vdd_s5-supply = <&vph_pwr>;
-		vdd_s6-supply = <&vph_pwr>;
-		vdd_s7-supply = <&vph_pwr>;
-		vdd_s8-supply = <&vph_pwr>;
-		vdd_s9-supply = <&vph_pwr>;
-		vdd_s10-supply = <&vph_pwr>;
-		vdd_s11-supply = <&vph_pwr>;
-		vdd_s12-supply = <&vph_pwr>;
-		vdd_l2_l26_l28-supply = <&vreg_s3a_1p3>;
-		vdd_l3_l11-supply = <&vreg_s8a_l3a_input>;
-		vdd_l4_l27_l31-supply = <&vreg_s3a_1p3>;
-		vdd_l5_l7-supply = <&vreg_s5a_2p15>;
-		vdd_l6_l12_l32-supply = <&vreg_s5a_2p15>;
-		vdd_l8_l16_l30-supply = <&vph_pwr>;
-		vdd_l14_l15-supply = <&vreg_s5a_2p15>;
-		vdd_l25-supply = <&vreg_s3a_1p3>;
-		vdd_lvs1_2-supply = <&vreg_s4a_1p8>;
-
-		vreg_s3a_1p3: s3 {
-			regulator-name = "vreg_s3a_1p3";
-			regulator-min-microvolt = <1300000>;
-			regulator-max-microvolt = <1300000>;
-		};
-
-		/**
-		 * 1.8v required on LS expansion
-		 * for mezzanine boards
-		 */
-		vreg_s4a_1p8: s4 {
-			regulator-name = "vreg_s4a_1p8";
-			regulator-min-microvolt = <1800000>;
-			regulator-max-microvolt = <1800000>;
-			regulator-always-on;
-		};
-		vreg_s5a_2p15: s5 {
-			regulator-name = "vreg_s5a_2p15";
-			regulator-min-microvolt = <2150000>;
-			regulator-max-microvolt = <2150000>;
-		};
-		vreg_s7a_1p0: s7 {
-			regulator-name = "vreg_s7a_1p0";
-			regulator-min-microvolt = <800000>;
-			regulator-max-microvolt = <800000>;
-		};
-
-		vreg_l1a_1p0: l1 {
-			regulator-name = "vreg_l1a_1p0";
-			regulator-min-microvolt = <1000000>;
-			regulator-max-microvolt = <1000000>;
-		};
-		vreg_l2a_1p25: l2 {
-			regulator-name = "vreg_l2a_1p25";
-			regulator-min-microvolt = <1250000>;
-			regulator-max-microvolt = <1250000>;
-		};
-		vreg_l3a_0p875: l3 {
-			regulator-name = "vreg_l3a_0p875";
-			regulator-min-microvolt = <850000>;
-			regulator-max-microvolt = <850000>;
-		};
-		vreg_l4a_1p225: l4 {
-			regulator-name = "vreg_l4a_1p225";
-			regulator-min-microvolt = <1225000>;
-			regulator-max-microvolt = <1225000>;
-		};
-		vreg_l6a_1p2: l6 {
-			regulator-name = "vreg_l6a_1p2";
-			regulator-min-microvolt = <1200000>;
-			regulator-max-microvolt = <1200000>;
-		};
-		vreg_l8a_1p8: l8 {
-			regulator-name = "vreg_l8a_1p8";
-			regulator-min-microvolt = <1800000>;
-			regulator-max-microvolt = <1800000>;
-		};
-		vreg_l9a_1p8: l9 {
-			regulator-name = "vreg_l9a_1p8";
-			regulator-min-microvolt = <1800000>;
-			regulator-max-microvolt = <1800000>;
-		};
-		vreg_l10a_1p8: l10 {
-			regulator-name = "vreg_l10a_1p8";
-			regulator-min-microvolt = <1800000>;
-			regulator-max-microvolt = <1800000>;
-		};
-		vreg_l11a_1p15: l11 {
-			regulator-name = "vreg_l11a_1p15";
-			regulator-min-microvolt = <1150000>;
-			regulator-max-microvolt = <1150000>;
-		};
-		vreg_l12a_1p8: l12 {
-			regulator-name = "vreg_l12a_1p8";
-			regulator-min-microvolt = <1800000>;
-			regulator-max-microvolt = <1800000>;
-		};
-		vreg_l13a_2p95: l13 {
-			regulator-name = "vreg_l13a_2p95";
-			regulator-min-microvolt = <1800000>;
-			regulator-max-microvolt = <2950000>;
-		};
-		vreg_l14a_1p8: l14 {
-			regulator-name = "vreg_l14a_1p8";
-			regulator-min-microvolt = <1800000>;
-			regulator-max-microvolt = <1800000>;
-		};
-		vreg_l15a_1p8: l15 {
-			regulator-name = "vreg_l15a_1p8";
-			regulator-min-microvolt = <1800000>;
-			regulator-max-microvolt = <1800000>;
-		};
-		vreg_l16a_2p7: l16 {
-			regulator-name = "vreg_l16a_2p7";
-			regulator-min-microvolt = <2700000>;
-			regulator-max-microvolt = <2700000>;
-		};
-		vreg_l17a_2p8: l17 {
-			regulator-name = "vreg_l17a_2p8";
-			regulator-min-microvolt = <2500000>;
-			regulator-max-microvolt = <2500000>;
-		};
-		vreg_l18a_2p85: l18 {
-			regulator-name = "vreg_l18a_2p85";
-			regulator-min-microvolt = <2700000>;
-			regulator-max-microvolt = <2900000>;
-		};
-		vreg_l19a_2p8: l19 {
-			regulator-name = "vreg_l19a_2p8";
-			regulator-min-microvolt = <3000000>;
-			regulator-max-microvolt = <3000000>;
-		};
-		vreg_l20a_2p95: l20 {
-			regulator-name = "vreg_l20a_2p95";
-			regulator-min-microvolt = <2950000>;
-			regulator-max-microvolt = <2950000>;
-			regulator-allow-set-load;
-		};
-		vreg_l21a_2p95: l21 {
-			regulator-name = "vreg_l21a_2p95";
-			regulator-min-microvolt = <2950000>;
-			regulator-max-microvolt = <2950000>;
-			regulator-allow-set-load;
-			regulator-system-load = <200000>;
-		};
-		vreg_l22a_3p0: l22 {
-			regulator-name = "vreg_l22a_3p0";
-			regulator-min-microvolt = <3300000>;
-			regulator-max-microvolt = <3300000>;
-		};
-		vreg_l23a_2p8: l23 {
-			regulator-name = "vreg_l23a_2p8";
-			regulator-min-microvolt = <2800000>;
-			regulator-max-microvolt = <2800000>;
-		};
-		vreg_l24a_3p075: l24 {
-			regulator-name = "vreg_l24a_3p075";
-			regulator-min-microvolt = <3075000>;
-			regulator-max-microvolt = <3075000>;
-		};
-		vreg_l25a_1p2: l25 {
-			regulator-name = "vreg_l25a_1p2";
-			regulator-min-microvolt = <1200000>;
-			regulator-max-microvolt = <1200000>;
-			regulator-allow-set-load;
-		};
-		vreg_l26a_0p8: l27 {
-			regulator-name = "vreg_l26a_0p8";
-			regulator-min-microvolt = <1000000>;
-			regulator-max-microvolt = <1000000>;
-		};
-		vreg_l28a_0p925: l28 {
-			regulator-name = "vreg_l28a_0p925";
-			regulator-min-microvolt = <925000>;
-			regulator-max-microvolt = <925000>;
-			regulator-allow-set-load;
-		};
-		vreg_l29a_2p8: l29 {
-			regulator-name = "vreg_l29a_2p8";
-			regulator-min-microvolt = <2800000>;
-			regulator-max-microvolt = <2800000>;
-		};
-		vreg_l30a_1p8: l30 {
-			regulator-name = "vreg_l30a_1p8";
-			regulator-min-microvolt = <1800000>;
-			regulator-max-microvolt = <1800000>;
-		};
-		vreg_l32a_1p8: l32 {
-			regulator-name = "vreg_l32a_1p8";
-			regulator-min-microvolt = <1800000>;
-			regulator-max-microvolt = <1800000>;
-		};
-
-		vreg_lvs1a_1p8: lvs1 {
-			regulator-name = "vreg_lvs1a_1p8";
-		};
-
-		vreg_lvs2a_1p8: lvs2 {
-			regulator-name = "vreg_lvs2a_1p8";
-		};
-	};
-};
-
-&sdhc2 {
-	/* External SD card */
-	pinctrl-names = "default", "sleep";
-	pinctrl-0 = <&sdc2_clk_on &sdc2_cmd_on &sdc2_data_on &sdc2_cd_on>;
-	pinctrl-1 = <&sdc2_clk_off &sdc2_cmd_off &sdc2_data_off &sdc2_cd_off>;
-	cd-gpios = <&msmgpio 38 0x1>;
-	vmmc-supply = <&vreg_l21a_2p95>;
-	vqmmc-supply = <&vreg_l13a_2p95>;
-	status = "okay";
+	};
 };
 
 &sound {
@@ -1843,17 +1016,7 @@
 
 	vdda-phy-supply = <&vreg_l28a_0p925>;
 	vdda-pll-supply = <&vreg_l12a_1p8>;
-<<<<<<< HEAD
-
-	vdda-phy-max-microamp = <18380>;
-	vdda-pll-max-microamp = <9440>;
-
 	vddp-ref-clk-supply = <&vreg_l25a_1p2>;
-	vddp-ref-clk-max-microamp = <100>;
-	vddp-ref-clk-always-on;
-=======
-	vddp-ref-clk-supply = <&vreg_l25a_1p2>;
->>>>>>> 04d5ce62
 };
 
 &ufshc {
