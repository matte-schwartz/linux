--- conflicted
+++ resolved
@@ -141,10 +141,6 @@
 
 #include "clock.h"
 #include "omap_hwmod.h"
-<<<<<<< HEAD
-#include <plat/prcm.h>
-=======
->>>>>>> 794b175f
 
 #include "soc.h"
 #include "common.h"
@@ -154,10 +150,7 @@
 #include "cm3xxx.h"
 #include "cminst44xx.h"
 #include "cm33xx.h"
-<<<<<<< HEAD
-=======
 #include "prm.h"
->>>>>>> 794b175f
 #include "prm3xxx.h"
 #include "prm44xx.h"
 #include "prm33xx.h"
@@ -2710,8 +2703,6 @@
 
 /**
  * _omap2xxx_wait_target_ready - wait for a module to leave slave idle
-<<<<<<< HEAD
-=======
  * @oh: struct omap_hwmod *
  *
  * Wait for a module @oh to leave slave idle.  Returns 0 if the module
@@ -2739,7 +2730,6 @@
 
 /**
  * _omap3xxx_wait_target_ready - wait for a module to leave slave idle
->>>>>>> 794b175f
  * @oh: struct omap_hwmod *
  *
  * Wait for a module @oh to leave slave idle.  Returns 0 if the module
@@ -2747,11 +2737,7 @@
  * slave idle; otherwise, pass along the return value of the
  * appropriate *_cm*_wait_module_ready() function.
  */
-<<<<<<< HEAD
-static int _omap2xxx_wait_target_ready(struct omap_hwmod *oh)
-=======
 static int _omap3xxx_wait_target_ready(struct omap_hwmod *oh)
->>>>>>> 794b175f
 {
 	if (!oh)
 		return -EINVAL;
@@ -2764,36 +2750,6 @@
 
 	/* XXX check module SIDLEMODE, hardreset status, enabled clocks */
 
-<<<<<<< HEAD
-	return omap2xxx_cm_wait_module_ready(oh->prcm.omap2.module_offs,
-					     oh->prcm.omap2.idlest_reg_id,
-					     oh->prcm.omap2.idlest_idle_bit);
-}
-
-/**
- * _omap3xxx_wait_target_ready - wait for a module to leave slave idle
- * @oh: struct omap_hwmod *
- *
- * Wait for a module @oh to leave slave idle.  Returns 0 if the module
- * does not have an IDLEST bit or if the module successfully leaves
- * slave idle; otherwise, pass along the return value of the
- * appropriate *_cm*_wait_module_ready() function.
- */
-static int _omap3xxx_wait_target_ready(struct omap_hwmod *oh)
-{
-	if (!oh)
-		return -EINVAL;
-
-	if (oh->flags & HWMOD_NO_IDLEST)
-		return 0;
-
-	if (!_find_mpu_rt_port(oh))
-		return 0;
-
-	/* XXX check module SIDLEMODE, hardreset status, enabled clocks */
-
-=======
->>>>>>> 794b175f
 	return omap3xxx_cm_wait_module_ready(oh->prcm.omap2.module_offs,
 					     oh->prcm.omap2.idlest_reg_id,
 					     oh->prcm.omap2.idlest_idle_bit);
