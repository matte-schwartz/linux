/* linux/arch/arm/plat-samsung/platformdata.c
 *
 * Copyright 2010 Ben Dooks <ben-linux <at> fluff.org>
 *
 * Helper for platform data setting
 *
 * This program is free software; you can redistribute it and/or modify
 * it under the terms of the GNU General Public License version 2 as
 * published by the Free Software Foundation.
*/

#include <linux/kernel.h>
#include <linux/string.h>
#include <linux/platform_device.h>

#include <plat/devs.h>
#include <plat/sdhci.h>

void __init *s3c_set_platdata(void *pd, size_t pdsize,
			      struct platform_device *pdev)
{
	void *npd;

	if (!pd) {
		/* too early to use dev_name(), may not be registered */
		printk(KERN_ERR "%s: no platform data supplied\n", pdev->name);
		return NULL;
	}

	npd = kmemdup(pd, pdsize, GFP_KERNEL);
	if (!npd) {
		printk(KERN_ERR "%s: cannot clone platform data\n", pdev->name);
		return NULL;
	}

	pdev->dev.platform_data = npd;
	return npd;
}

void s3c_sdhci_set_platdata(struct s3c_sdhci_platdata *pd,
			     struct s3c_sdhci_platdata *set)
{
	set->cd_type = pd->cd_type;
	set->ext_cd_init = pd->ext_cd_init;
	set->ext_cd_cleanup = pd->ext_cd_cleanup;
	set->ext_cd_gpio = pd->ext_cd_gpio;
	set->ext_cd_gpio_invert = pd->ext_cd_gpio_invert;

	if (pd->max_width)
		set->max_width = pd->max_width;
	if (pd->cfg_gpio)
		set->cfg_gpio = pd->cfg_gpio;
<<<<<<< HEAD
	if (pd->cfg_card)
		set->cfg_card = pd->cfg_card;
=======
>>>>>>> cfaf8fc5
	if (pd->host_caps)
		set->host_caps |= pd->host_caps;
	if (pd->clk_type)
		set->clk_type = pd->clk_type;
}<|MERGE_RESOLUTION|>--- conflicted
+++ resolved
@@ -50,11 +50,6 @@
 		set->max_width = pd->max_width;
 	if (pd->cfg_gpio)
 		set->cfg_gpio = pd->cfg_gpio;
-<<<<<<< HEAD
-	if (pd->cfg_card)
-		set->cfg_card = pd->cfg_card;
-=======
->>>>>>> cfaf8fc5
 	if (pd->host_caps)
 		set->host_caps |= pd->host_caps;
 	if (pd->clk_type)
