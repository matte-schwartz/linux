--- conflicted
+++ resolved
@@ -771,13 +771,8 @@
 	bool "Enable the L2x0 outer cache controller"
 	depends on REALVIEW_EB_ARM11MP || MACH_REALVIEW_PB11MP || MACH_REALVIEW_PB1176 || \
 		   REALVIEW_EB_A9MP || ARCH_MX35 || ARCH_MX31 || MACH_REALVIEW_PBX || \
-<<<<<<< HEAD
-		   ARCH_NOMADIK || ARCH_OMAP4 || ARCH_U8500 || ARCH_VEXPRESS_CA9X4 || \
-		   ARCH_TEGRA
-=======
 		   ARCH_NOMADIK || ARCH_OMAP4 || ARCH_S5PV310 || ARCH_TEGRA || \
 		   ARCH_U8500 || ARCH_VEXPRESS_CA9X4
->>>>>>> 56385a12
 	default y
 	select OUTER_CACHE
 	select OUTER_CACHE_SYNC
