#ifndef __ASM_SH_THREAD_INFO_H
#define __ASM_SH_THREAD_INFO_H

/* SuperH version
 * Copyright (C) 2002  Niibe Yutaka
 *
 * The copyright of original i386 version is:
 *
 *  Copyright (C) 2002  David Howells (dhowells@redhat.com)
 *  - Incorporating suggestions made by Linus Torvalds and Dave Miller
 */
#ifdef __KERNEL__
#include <asm/page.h>

#ifndef __ASSEMBLY__
#include <asm/processor.h>

struct thread_info {
	struct task_struct	*task;		/* main task structure */
	struct exec_domain	*exec_domain;	/* execution domain */
	unsigned long		flags;		/* low level flags */
	__u32			status;		/* thread synchronous flags */
	__u32			cpu;
	int			preempt_count; /* 0 => preemptable, <0 => BUG */
	mm_segment_t		addr_limit;	/* thread address space */
	struct restart_block	restart_block;
	unsigned long		previous_sp;	/* sp of previous stack in case
						   of nested IRQ stacks */
	__u8			supervisor_stack[0];
};

#endif

#define PREEMPT_ACTIVE		0x10000000

#if defined(CONFIG_4KSTACKS)
#define THREAD_SHIFT	12
#else
#define THREAD_SHIFT	13
#endif

#define THREAD_SIZE	(1 << THREAD_SHIFT)
#define STACK_WARN	(THREAD_SIZE >> 3)

/*
 * macros/functions for gaining access to the thread information structure
 */
#ifndef __ASSEMBLY__
#define INIT_THREAD_INFO(tsk)			\
{						\
	.task		= &tsk,			\
	.exec_domain	= &default_exec_domain,	\
	.flags		= 0,			\
	.status		= 0,			\
	.cpu		= 0,			\
	.preempt_count	= INIT_PREEMPT_COUNT,	\
	.addr_limit	= KERNEL_DS,		\
	.restart_block	= {			\
		.fn = do_no_restart_syscall,	\
	},					\
}

#define init_thread_info	(init_thread_union.thread_info)
#define init_stack		(init_thread_union.stack)

/* how to get the current stack pointer from C */
register unsigned long current_stack_pointer asm("r15") __used;

/* how to get the thread information struct from C */
static inline struct thread_info *current_thread_info(void)
{
	struct thread_info *ti;
#if defined(CONFIG_SUPERH64)
	__asm__ __volatile__ ("getcon	cr17, %0" : "=r" (ti));
#elif defined(CONFIG_CPU_HAS_SR_RB)
	__asm__ __volatile__ ("stc	r7_bank, %0" : "=r" (ti));
#else
	unsigned long __dummy;

	__asm__ __volatile__ (
		"mov	r15, %0\n\t"
		"and	%1, %0\n\t"
		: "=&r" (ti), "=r" (__dummy)
		: "1" (~(THREAD_SIZE - 1))
		: "memory");
#endif

	return ti;
}

/* thread information allocation */
#if THREAD_SHIFT >= PAGE_SHIFT

#define THREAD_SIZE_ORDER	(THREAD_SHIFT - PAGE_SHIFT)

#else /* THREAD_SHIFT < PAGE_SHIFT */

#define __HAVE_ARCH_THREAD_INFO_ALLOCATOR

extern struct thread_info *alloc_thread_info(struct task_struct *tsk);
extern void free_thread_info(struct thread_info *ti);

#endif /* THREAD_SHIFT < PAGE_SHIFT */

#endif /* __ASSEMBLY__ */

/*
 * thread information flags
 * - these are process state flags that various assembly files may need to access
 * - pending work-to-be-done flags are in LSW
 * - other flags in MSW
 */
#define TIF_SYSCALL_TRACE	0	/* syscall trace active */
#define TIF_SIGPENDING		1	/* signal pending */
#define TIF_NEED_RESCHED	2	/* rescheduling necessary */
#define TIF_SINGLESTEP		4	/* singlestepping active */
#define TIF_SYSCALL_AUDIT	5	/* syscall auditing active */
#define TIF_SECCOMP		6	/* secure computing */
#define TIF_NOTIFY_RESUME	7	/* callback before returning to user */
#define TIF_SYSCALL_TRACEPOINT	8	/* for ftrace syscall instrumentation */
<<<<<<< HEAD
#define TIF_DEBUG		9	/* uses UBC */
#define TIF_USEDFPU		16	/* FPU was used by this task this quantum (SMP) */
=======
>>>>>>> 6a5a0b91
#define TIF_POLLING_NRFLAG	17	/* true if poll_idle() is polling TIF_NEED_RESCHED */
#define TIF_MEMDIE		18
#define TIF_FREEZE		19	/* Freezing for suspend */

#define _TIF_SYSCALL_TRACE	(1 << TIF_SYSCALL_TRACE)
#define _TIF_SIGPENDING		(1 << TIF_SIGPENDING)
#define _TIF_NEED_RESCHED	(1 << TIF_NEED_RESCHED)
#define _TIF_SINGLESTEP		(1 << TIF_SINGLESTEP)
#define _TIF_SYSCALL_AUDIT	(1 << TIF_SYSCALL_AUDIT)
#define _TIF_SECCOMP		(1 << TIF_SECCOMP)
#define _TIF_NOTIFY_RESUME	(1 << TIF_NOTIFY_RESUME)
#define _TIF_SYSCALL_TRACEPOINT	(1 << TIF_SYSCALL_TRACEPOINT)
<<<<<<< HEAD
#define _TIF_DEBUG		(1 << TIF_DEBUG)
#define _TIF_USEDFPU		(1 << TIF_USEDFPU)
=======
>>>>>>> 6a5a0b91
#define _TIF_POLLING_NRFLAG	(1 << TIF_POLLING_NRFLAG)
#define _TIF_FREEZE		(1 << TIF_FREEZE)

/*
 * _TIF_ALLWORK_MASK and _TIF_WORK_MASK need to fit within 2 bytes, or we
 * blow the tst immediate size constraints and need to fix up
 * arch/sh/kernel/entry-common.S.
 */

/* work to do in syscall trace */
#define _TIF_WORK_SYSCALL_MASK	(_TIF_SYSCALL_TRACE | _TIF_SINGLESTEP | \
				 _TIF_SYSCALL_AUDIT | _TIF_SECCOMP    | \
				 _TIF_SYSCALL_TRACEPOINT)

/* work to do on any return to u-space */
#define _TIF_ALLWORK_MASK	(_TIF_SYSCALL_TRACE | _TIF_SIGPENDING      | \
				 _TIF_NEED_RESCHED  | _TIF_SYSCALL_AUDIT   | \
				 _TIF_SINGLESTEP    | _TIF_NOTIFY_RESUME   | \
				 _TIF_SYSCALL_TRACEPOINT)

/* work to do on interrupt/exception return */
#define _TIF_WORK_MASK		(_TIF_ALLWORK_MASK & ~(_TIF_SYSCALL_TRACE | \
				 _TIF_SYSCALL_AUDIT | _TIF_SINGLESTEP))

/*
 * Thread-synchronous status.
 *
 * This is different from the flags in that nobody else
 * ever touches our thread-synchronous status, so we don't
 * have to worry about atomic accesses.
 */
#define TS_RESTORE_SIGMASK	0x0001	/* restore signal mask in do_signal() */
#define TS_USEDFPU		0x0002	/* FPU used by this task this quantum */

#ifndef __ASSEMBLY__
#define HAVE_SET_RESTORE_SIGMASK	1
static inline void set_restore_sigmask(void)
{
	struct thread_info *ti = current_thread_info();
	ti->status |= TS_RESTORE_SIGMASK;
	set_bit(TIF_SIGPENDING, (unsigned long *)&ti->flags);
}
#endif	/* !__ASSEMBLY__ */

#endif /* __KERNEL__ */

#endif /* __ASM_SH_THREAD_INFO_H */<|MERGE_RESOLUTION|>--- conflicted
+++ resolved
@@ -118,11 +118,7 @@
 #define TIF_SECCOMP		6	/* secure computing */
 #define TIF_NOTIFY_RESUME	7	/* callback before returning to user */
 #define TIF_SYSCALL_TRACEPOINT	8	/* for ftrace syscall instrumentation */
-<<<<<<< HEAD
 #define TIF_DEBUG		9	/* uses UBC */
-#define TIF_USEDFPU		16	/* FPU was used by this task this quantum (SMP) */
-=======
->>>>>>> 6a5a0b91
 #define TIF_POLLING_NRFLAG	17	/* true if poll_idle() is polling TIF_NEED_RESCHED */
 #define TIF_MEMDIE		18
 #define TIF_FREEZE		19	/* Freezing for suspend */
@@ -135,11 +131,7 @@
 #define _TIF_SECCOMP		(1 << TIF_SECCOMP)
 #define _TIF_NOTIFY_RESUME	(1 << TIF_NOTIFY_RESUME)
 #define _TIF_SYSCALL_TRACEPOINT	(1 << TIF_SYSCALL_TRACEPOINT)
-<<<<<<< HEAD
 #define _TIF_DEBUG		(1 << TIF_DEBUG)
-#define _TIF_USEDFPU		(1 << TIF_USEDFPU)
-=======
->>>>>>> 6a5a0b91
 #define _TIF_POLLING_NRFLAG	(1 << TIF_POLLING_NRFLAG)
 #define _TIF_FREEZE		(1 << TIF_FREEZE)
 
