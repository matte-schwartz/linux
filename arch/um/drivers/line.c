--- conflicted
+++ resolved
@@ -298,25 +298,8 @@
 
 static int line_activate(struct tty_port *port, struct tty_struct *tty)
 {
-<<<<<<< HEAD
-	struct line *line = &lines[tty->index];
-	int err = -ENODEV;
-
-	mutex_lock(&line->count_lock);
-	if (!line->valid)
-		goto out_unlock;
-
-	err = 0;
-	if (line->port.count++)
-		goto out_unlock;
-
-	BUG_ON(tty->driver_data);
-	tty->driver_data = line;
-	tty_port_tty_set(&line->port, tty);
-=======
 	int ret;
 	struct line *line = tty->driver_data;
->>>>>>> 0d7614f0
 
 	ret = enable_chan(line);
 	if (ret)
@@ -353,13 +336,6 @@
 	if (ret)
 		return ret;
 
-<<<<<<< HEAD
-	if (--line->port.count)
-		goto out_unlock;
-
-	tty_port_tty_set(&line->port, NULL);
-	tty->driver_data = NULL;
-=======
 	tty->driver_data = line;
 
 	return 0;
@@ -370,7 +346,6 @@
 void line_cleanup(struct tty_struct *tty)
 {
 	struct line *line = tty->driver_data;
->>>>>>> 0d7614f0
 
 	if (line->sigio) {
 		unregister_winch(tty);
@@ -407,11 +382,6 @@
 	struct tty_driver *driver = line->driver->driver;
 	int err = -EINVAL;
 
-<<<<<<< HEAD
-	mutex_lock(&line->count_lock);
-
-=======
->>>>>>> 0d7614f0
 	if (line->port.count) {
 		*error_out = "Device is already open";
 		goto out;
@@ -551,10 +521,6 @@
 			tty_kref_put(tty);
 		}
 	}
-<<<<<<< HEAD
-	mutex_unlock(&line->count_lock);
-=======
->>>>>>> 0d7614f0
 
 	return n;
 }
@@ -605,10 +571,7 @@
 	
 	for (i = 0; i < nlines; i++) {
 		tty_port_init(&lines[i].port);
-<<<<<<< HEAD
-=======
 		lines[i].port.ops = &line_port_ops;
->>>>>>> 0d7614f0
 		spin_lock_init(&lines[i].lock);
 		lines[i].driver = line_driver;
 		INIT_LIST_HEAD(&lines[i].chan_list);
