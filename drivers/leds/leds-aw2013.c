--- conflicted
+++ resolved
@@ -418,10 +418,6 @@
 
 error:
 	mutex_unlock(&chip->mutex);
-<<<<<<< HEAD
-	mutex_destroy(&chip->mutex);
-=======
->>>>>>> 0c383648
 	return ret;
 }
 
