--- conflicted
+++ resolved
@@ -1788,12 +1788,6 @@
 		break;
 	}
 
-<<<<<<< HEAD
-	pcdev->clk_csi = devm_clk_get(&pdev->dev, "ahb");
-	if (IS_ERR(pcdev->clk_csi)) {
-		dev_err(&pdev->dev, "Could not get csi clock\n");
-		err = PTR_ERR(pcdev->clk_csi);
-=======
 	pcdev->clk_csi_ahb = devm_clk_get(&pdev->dev, "ahb");
 	if (IS_ERR(pcdev->clk_csi_ahb)) {
 		dev_err(&pdev->dev, "Could not get csi ahb clock\n");
@@ -1805,7 +1799,6 @@
 	if (IS_ERR(pcdev->clk_csi_per)) {
 		dev_err(&pdev->dev, "Could not get csi per clock\n");
 		err = PTR_ERR(pcdev->clk_csi_per);
->>>>>>> 5faf7cbb
 		goto exit;
 	}
 
