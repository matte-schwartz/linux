// SPDX-License-Identifier: GPL-2.0
/*
 * PCIe host bridge driver for Apple system-on-chips.
 *
 * The HW is ECAM compliant, so once the controller is initialized,
 * the driver mostly deals MSI mapping and handling of per-port
 * interrupts (INTx, management and error signals).
 *
 * Initialization requires enabling power and clocks, along with a
 * number of register pokes.
 *
 * Copyright (C) 2021 Alyssa Rosenzweig <alyssa@rosenzweig.io>
 * Copyright (C) 2021 Google LLC
 * Copyright (C) 2021 Corellium LLC
 * Copyright (C) 2021 Mark Kettenis <kettenis@openbsd.org>
 *
 * Author: Alyssa Rosenzweig <alyssa@rosenzweig.io>
 * Author: Marc Zyngier <maz@kernel.org>
 */

#include <linux/bitfield.h>
#include <linux/gpio/consumer.h>
#include <linux/kernel.h>
#include <linux/iopoll.h>
#include <linux/irqchip/chained_irq.h>
#include <linux/irqdomain.h>
#include <linux/list.h>
#include <linux/module.h>
#include <linux/msi.h>
#include <linux/of_irq.h>
#include <linux/pci-ecam.h>

<<<<<<< HEAD
/* T8103 (original M1) and related SoCs */
=======
#include "pci-host-common.h"

>>>>>>> ec49e253
#define CORE_RC_PHYIF_CTL		0x00024
#define   CORE_RC_PHYIF_CTL_RUN		BIT(0)
#define CORE_RC_PHYIF_STAT		0x00028
#define   CORE_RC_PHYIF_STAT_REFCLK	BIT(4)
#define CORE_RC_CTL			0x00050
#define   CORE_RC_CTL_RUN		BIT(0)
#define CORE_RC_STAT			0x00058
#define   CORE_RC_STAT_READY		BIT(0)
#define CORE_FABRIC_STAT		0x04000
#define   CORE_FABRIC_STAT_MASK		0x001F001F

#define CORE_PHY_DEFAULT_BASE(port)	(0x84000 + 0x4000 * (port))

#define PHY_LANE_CFG			0x00000
#define   PHY_LANE_CFG_REFCLK0REQ	BIT(0)
#define   PHY_LANE_CFG_REFCLK1REQ	BIT(1)
#define   PHY_LANE_CFG_REFCLK0ACK	BIT(2)
#define   PHY_LANE_CFG_REFCLK1ACK	BIT(3)
#define   PHY_LANE_CFG_REFCLKEN		(BIT(9) | BIT(10))
#define   PHY_LANE_CFG_REFCLKCGEN	(BIT(30) | BIT(31))
#define PHY_LANE_CTL			0x00004
#define   PHY_LANE_CTL_CFGACC		BIT(15)

#define PORT_LTSSMCTL			0x00080
#define   PORT_LTSSMCTL_START		BIT(0)
#define PORT_INTSTAT			0x00100
#define   PORT_INT_TUNNEL_ERR		31
#define   PORT_INT_CPL_TIMEOUT		23
#define   PORT_INT_RID2SID_MAPERR	22
#define   PORT_INT_CPL_ABORT		21
#define   PORT_INT_MSI_BAD_DATA		19
#define   PORT_INT_MSI_ERR		18
#define   PORT_INT_REQADDR_GT32		17
#define   PORT_INT_AF_TIMEOUT		15
#define   PORT_INT_LINK_DOWN		14
#define   PORT_INT_LINK_UP		12
#define   PORT_INT_LINK_BWMGMT		11
#define   PORT_INT_AER_MASK		(15 << 4)
#define   PORT_INT_PORT_ERR		4
#define   PORT_INT_INTx(i)		i
#define   PORT_INT_INTx_MASK		15
#define PORT_INTMSK			0x00104
#define PORT_INTMSKSET			0x00108
#define PORT_INTMSKCLR			0x0010c
#define PORT_MSICFG			0x00124
#define   PORT_MSICFG_EN		BIT(0)
#define   PORT_MSICFG_L2MSINUM_SHIFT	4
#define PORT_MSIBASE			0x00128
#define   PORT_MSIBASE_1_SHIFT		16
#define PORT_MSIADDR			0x00168
#define PORT_LINKSTS			0x00208
#define   PORT_LINKSTS_UP		BIT(0)
#define   PORT_LINKSTS_BUSY		BIT(2)
#define PORT_LINKCMDSTS			0x00210
#define PORT_OUTS_NPREQS		0x00284
#define   PORT_OUTS_NPREQS_REQ		BIT(24)
#define   PORT_OUTS_NPREQS_CPL		BIT(16)
#define PORT_RXWR_FIFO			0x00288
#define   PORT_RXWR_FIFO_HDR		GENMASK(15, 10)
#define   PORT_RXWR_FIFO_DATA		GENMASK(9, 0)
#define PORT_RXRD_FIFO			0x0028C
#define   PORT_RXRD_FIFO_REQ		GENMASK(6, 0)
#define PORT_OUTS_CPLS			0x00290
#define   PORT_OUTS_CPLS_SHRD		GENMASK(14, 8)
#define   PORT_OUTS_CPLS_WAIT		GENMASK(6, 0)
#define PORT_APPCLK			0x00800
#define   PORT_APPCLK_EN		BIT(0)
#define   PORT_APPCLK_CGDIS		BIT(8)
#define PORT_STATUS			0x00804
#define   PORT_STATUS_READY		BIT(0)
#define PORT_REFCLK			0x00810
#define   PORT_REFCLK_EN		BIT(0)
#define   PORT_REFCLK_CGDIS		BIT(8)
#define PORT_PERST			0x00814
#define   PORT_PERST_OFF		BIT(0)
#define PORT_RID2SID			0x00828
#define   PORT_RID2SID_VALID		BIT(31)
#define   PORT_RID2SID_SID_SHIFT	16
#define   PORT_RID2SID_BUS_SHIFT	8
#define   PORT_RID2SID_DEV_SHIFT	3
#define   PORT_RID2SID_FUNC_SHIFT	0
#define PORT_OUTS_PREQS_HDR		0x00980
#define   PORT_OUTS_PREQS_HDR_MASK	GENMASK(9, 0)
#define PORT_OUTS_PREQS_DATA		0x00984
#define   PORT_OUTS_PREQS_DATA_MASK	GENMASK(15, 0)
#define PORT_TUNCTRL			0x00988
#define   PORT_TUNCTRL_PERST_ON		BIT(0)
#define   PORT_TUNCTRL_PERST_ACK_REQ	BIT(1)
#define PORT_TUNSTAT			0x0098c
#define   PORT_TUNSTAT_PERST_ON		BIT(0)
#define   PORT_TUNSTAT_PERST_ACK_PEND	BIT(1)
#define PORT_PREFMEM_ENABLE		0x00994

/* T602x (M2-pro and co) */
#define PORT_T602X_MSIADDR	0x016c
#define PORT_T602X_MSIADDR_HI	0x0170
#define PORT_T602X_PERST	0x082c
#define PORT_T602X_RID2SID	0x3000
#define PORT_T602X_MSIMAP	0x3800

#define PORT_MSIMAP_ENABLE	BIT(31)
#define PORT_MSIMAP_TARGET	GENMASK(7, 0)

/*
 * The doorbell address is set to 0xfffff000, which by convention
 * matches what MacOS does, and it is possible to use any other
 * address (in the bottom 4GB, as the base register is only 32bit).
 * However, it has to be excluded from the IOVA range, and the DART
 * driver has to know about it.
 */
#define DOORBELL_ADDR		CONFIG_PCIE_APPLE_MSI_DOORBELL_ADDR

struct hw_info {
	u32 phy_lane_ctl;
	u32 port_msiaddr;
	u32 port_msiaddr_hi;
	u32 port_refclk;
	u32 port_perst;
	u32 port_rid2sid;
	u32 port_msimap;
	u32 max_rid2sid;
};

static const struct hw_info t8103_hw = {
	.phy_lane_ctl		= PHY_LANE_CTL,
	.port_msiaddr		= PORT_MSIADDR,
	.port_msiaddr_hi	= 0,
	.port_refclk		= PORT_REFCLK,
	.port_perst		= PORT_PERST,
	.port_rid2sid		= PORT_RID2SID,
	.port_msimap		= 0,
	.max_rid2sid		= 64,
};

static const struct hw_info t602x_hw = {
	.phy_lane_ctl		= 0,
	.port_msiaddr		= PORT_T602X_MSIADDR,
	.port_msiaddr_hi	= PORT_T602X_MSIADDR_HI,
	.port_refclk		= 0,
	.port_perst		= PORT_T602X_PERST,
	.port_rid2sid		= PORT_T602X_RID2SID,
	.port_msimap		= PORT_T602X_MSIMAP,
	/* 16 on t602x, guess for autodetect on future HW */
	.max_rid2sid		= 512,
};

struct apple_pcie {
	struct mutex		lock;
	struct device		*dev;
	void __iomem            *base;
	const struct hw_info	*hw;
	struct irq_domain	*domain;
	unsigned long		*bitmap;
	struct list_head	ports;
	struct completion	event;
	struct irq_fwspec	fwspec;
	u32			nvecs;
};

struct apple_pcie_port {
	raw_spinlock_t		lock;
	struct apple_pcie	*pcie;
	struct device_node	*np;
	void __iomem		*base;
	void __iomem		*phy;
	struct irq_domain	*domain;
	struct list_head	entry;
	unsigned long		*sid_map;
	int			sid_map_sz;
	int			idx;
};

static void rmw_set(u32 set, void __iomem *addr)
{
	writel_relaxed(readl_relaxed(addr) | set, addr);
}

static void rmw_clear(u32 clr, void __iomem *addr)
{
	writel_relaxed(readl_relaxed(addr) & ~clr, addr);
}

static void apple_msi_top_irq_mask(struct irq_data *d)
{
	pci_msi_mask_irq(d);
	irq_chip_mask_parent(d);
}

static void apple_msi_top_irq_unmask(struct irq_data *d)
{
	pci_msi_unmask_irq(d);
	irq_chip_unmask_parent(d);
}

static struct irq_chip apple_msi_top_chip = {
	.name			= "PCIe MSI",
	.irq_mask		= apple_msi_top_irq_mask,
	.irq_unmask		= apple_msi_top_irq_unmask,
	.irq_eoi		= irq_chip_eoi_parent,
	.irq_set_affinity	= irq_chip_set_affinity_parent,
	.irq_set_type		= irq_chip_set_type_parent,
};

static void apple_msi_compose_msg(struct irq_data *data, struct msi_msg *msg)
{
	msg->address_hi = upper_32_bits(DOORBELL_ADDR);
	msg->address_lo = lower_32_bits(DOORBELL_ADDR);
	msg->data = data->hwirq;
}

static struct irq_chip apple_msi_bottom_chip = {
	.name			= "MSI",
	.irq_mask		= irq_chip_mask_parent,
	.irq_unmask		= irq_chip_unmask_parent,
	.irq_eoi		= irq_chip_eoi_parent,
	.irq_set_affinity	= irq_chip_set_affinity_parent,
	.irq_set_type		= irq_chip_set_type_parent,
	.irq_compose_msi_msg	= apple_msi_compose_msg,
};

static int apple_msi_domain_alloc(struct irq_domain *domain, unsigned int virq,
				  unsigned int nr_irqs, void *args)
{
	struct apple_pcie *pcie = domain->host_data;
	struct irq_fwspec fwspec = pcie->fwspec;
	unsigned int i;
	int ret, hwirq;

	mutex_lock(&pcie->lock);

	hwirq = bitmap_find_free_region(pcie->bitmap, pcie->nvecs,
					order_base_2(nr_irqs));

	mutex_unlock(&pcie->lock);

	if (hwirq < 0)
		return -ENOSPC;

	fwspec.param[fwspec.param_count - 2] += hwirq;

	ret = irq_domain_alloc_irqs_parent(domain, virq, nr_irqs, &fwspec);
	if (ret)
		return ret;

	for (i = 0; i < nr_irqs; i++) {
		irq_domain_set_hwirq_and_chip(domain, virq + i, hwirq + i,
					      &apple_msi_bottom_chip,
					      domain->host_data);
	}

	return 0;
}

static void apple_msi_domain_free(struct irq_domain *domain, unsigned int virq,
				  unsigned int nr_irqs)
{
	struct irq_data *d = irq_domain_get_irq_data(domain, virq);
	struct apple_pcie *pcie = domain->host_data;

	mutex_lock(&pcie->lock);

	bitmap_release_region(pcie->bitmap, d->hwirq, order_base_2(nr_irqs));

	mutex_unlock(&pcie->lock);
}

static const struct irq_domain_ops apple_msi_domain_ops = {
	.alloc	= apple_msi_domain_alloc,
	.free	= apple_msi_domain_free,
};

static struct msi_domain_info apple_msi_info = {
	.flags	= (MSI_FLAG_USE_DEF_DOM_OPS | MSI_FLAG_USE_DEF_CHIP_OPS |
		   MSI_FLAG_MULTI_PCI_MSI | MSI_FLAG_PCI_MSIX),
	.chip	= &apple_msi_top_chip,
};

static void apple_port_irq_mask(struct irq_data *data)
{
	struct apple_pcie_port *port = irq_data_get_irq_chip_data(data);

	guard(raw_spinlock_irqsave)(&port->lock);
	rmw_set(BIT(data->hwirq), port->base + PORT_INTMSK);
}

static void apple_port_irq_unmask(struct irq_data *data)
{
	struct apple_pcie_port *port = irq_data_get_irq_chip_data(data);

	guard(raw_spinlock_irqsave)(&port->lock);
	rmw_clear(BIT(data->hwirq), port->base + PORT_INTMSK);
}

static bool hwirq_is_intx(unsigned int hwirq)
{
	return BIT(hwirq) & PORT_INT_INTx_MASK;
}

static void apple_port_irq_ack(struct irq_data *data)
{
	struct apple_pcie_port *port = irq_data_get_irq_chip_data(data);

	if (!hwirq_is_intx(data->hwirq))
		writel_relaxed(BIT(data->hwirq), port->base + PORT_INTSTAT);
}

static int apple_port_irq_set_type(struct irq_data *data, unsigned int type)
{
	/*
	 * It doesn't seem that there is any way to configure the
	 * trigger, so assume INTx have to be level (as per the spec),
	 * and the rest is edge (which looks likely).
	 */
	if (hwirq_is_intx(data->hwirq) ^ !!(type & IRQ_TYPE_LEVEL_MASK))
		return -EINVAL;

	irqd_set_trigger_type(data, type);
	return 0;
}

static struct irq_chip apple_port_irqchip = {
	.name		= "PCIe",
	.irq_ack	= apple_port_irq_ack,
	.irq_mask	= apple_port_irq_mask,
	.irq_unmask	= apple_port_irq_unmask,
	.irq_set_type	= apple_port_irq_set_type,
};

static int apple_port_irq_domain_alloc(struct irq_domain *domain,
				       unsigned int virq, unsigned int nr_irqs,
				       void *args)
{
	struct apple_pcie_port *port = domain->host_data;
	struct irq_fwspec *fwspec = args;
	int i;

	for (i = 0; i < nr_irqs; i++) {
		irq_flow_handler_t flow = handle_edge_irq;
		unsigned int type = IRQ_TYPE_EDGE_RISING;

		if (hwirq_is_intx(fwspec->param[0] + i)) {
			flow = handle_level_irq;
			type = IRQ_TYPE_LEVEL_HIGH;
		}

		irq_domain_set_info(domain, virq + i, fwspec->param[0] + i,
				    &apple_port_irqchip, port, flow,
				    NULL, NULL);

		irq_set_irq_type(virq + i, type);
	}

	return 0;
}

static void apple_port_irq_domain_free(struct irq_domain *domain,
				       unsigned int virq, unsigned int nr_irqs)
{
	int i;

	for (i = 0; i < nr_irqs; i++) {
		struct irq_data *d = irq_domain_get_irq_data(domain, virq + i);

		irq_set_handler(virq + i, NULL);
		irq_domain_reset_irq_data(d);
	}
}

static const struct irq_domain_ops apple_port_irq_domain_ops = {
	.translate	= irq_domain_translate_onecell,
	.alloc		= apple_port_irq_domain_alloc,
	.free		= apple_port_irq_domain_free,
};

static void apple_port_irq_handler(struct irq_desc *desc)
{
	struct apple_pcie_port *port = irq_desc_get_handler_data(desc);
	struct irq_chip *chip = irq_desc_get_chip(desc);
	unsigned long stat;
	int i;

	chained_irq_enter(chip, desc);

	stat = readl_relaxed(port->base + PORT_INTSTAT);

	for_each_set_bit(i, &stat, 32)
		generic_handle_domain_irq(port->domain, i);

	chained_irq_exit(chip, desc);
}

static int apple_pcie_port_setup_irq(struct apple_pcie_port *port)
{
	struct fwnode_handle *fwnode = &port->np->fwnode;
	struct apple_pcie *pcie = port->pcie;
	unsigned int irq;
	u32 val = 0;

	/* FIXME: consider moving each interrupt under each port */
	irq = irq_of_parse_and_map(to_of_node(dev_fwnode(port->pcie->dev)),
				   port->idx);
	if (!irq)
		return -ENXIO;

	port->domain = irq_domain_create_linear(fwnode, 32,
						&apple_port_irq_domain_ops,
						port);
	if (!port->domain)
		return -ENOMEM;

	/* Disable all interrupts */
	writel_relaxed(~0, port->base + PORT_INTMSK);
	writel_relaxed(~0, port->base + PORT_INTSTAT);
	writel_relaxed(~0, port->base + PORT_LINKCMDSTS);

	irq_set_chained_handler_and_data(irq, apple_port_irq_handler, port);

	/* Configure MSI base address */
	BUILD_BUG_ON(upper_32_bits(DOORBELL_ADDR));
	writel_relaxed(lower_32_bits(DOORBELL_ADDR),
		       port->base + pcie->hw->port_msiaddr);
	if (pcie->hw->port_msiaddr_hi)
		writel_relaxed(0, port->base + pcie->hw->port_msiaddr_hi);

	/* Enable MSIs, shared between all ports */
	if (pcie->hw->port_msimap) {
		for (int i = 0; i < pcie->nvecs; i++)
			writel_relaxed(FIELD_PREP(PORT_MSIMAP_TARGET, i) |
				       PORT_MSIMAP_ENABLE,
				       port->base + pcie->hw->port_msimap + 4 * i);
	} else {
		writel_relaxed(0, port->base + PORT_MSIBASE);
		val = ilog2(pcie->nvecs) << PORT_MSICFG_L2MSINUM_SHIFT;
	}

	writel_relaxed(val | PORT_MSICFG_EN, port->base + PORT_MSICFG);
	return 0;
}

static irqreturn_t apple_pcie_port_irq(int irq, void *data)
{
	struct apple_pcie_port *port = data;
	unsigned int hwirq = irq_domain_get_irq_data(port->domain, irq)->hwirq;

	switch (hwirq) {
	case PORT_INT_LINK_UP:
		dev_info_ratelimited(port->pcie->dev, "Link up on %pOF\n",
				     port->np);
		complete_all(&port->pcie->event);
		break;
	case PORT_INT_LINK_DOWN:
		dev_info_ratelimited(port->pcie->dev, "Link down on %pOF\n",
				     port->np);
		break;
	default:
		return IRQ_NONE;
	}

	return IRQ_HANDLED;
}

static int apple_pcie_port_register_irqs(struct apple_pcie_port *port)
{
	static struct {
		unsigned int	hwirq;
		const char	*name;
	} port_irqs[] = {
		{ PORT_INT_LINK_UP,	"Link up",	},
		{ PORT_INT_LINK_DOWN,	"Link down",	},
	};
	int i;

	for (i = 0; i < ARRAY_SIZE(port_irqs); i++) {
		struct irq_fwspec fwspec = {
			.fwnode		= &port->np->fwnode,
			.param_count	= 1,
			.param		= {
				[0]	= port_irqs[i].hwirq,
			},
		};
		unsigned int irq;
		int ret;

		irq = irq_domain_alloc_irqs(port->domain, 1, NUMA_NO_NODE,
					    &fwspec);
		if (WARN_ON(!irq))
			continue;

		ret = request_irq(irq, apple_pcie_port_irq, 0,
				  port_irqs[i].name, port);
		WARN_ON(ret);
	}

	return 0;
}

static int apple_pcie_setup_refclk(struct apple_pcie *pcie,
				   struct apple_pcie_port *port)
{
	u32 stat;
	int res;

	if (pcie->hw->phy_lane_ctl)
		rmw_set(PHY_LANE_CTL_CFGACC, port->phy + pcie->hw->phy_lane_ctl);

	rmw_set(PHY_LANE_CFG_REFCLK0REQ, port->phy + PHY_LANE_CFG);

	res = readl_relaxed_poll_timeout(port->phy + PHY_LANE_CFG,
					 stat, stat & PHY_LANE_CFG_REFCLK0ACK,
					 100, 50000);
	if (res < 0)
		return res;

	rmw_set(PHY_LANE_CFG_REFCLK1REQ, port->phy + PHY_LANE_CFG);
	res = readl_relaxed_poll_timeout(port->phy + PHY_LANE_CFG,
					 stat, stat & PHY_LANE_CFG_REFCLK1ACK,
					 100, 50000);

	if (res < 0)
		return res;

	if (pcie->hw->phy_lane_ctl)
		rmw_clear(PHY_LANE_CTL_CFGACC, port->phy + pcie->hw->phy_lane_ctl);

	rmw_set(PHY_LANE_CFG_REFCLKEN, port->phy + PHY_LANE_CFG);

	if (pcie->hw->port_refclk)
		rmw_set(PORT_REFCLK_EN, port->base + pcie->hw->port_refclk);

	return 0;
}

static void __iomem *port_rid2sid_addr(struct apple_pcie_port *port, int idx)
{
	return port->base + port->pcie->hw->port_rid2sid + 4 * idx;
}

static u32 apple_pcie_rid2sid_write(struct apple_pcie_port *port,
				    int idx, u32 val)
{
	writel_relaxed(val, port_rid2sid_addr(port, idx));
	/* Read back to ensure completion of the write */
	return readl_relaxed(port_rid2sid_addr(port, idx));
}

static int apple_pcie_setup_port(struct apple_pcie *pcie,
				 struct device_node *np)
{
	struct platform_device *platform = to_platform_device(pcie->dev);
	struct apple_pcie_port *port;
	struct gpio_desc *reset;
	struct resource *res;
	char name[16];
	u32 stat, idx;
	int ret, i;

	reset = devm_fwnode_gpiod_get(pcie->dev, of_fwnode_handle(np), "reset",
				      GPIOD_OUT_LOW, "PERST#");
	if (IS_ERR(reset))
		return PTR_ERR(reset);

	port = devm_kzalloc(pcie->dev, sizeof(*port), GFP_KERNEL);
	if (!port)
		return -ENOMEM;

	port->sid_map = devm_bitmap_zalloc(pcie->dev, pcie->hw->max_rid2sid, GFP_KERNEL);
	if (!port->sid_map)
		return -ENOMEM;

	ret = of_property_read_u32_index(np, "reg", 0, &idx);
	if (ret)
		return ret;

	/* Use the first reg entry to work out the port index */
	port->idx = idx >> 11;
	port->pcie = pcie;
	port->np = np;

	raw_spin_lock_init(&port->lock);

	snprintf(name, sizeof(name), "port%d", port->idx);
	res = platform_get_resource_byname(platform, IORESOURCE_MEM, name);
	if (!res)
		res = platform_get_resource(platform, IORESOURCE_MEM, port->idx + 2);

	port->base = devm_ioremap_resource(&platform->dev, res);
	if (IS_ERR(port->base))
		return PTR_ERR(port->base);

	snprintf(name, sizeof(name), "phy%d", port->idx);
	res = platform_get_resource_byname(platform, IORESOURCE_MEM, name);
	if (res)
		port->phy = devm_ioremap_resource(&platform->dev, res);
	else
		port->phy = pcie->base + CORE_PHY_DEFAULT_BASE(port->idx);

	rmw_set(PORT_APPCLK_EN, port->base + PORT_APPCLK);

	/* Assert PERST# before setting up the clock */
	gpiod_set_value_cansleep(reset, 1);

	ret = apple_pcie_setup_refclk(pcie, port);
	if (ret < 0)
		return ret;

	/* The minimal Tperst-clk value is 100us (PCIe CEM r5.0, 2.9.2) */
	usleep_range(100, 200);

	/* Deassert PERST# */
	rmw_set(PORT_PERST_OFF, port->base + pcie->hw->port_perst);
	gpiod_set_value_cansleep(reset, 0);

	/* Wait for 100ms after PERST# deassertion (PCIe r5.0, 6.6.1) */
	msleep(100);

	ret = readl_relaxed_poll_timeout(port->base + PORT_STATUS, stat,
					 stat & PORT_STATUS_READY, 100, 250000);
	if (ret < 0) {
		dev_err(pcie->dev, "port %pOF ready wait timeout\n", np);
		return ret;
	}

	if (pcie->hw->port_refclk)
		rmw_clear(PORT_REFCLK_CGDIS, port->base + pcie->hw->port_refclk);
	else
		rmw_set(PHY_LANE_CFG_REFCLKCGEN, port->phy + PHY_LANE_CFG);

	rmw_clear(PORT_APPCLK_CGDIS, port->base + PORT_APPCLK);

	ret = apple_pcie_port_setup_irq(port);
	if (ret)
		return ret;

	/* Reset all RID/SID mappings, and check for RAZ/WI registers */
	for (i = 0; i < pcie->hw->max_rid2sid; i++) {
		if (apple_pcie_rid2sid_write(port, i, 0xbad1d) != 0xbad1d)
			break;
		apple_pcie_rid2sid_write(port, i, 0);
	}

	dev_dbg(pcie->dev, "%pOF: %d RID/SID mapping entries\n", np, i);

	port->sid_map_sz = i;

	list_add_tail(&port->entry, &pcie->ports);
	init_completion(&pcie->event);

	/* In the success path, we keep a reference to np around */
	of_node_get(np);

	ret = apple_pcie_port_register_irqs(port);
	WARN_ON(ret);

	writel_relaxed(PORT_LTSSMCTL_START, port->base + PORT_LTSSMCTL);

	if (!wait_for_completion_timeout(&pcie->event, HZ / 10))
		dev_warn(pcie->dev, "%pOF link didn't come up\n", np);

	return 0;
}

static int apple_msi_init(struct apple_pcie *pcie)
{
	struct fwnode_handle *fwnode = dev_fwnode(pcie->dev);
	struct of_phandle_args args = {};
	struct irq_domain *parent;
	int ret;

	ret = of_parse_phandle_with_args(to_of_node(fwnode), "msi-ranges",
					 "#interrupt-cells", 0, &args);
	if (ret)
		return ret;

	ret = of_property_read_u32_index(to_of_node(fwnode), "msi-ranges",
					 args.args_count + 1, &pcie->nvecs);
	if (ret)
		return ret;

	of_phandle_args_to_fwspec(args.np, args.args, args.args_count,
				  &pcie->fwspec);

	pcie->bitmap = devm_bitmap_zalloc(pcie->dev, pcie->nvecs, GFP_KERNEL);
	if (!pcie->bitmap)
		return -ENOMEM;

	parent = irq_find_matching_fwspec(&pcie->fwspec, DOMAIN_BUS_WIRED);
	if (!parent) {
		dev_err(pcie->dev, "failed to find parent domain\n");
		return -ENXIO;
	}

	parent = irq_domain_create_hierarchy(parent, 0, pcie->nvecs, fwnode,
					     &apple_msi_domain_ops, pcie);
	if (!parent) {
		dev_err(pcie->dev, "failed to create IRQ domain\n");
		return -ENOMEM;
	}
	irq_domain_update_bus_token(parent, DOMAIN_BUS_NEXUS);

	pcie->domain = pci_msi_create_irq_domain(fwnode, &apple_msi_info,
						 parent);
	if (!pcie->domain) {
		dev_err(pcie->dev, "failed to create MSI domain\n");
		irq_domain_remove(parent);
		return -ENOMEM;
	}

	return 0;
}

static struct apple_pcie_port *apple_pcie_get_port(struct pci_dev *pdev)
{
	struct pci_config_window *cfg = pdev->sysdata;
	struct apple_pcie *pcie = cfg->priv;
	struct pci_dev *port_pdev;
	struct apple_pcie_port *port;

	/* Find the root port this device is on */
	port_pdev = pcie_find_root_port(pdev);

	/* If finding the port itself, nothing to do */
	if (WARN_ON(!port_pdev) || pdev == port_pdev)
		return NULL;

	list_for_each_entry(port, &pcie->ports, entry) {
		if (port->idx == PCI_SLOT(port_pdev->devfn))
			return port;
	}

	return NULL;
}

static int apple_pcie_enable_device(struct pci_host_bridge *bridge, struct pci_dev *pdev)
{
	u32 sid, rid = pci_dev_id(pdev);
	struct apple_pcie_port *port;
	int idx, err;

	port = apple_pcie_get_port(pdev);
	if (!port)
		return 0;

	dev_dbg(&pdev->dev, "added to bus %s, index %d\n",
		pci_name(pdev->bus->self), port->idx);

	err = of_map_id(port->pcie->dev->of_node, rid, "iommu-map",
			"iommu-map-mask", NULL, &sid);
	if (err)
		return err;

	mutex_lock(&port->pcie->lock);

	idx = bitmap_find_free_region(port->sid_map, port->sid_map_sz, 0);
	if (idx >= 0) {
		apple_pcie_rid2sid_write(port, idx,
					 PORT_RID2SID_VALID |
					 (sid << PORT_RID2SID_SID_SHIFT) | rid);

		dev_dbg(&pdev->dev, "mapping RID%x to SID%x (index %d)\n",
			rid, sid, idx);
	}

	mutex_unlock(&port->pcie->lock);

	return idx >= 0 ? 0 : -ENOSPC;
}

static void apple_pcie_disable_device(struct pci_host_bridge *bridge, struct pci_dev *pdev)
{
	struct apple_pcie_port *port;
	u32 rid = pci_dev_id(pdev);
	int idx;

	port = apple_pcie_get_port(pdev);
	if (!port)
		return;

	mutex_lock(&port->pcie->lock);

	for_each_set_bit(idx, port->sid_map, port->sid_map_sz) {
		u32 val;

		val = readl_relaxed(port_rid2sid_addr(port, idx));
		if ((val & 0xffff) == rid) {
			apple_pcie_rid2sid_write(port, idx, 0);
			bitmap_release_region(port->sid_map, idx, 0);
			dev_dbg(&pdev->dev, "Released %x (%d)\n", val, idx);
			break;
		}
	}

	mutex_unlock(&port->pcie->lock);
}

static int apple_pcie_init(struct pci_config_window *cfg)
{
	struct apple_pcie *pcie = cfg->priv;
	struct device *dev = cfg->parent;
	int ret;

	for_each_available_child_of_node_scoped(dev->of_node, of_port) {
		ret = apple_pcie_setup_port(pcie, of_port);
		if (ret) {
			dev_err(dev, "Port %pOF setup fail: %d\n", of_port, ret);
			return ret;
		}
	}

	return 0;
}

static const struct pci_ecam_ops apple_pcie_cfg_ecam_ops = {
	.init		= apple_pcie_init,
	.enable_device	= apple_pcie_enable_device,
	.disable_device	= apple_pcie_disable_device,
	.pci_ops	= {
		.map_bus	= pci_ecam_map_bus,
		.read		= pci_generic_config_read,
		.write		= pci_generic_config_write,
	}
};

static int apple_pcie_probe(struct platform_device *pdev)
{
	struct device *dev = &pdev->dev;
	struct apple_pcie *pcie;
	int ret;

	pcie = devm_kzalloc(dev, sizeof(*pcie), GFP_KERNEL);
	if (!pcie)
		return -ENOMEM;

	pcie->dev = dev;
	pcie->hw = of_device_get_match_data(dev);
	if (!pcie->hw)
		return -ENODEV;
	pcie->base = devm_platform_ioremap_resource(pdev, 1);
	if (IS_ERR(pcie->base))
		return PTR_ERR(pcie->base);

	mutex_init(&pcie->lock);
	INIT_LIST_HEAD(&pcie->ports);
	dev_set_drvdata(dev, pcie);

	ret = apple_msi_init(pcie);
	if (ret)
		return ret;

	return pci_host_common_init(pdev, &apple_pcie_cfg_ecam_ops);
}

static const struct of_device_id apple_pcie_of_match[] = {
	{ .compatible = "apple,t6020-pcie",	.data = &t602x_hw },
	{ .compatible = "apple,pcie",		.data = &t8103_hw },
	{ }
};
MODULE_DEVICE_TABLE(of, apple_pcie_of_match);

static struct platform_driver apple_pcie_driver = {
	.probe	= apple_pcie_probe,
	.driver	= {
		.name			= "pcie-apple",
		.of_match_table		= apple_pcie_of_match,
		.suppress_bind_attrs	= true,
	},
};
module_platform_driver(apple_pcie_driver);

MODULE_DESCRIPTION("Apple PCIe host bridge driver");
MODULE_LICENSE("GPL v2");<|MERGE_RESOLUTION|>--- conflicted
+++ resolved
@@ -30,12 +30,9 @@
 #include <linux/of_irq.h>
 #include <linux/pci-ecam.h>
 
-<<<<<<< HEAD
+#include "pci-host-common.h"
+
 /* T8103 (original M1) and related SoCs */
-=======
-#include "pci-host-common.h"
-
->>>>>>> ec49e253
 #define CORE_RC_PHYIF_CTL		0x00024
 #define   CORE_RC_PHYIF_CTL_RUN		BIT(0)
 #define CORE_RC_PHYIF_STAT		0x00028
