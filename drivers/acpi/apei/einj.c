/*
 * APEI Error INJection support
 *
 * EINJ provides a hardware error injection mechanism, this is useful
 * for debugging and testing of other APEI and RAS features.
 *
 * For more information about EINJ, please refer to ACPI Specification
 * version 4.0, section 17.5.
 *
 * Copyright 2009-2010 Intel Corp.
 *   Author: Huang Ying <ying.huang@intel.com>
 *
 * This program is free software; you can redistribute it and/or
 * modify it under the terms of the GNU General Public License version
 * 2 as published by the Free Software Foundation.
 *
 * This program is distributed in the hope that it will be useful,
 * but WITHOUT ANY WARRANTY; without even the implied warranty of
 * MERCHANTABILITY or FITNESS FOR A PARTICULAR PURPOSE.  See the
 * GNU General Public License for more details.
 */

#include <linux/kernel.h>
#include <linux/module.h>
#include <linux/init.h>
#include <linux/io.h>
#include <linux/debugfs.h>
#include <linux/seq_file.h>
#include <linux/nmi.h>
#include <linux/delay.h>
#include <linux/mm.h>
#include <asm/unaligned.h>

#include "apei-internal.h"

#undef pr_fmt
#define pr_fmt(fmt) "EINJ: " fmt

#define SPIN_UNIT		100			/* 100ns */
/* Firmware should respond within 1 milliseconds */
#define FIRMWARE_TIMEOUT	(1 * NSEC_PER_MSEC)
#define ACPI5_VENDOR_BIT	BIT(31)
#define MEM_ERROR_MASK		(ACPI_EINJ_MEMORY_CORRECTABLE | \
				ACPI_EINJ_MEMORY_UNCORRECTABLE | \
				ACPI_EINJ_MEMORY_FATAL)

/*
 * ACPI version 5 provides a SET_ERROR_TYPE_WITH_ADDRESS action.
 */
static int acpi5;

struct set_error_type_with_address {
	u32	type;
	u32	vendor_extension;
	u32	flags;
	u32	apicid;
	u64	memory_address;
	u64	memory_address_range;
	u32	pcie_sbdf;
};
enum {
	SETWA_FLAGS_APICID = 1,
	SETWA_FLAGS_MEM = 2,
	SETWA_FLAGS_PCIE_SBDF = 4,
};

/*
 * Vendor extensions for platform specific operations
 */
struct vendor_error_type_extension {
	u32	length;
	u32	pcie_sbdf;
	u16	vendor_id;
	u16	device_id;
	u8	rev_id;
	u8	reserved[3];
};

static u32 notrigger;

static u32 vendor_flags;
static struct debugfs_blob_wrapper vendor_blob;
static char vendor_dev[64];

/*
 * Some BIOSes allow parameters to the SET_ERROR_TYPE entries in the
 * EINJ table through an unpublished extension. Use with caution as
 * most will ignore the parameter and make their own choice of address
 * for error injection.  This extension is used only if
 * param_extension module parameter is specified.
 */
struct einj_parameter {
	u64 type;
	u64 reserved1;
	u64 reserved2;
	u64 param1;
	u64 param2;
};

#define EINJ_OP_BUSY			0x1
#define EINJ_STATUS_SUCCESS		0x0
#define EINJ_STATUS_FAIL		0x1
#define EINJ_STATUS_INVAL		0x2

#define EINJ_TAB_ENTRY(tab)						\
	((struct acpi_whea_header *)((char *)(tab) +			\
				    sizeof(struct acpi_table_einj)))

static bool param_extension;
module_param(param_extension, bool, 0);

static struct acpi_table_einj *einj_tab;

static struct apei_resources einj_resources;

static struct apei_exec_ins_type einj_ins_type[] = {
	[ACPI_EINJ_READ_REGISTER] = {
		.flags = APEI_EXEC_INS_ACCESS_REGISTER,
		.run   = apei_exec_read_register,
	},
	[ACPI_EINJ_READ_REGISTER_VALUE] = {
		.flags = APEI_EXEC_INS_ACCESS_REGISTER,
		.run   = apei_exec_read_register_value,
	},
	[ACPI_EINJ_WRITE_REGISTER] = {
		.flags = APEI_EXEC_INS_ACCESS_REGISTER,
		.run   = apei_exec_write_register,
	},
	[ACPI_EINJ_WRITE_REGISTER_VALUE] = {
		.flags = APEI_EXEC_INS_ACCESS_REGISTER,
		.run   = apei_exec_write_register_value,
	},
	[ACPI_EINJ_NOOP] = {
		.flags = 0,
		.run   = apei_exec_noop,
	},
};

/*
 * Prevent EINJ interpreter to run simultaneously, because the
 * corresponding firmware implementation may not work properly when
 * invoked simultaneously.
 */
static DEFINE_MUTEX(einj_mutex);

static void *einj_param;

static void einj_exec_ctx_init(struct apei_exec_context *ctx)
{
	apei_exec_ctx_init(ctx, einj_ins_type, ARRAY_SIZE(einj_ins_type),
			   EINJ_TAB_ENTRY(einj_tab), einj_tab->entries);
}

static int __einj_get_available_error_type(u32 *type)
{
	struct apei_exec_context ctx;
	int rc;

	einj_exec_ctx_init(&ctx);
	rc = apei_exec_run(&ctx, ACPI_EINJ_GET_ERROR_TYPE);
	if (rc)
		return rc;
	*type = apei_exec_ctx_get_output(&ctx);

	return 0;
}

/* Get error injection capabilities of the platform */
static int einj_get_available_error_type(u32 *type)
{
	int rc;

	mutex_lock(&einj_mutex);
	rc = __einj_get_available_error_type(type);
	mutex_unlock(&einj_mutex);

	return rc;
}

static int einj_timedout(u64 *t)
{
	if ((s64)*t < SPIN_UNIT) {
		pr_warning(FW_WARN "Firmware does not respond in time\n");
		return 1;
	}
	*t -= SPIN_UNIT;
	ndelay(SPIN_UNIT);
	touch_nmi_watchdog();
	return 0;
}

static void check_vendor_extension(u64 paddr,
				   struct set_error_type_with_address *v5param)
{
	int	offset = v5param->vendor_extension;
	struct	vendor_error_type_extension *v;
	u32	sbdf;

	if (!offset)
		return;
	v = acpi_os_map_iomem(paddr + offset, sizeof(*v));
	if (!v)
		return;
	sbdf = v->pcie_sbdf;
	sprintf(vendor_dev, "%x:%x:%x.%x vendor_id=%x device_id=%x rev_id=%x\n",
		sbdf >> 24, (sbdf >> 16) & 0xff,
		(sbdf >> 11) & 0x1f, (sbdf >> 8) & 0x7,
		 v->vendor_id, v->device_id, v->rev_id);
	acpi_os_unmap_iomem(v, sizeof(*v));
}

static void *einj_get_parameter_address(void)
{
	int i;
	u64 pa_v4 = 0, pa_v5 = 0;
	struct acpi_whea_header *entry;

	entry = EINJ_TAB_ENTRY(einj_tab);
	for (i = 0; i < einj_tab->entries; i++) {
		if (entry->action == ACPI_EINJ_SET_ERROR_TYPE &&
		    entry->instruction == ACPI_EINJ_WRITE_REGISTER &&
		    entry->register_region.space_id ==
		    ACPI_ADR_SPACE_SYSTEM_MEMORY)
			pa_v4 = get_unaligned(&entry->register_region.address);
		if (entry->action == ACPI_EINJ_SET_ERROR_TYPE_WITH_ADDRESS &&
		    entry->instruction == ACPI_EINJ_WRITE_REGISTER &&
		    entry->register_region.space_id ==
		    ACPI_ADR_SPACE_SYSTEM_MEMORY)
			pa_v5 = get_unaligned(&entry->register_region.address);
		entry++;
	}
	if (pa_v5) {
		struct set_error_type_with_address *v5param;

		v5param = acpi_os_map_iomem(pa_v5, sizeof(*v5param));
		if (v5param) {
			acpi5 = 1;
			check_vendor_extension(pa_v5, v5param);
			return v5param;
		}
	}
	if (param_extension && pa_v4) {
		struct einj_parameter *v4param;

		v4param = acpi_os_map_iomem(pa_v4, sizeof(*v4param));
		if (!v4param)
			return NULL;
		if (v4param->reserved1 || v4param->reserved2) {
			acpi_os_unmap_iomem(v4param, sizeof(*v4param));
			return NULL;
		}
		return v4param;
	}

	return NULL;
}

/* do sanity check to trigger table */
static int einj_check_trigger_header(struct acpi_einj_trigger *trigger_tab)
{
	if (trigger_tab->header_size != sizeof(struct acpi_einj_trigger))
		return -EINVAL;
	if (trigger_tab->table_size > PAGE_SIZE ||
	    trigger_tab->table_size < trigger_tab->header_size)
		return -EINVAL;
	if (trigger_tab->entry_count !=
	    (trigger_tab->table_size - trigger_tab->header_size) /
	    sizeof(struct acpi_einj_entry))
		return -EINVAL;

	return 0;
}

static struct acpi_generic_address *einj_get_trigger_parameter_region(
	struct acpi_einj_trigger *trigger_tab, u64 param1, u64 param2)
{
	int i;
	struct acpi_whea_header *entry;

	entry = (struct acpi_whea_header *)
		((char *)trigger_tab + sizeof(struct acpi_einj_trigger));
	for (i = 0; i < trigger_tab->entry_count; i++) {
		if (entry->action == ACPI_EINJ_TRIGGER_ERROR &&
		entry->instruction <= ACPI_EINJ_WRITE_REGISTER_VALUE &&
		entry->register_region.space_id ==
			ACPI_ADR_SPACE_SYSTEM_MEMORY &&
		(entry->register_region.address & param2) == (param1 & param2))
			return &entry->register_region;
		entry++;
	}

	return NULL;
}
/* Execute instructions in trigger error action table */
static int __einj_error_trigger(u64 trigger_paddr, u32 type,
				u64 param1, u64 param2)
{
	struct acpi_einj_trigger *trigger_tab = NULL;
	struct apei_exec_context trigger_ctx;
	struct apei_resources trigger_resources;
	struct acpi_whea_header *trigger_entry;
	struct resource *r;
	u32 table_size;
	int rc = -EIO;
	struct acpi_generic_address *trigger_param_region = NULL;

	r = request_mem_region(trigger_paddr, sizeof(*trigger_tab),
			       "APEI EINJ Trigger Table");
	if (!r) {
		pr_err("Can not request [mem %#010llx-%#010llx] for Trigger table\n",
		       (unsigned long long)trigger_paddr,
		       (unsigned long long)trigger_paddr +
			    sizeof(*trigger_tab) - 1);
		goto out;
	}
	trigger_tab = ioremap_cache(trigger_paddr, sizeof(*trigger_tab));
	if (!trigger_tab) {
		pr_err("Failed to map trigger table!\n");
		goto out_rel_header;
	}
	rc = einj_check_trigger_header(trigger_tab);
	if (rc) {
		pr_warning(FW_BUG "Invalid trigger error action table.\n");
		goto out_rel_header;
	}

	/* No action structures in the TRIGGER_ERROR table, nothing to do */
	if (!trigger_tab->entry_count)
		goto out_rel_header;

	rc = -EIO;
	table_size = trigger_tab->table_size;
	r = request_mem_region(trigger_paddr + sizeof(*trigger_tab),
			       table_size - sizeof(*trigger_tab),
			       "APEI EINJ Trigger Table");
	if (!r) {
		pr_err("Can not request [mem %#010llx-%#010llx] for Trigger Table Entry\n",
		       (unsigned long long)trigger_paddr + sizeof(*trigger_tab),
		       (unsigned long long)trigger_paddr + table_size - 1);
		goto out_rel_header;
	}
	iounmap(trigger_tab);
	trigger_tab = ioremap_cache(trigger_paddr, table_size);
	if (!trigger_tab) {
		pr_err("Failed to map trigger table!\n");
		goto out_rel_entry;
	}
	trigger_entry = (struct acpi_whea_header *)
		((char *)trigger_tab + sizeof(struct acpi_einj_trigger));
	apei_resources_init(&trigger_resources);
	apei_exec_ctx_init(&trigger_ctx, einj_ins_type,
			   ARRAY_SIZE(einj_ins_type),
			   trigger_entry, trigger_tab->entry_count);
	rc = apei_exec_collect_resources(&trigger_ctx, &trigger_resources);
	if (rc)
		goto out_fini;
	rc = apei_resources_sub(&trigger_resources, &einj_resources);
	if (rc)
		goto out_fini;
	/*
	 * Some firmware will access target address specified in
	 * param1 to trigger the error when injecting memory error.
	 * This will cause resource conflict with regular memory.  So
	 * remove it from trigger table resources.
	 */
	if ((param_extension || acpi5) && (type & MEM_ERROR_MASK) && param2) {
		struct apei_resources addr_resources;
		apei_resources_init(&addr_resources);
		trigger_param_region = einj_get_trigger_parameter_region(
			trigger_tab, param1, param2);
		if (trigger_param_region) {
			rc = apei_resources_add(&addr_resources,
				trigger_param_region->address,
				trigger_param_region->bit_width/8, true);
			if (rc)
				goto out_fini;
			rc = apei_resources_sub(&trigger_resources,
					&addr_resources);
		}
		apei_resources_fini(&addr_resources);
		if (rc)
			goto out_fini;
	}
	rc = apei_resources_request(&trigger_resources, "APEI EINJ Trigger");
	if (rc)
		goto out_fini;
	rc = apei_exec_pre_map_gars(&trigger_ctx);
	if (rc)
		goto out_release;

	rc = apei_exec_run(&trigger_ctx, ACPI_EINJ_TRIGGER_ERROR);

	apei_exec_post_unmap_gars(&trigger_ctx);
out_release:
	apei_resources_release(&trigger_resources);
out_fini:
	apei_resources_fini(&trigger_resources);
out_rel_entry:
	release_mem_region(trigger_paddr + sizeof(*trigger_tab),
			   table_size - sizeof(*trigger_tab));
out_rel_header:
	release_mem_region(trigger_paddr, sizeof(*trigger_tab));
out:
	if (trigger_tab)
		iounmap(trigger_tab);

	return rc;
}

static int __einj_error_inject(u32 type, u32 flags, u64 param1, u64 param2,
			       u64 param3, u64 param4)
{
	struct apei_exec_context ctx;
	u64 val, trigger_paddr, timeout = FIRMWARE_TIMEOUT;
	int rc;

	einj_exec_ctx_init(&ctx);

	rc = apei_exec_run_optional(&ctx, ACPI_EINJ_BEGIN_OPERATION);
	if (rc)
		return rc;
	apei_exec_ctx_set_input(&ctx, type);
	if (acpi5) {
		struct set_error_type_with_address *v5param = einj_param;

		v5param->type = type;
		if (type & ACPI5_VENDOR_BIT) {
			switch (vendor_flags) {
			case SETWA_FLAGS_APICID:
				v5param->apicid = param1;
				break;
			case SETWA_FLAGS_MEM:
				v5param->memory_address = param1;
				v5param->memory_address_range = param2;
				break;
			case SETWA_FLAGS_PCIE_SBDF:
				v5param->pcie_sbdf = param1;
				break;
			}
			v5param->flags = vendor_flags;
		} else if (flags) {
				v5param->flags = flags;
				v5param->memory_address = param1;
				v5param->memory_address_range = param2;
				v5param->apicid = param3;
				v5param->pcie_sbdf = param4;
		} else {
			switch (type) {
			case ACPI_EINJ_PROCESSOR_CORRECTABLE:
			case ACPI_EINJ_PROCESSOR_UNCORRECTABLE:
			case ACPI_EINJ_PROCESSOR_FATAL:
				v5param->apicid = param1;
				v5param->flags = SETWA_FLAGS_APICID;
				break;
			case ACPI_EINJ_MEMORY_CORRECTABLE:
			case ACPI_EINJ_MEMORY_UNCORRECTABLE:
			case ACPI_EINJ_MEMORY_FATAL:
				v5param->memory_address = param1;
				v5param->memory_address_range = param2;
				v5param->flags = SETWA_FLAGS_MEM;
				break;
			case ACPI_EINJ_PCIX_CORRECTABLE:
			case ACPI_EINJ_PCIX_UNCORRECTABLE:
			case ACPI_EINJ_PCIX_FATAL:
				v5param->pcie_sbdf = param1;
				v5param->flags = SETWA_FLAGS_PCIE_SBDF;
				break;
			}
		}
	} else {
		rc = apei_exec_run(&ctx, ACPI_EINJ_SET_ERROR_TYPE);
		if (rc)
			return rc;
		if (einj_param) {
			struct einj_parameter *v4param = einj_param;
			v4param->param1 = param1;
			v4param->param2 = param2;
		}
	}
	rc = apei_exec_run(&ctx, ACPI_EINJ_EXECUTE_OPERATION);
	if (rc)
		return rc;
	for (;;) {
		rc = apei_exec_run(&ctx, ACPI_EINJ_CHECK_BUSY_STATUS);
		if (rc)
			return rc;
		val = apei_exec_ctx_get_output(&ctx);
		if (!(val & EINJ_OP_BUSY))
			break;
		if (einj_timedout(&timeout))
			return -EIO;
	}
	rc = apei_exec_run(&ctx, ACPI_EINJ_GET_COMMAND_STATUS);
	if (rc)
		return rc;
	val = apei_exec_ctx_get_output(&ctx);
	if (val != EINJ_STATUS_SUCCESS)
		return -EBUSY;

	rc = apei_exec_run(&ctx, ACPI_EINJ_GET_TRIGGER_TABLE);
	if (rc)
		return rc;
	trigger_paddr = apei_exec_ctx_get_output(&ctx);
	if (notrigger == 0) {
		rc = __einj_error_trigger(trigger_paddr, type, param1, param2);
		if (rc)
			return rc;
	}
	rc = apei_exec_run_optional(&ctx, ACPI_EINJ_END_OPERATION);

	return rc;
}

/* Inject the specified hardware error */
static int einj_error_inject(u32 type, u32 flags, u64 param1, u64 param2,
			     u64 param3, u64 param4)
{
	int rc;
	u64 base_addr, size;

	/* If user manually set "flags", make sure it is legal */
	if (flags && (flags &
		~(SETWA_FLAGS_APICID|SETWA_FLAGS_MEM|SETWA_FLAGS_PCIE_SBDF)))
		return -EINVAL;

	/*
	 * We need extra sanity checks for memory errors.
	 * Other types leap directly to injection.
	 */

	/* ensure param1/param2 existed */
	if (!(param_extension || acpi5))
		goto inject;

	/* ensure injection is memory related */
	if (type & ACPI5_VENDOR_BIT) {
		if (vendor_flags != SETWA_FLAGS_MEM)
			goto inject;
	} else if (!(type & MEM_ERROR_MASK) && !(flags & SETWA_FLAGS_MEM))
		goto inject;

	/*
	 * Disallow crazy address masks that give BIOS leeway to pick
	 * injection address almost anywhere. Insist on page or
	 * better granularity and that target address is normal RAM or
	 * NVDIMM.
	 */
	base_addr = param1 & param2;
	size = ~param2 + 1;

	if (((param2 & PAGE_MASK) != PAGE_MASK) ||
	    ((region_intersects(base_addr, size, IORESOURCE_SYSTEM_RAM, IORES_DESC_NONE)
				!= REGION_INTERSECTS) &&
	     (region_intersects(base_addr, size, IORESOURCE_MEM, IORES_DESC_PERSISTENT_MEMORY)
				!= REGION_INTERSECTS)))
		return -EINVAL;

inject:
	mutex_lock(&einj_mutex);
	rc = __einj_error_inject(type, flags, param1, param2, param3, param4);
	mutex_unlock(&einj_mutex);

	return rc;
}

static u32 error_type;
static u32 error_flags;
static u64 error_param1;
static u64 error_param2;
static u64 error_param3;
static u64 error_param4;
static struct dentry *einj_debug_dir;

static int available_error_type_show(struct seq_file *m, void *v)
{
	int rc;
	u32 available_error_type = 0;

	rc = einj_get_available_error_type(&available_error_type);
	if (rc)
		return rc;
	if (available_error_type & 0x0001)
		seq_printf(m, "0x00000001\tProcessor Correctable\n");
	if (available_error_type & 0x0002)
		seq_printf(m, "0x00000002\tProcessor Uncorrectable non-fatal\n");
	if (available_error_type & 0x0004)
		seq_printf(m, "0x00000004\tProcessor Uncorrectable fatal\n");
	if (available_error_type & 0x0008)
		seq_printf(m, "0x00000008\tMemory Correctable\n");
	if (available_error_type & 0x0010)
		seq_printf(m, "0x00000010\tMemory Uncorrectable non-fatal\n");
	if (available_error_type & 0x0020)
		seq_printf(m, "0x00000020\tMemory Uncorrectable fatal\n");
	if (available_error_type & 0x0040)
		seq_printf(m, "0x00000040\tPCI Express Correctable\n");
	if (available_error_type & 0x0080)
		seq_printf(m, "0x00000080\tPCI Express Uncorrectable non-fatal\n");
	if (available_error_type & 0x0100)
		seq_printf(m, "0x00000100\tPCI Express Uncorrectable fatal\n");
	if (available_error_type & 0x0200)
		seq_printf(m, "0x00000200\tPlatform Correctable\n");
	if (available_error_type & 0x0400)
		seq_printf(m, "0x00000400\tPlatform Uncorrectable non-fatal\n");
	if (available_error_type & 0x0800)
		seq_printf(m, "0x00000800\tPlatform Uncorrectable fatal\n");

	return 0;
}

DEFINE_SHOW_ATTRIBUTE(available_error_type);

static int error_type_get(void *data, u64 *val)
{
	*val = error_type;

	return 0;
}

static int error_type_set(void *data, u64 val)
{
	int rc;
	u32 available_error_type = 0;
	u32 tval, vendor;

	/*
	 * Vendor defined types have 0x80000000 bit set, and
	 * are not enumerated by ACPI_EINJ_GET_ERROR_TYPE
	 */
	vendor = val & ACPI5_VENDOR_BIT;
	tval = val & 0x7fffffff;

	/* Only one error type can be specified */
	if (tval & (tval - 1))
		return -EINVAL;
	if (!vendor) {
		rc = einj_get_available_error_type(&available_error_type);
		if (rc)
			return rc;
		if (!(val & available_error_type))
			return -EINVAL;
	}
	error_type = val;

	return 0;
}

DEFINE_DEBUGFS_ATTRIBUTE(error_type_fops, error_type_get, error_type_set,
			 "0x%llx\n");

static int error_inject_set(void *data, u64 val)
{
	if (!error_type)
		return -EINVAL;

	return einj_error_inject(error_type, error_flags, error_param1, error_param2,
		error_param3, error_param4);
}

DEFINE_DEBUGFS_ATTRIBUTE(error_inject_fops, NULL, error_inject_set, "%llu\n");

static int einj_check_table(struct acpi_table_einj *einj_tab)
{
	if ((einj_tab->header_length !=
	     (sizeof(struct acpi_table_einj) - sizeof(einj_tab->header)))
	    && (einj_tab->header_length != sizeof(struct acpi_table_einj)))
		return -EINVAL;
	if (einj_tab->header.length < sizeof(struct acpi_table_einj))
		return -EINVAL;
	if (einj_tab->entries !=
	    (einj_tab->header.length - sizeof(struct acpi_table_einj)) /
	    sizeof(struct acpi_einj_entry))
		return -EINVAL;

	return 0;
}

static int __init einj_init(void)
{
	int rc;
	acpi_status status;
	struct apei_exec_context ctx;

	if (acpi_disabled) {
		pr_warn("ACPI disabled.\n");
		return -ENODEV;
	}

	status = acpi_get_table(ACPI_SIG_EINJ, 0,
				(struct acpi_table_header **)&einj_tab);
	if (status == AE_NOT_FOUND) {
		pr_warn("EINJ table not found.\n");
		return -ENODEV;
	}
	else if (ACPI_FAILURE(status)) {
		pr_err("Failed to get EINJ table: %s\n",
				acpi_format_exception(status));
		return -EINVAL;
	}

	rc = einj_check_table(einj_tab);
	if (rc) {
		pr_warn(FW_BUG "Invalid EINJ table.\n");
		return -EINVAL;
	}

	rc = -ENOMEM;
	einj_debug_dir = debugfs_create_dir("einj", apei_get_debugfs_dir());

<<<<<<< HEAD
	debugfs_create_file("available_error_type", S_IRUSR, einj_debug_dir,
			    NULL, &available_error_type_fops);
	debugfs_create_file("error_type", S_IRUSR | S_IWUSR, einj_debug_dir,
			    NULL, &error_type_fops);
	debugfs_create_file("error_inject", S_IWUSR, einj_debug_dir,
			    NULL, &error_inject_fops);
=======
	fentry = debugfs_create_file("available_error_type", S_IRUSR,
				     einj_debug_dir, NULL,
				     &available_error_type_fops);
	if (!fentry)
		goto err_cleanup;

	fentry = debugfs_create_file_unsafe("error_type", 0600,
					    einj_debug_dir, NULL,
					    &error_type_fops);
	if (!fentry)
		goto err_cleanup;
	fentry = debugfs_create_file_unsafe("error_inject", 0200,
					    einj_debug_dir, NULL,
					    &error_inject_fops);
	if (!fentry)
		goto err_cleanup;
>>>>>>> 45b14a4f

	apei_resources_init(&einj_resources);
	einj_exec_ctx_init(&ctx);
	rc = apei_exec_collect_resources(&ctx, &einj_resources);
	if (rc) {
		pr_err("Error collecting EINJ resources.\n");
		goto err_fini;
	}

	rc = apei_resources_request(&einj_resources, "APEI EINJ");
	if (rc) {
		pr_err("Error requesting memory/port resources.\n");
		goto err_fini;
	}

	rc = apei_exec_pre_map_gars(&ctx);
	if (rc) {
		pr_err("Error pre-mapping GARs.\n");
		goto err_release;
	}

	rc = -ENOMEM;
	einj_param = einj_get_parameter_address();
	if ((param_extension || acpi5) && einj_param) {
		debugfs_create_x32("flags", S_IRUSR | S_IWUSR, einj_debug_dir,
				   &error_flags);
		debugfs_create_x64("param1", S_IRUSR | S_IWUSR, einj_debug_dir,
				   &error_param1);
		debugfs_create_x64("param2", S_IRUSR | S_IWUSR, einj_debug_dir,
				   &error_param2);
		debugfs_create_x64("param3", S_IRUSR | S_IWUSR, einj_debug_dir,
				   &error_param3);
		debugfs_create_x64("param4", S_IRUSR | S_IWUSR, einj_debug_dir,
				   &error_param4);
		debugfs_create_x32("notrigger", S_IRUSR | S_IWUSR,
				   einj_debug_dir, &notrigger);
	}

	if (vendor_dev[0]) {
		vendor_blob.data = vendor_dev;
		vendor_blob.size = strlen(vendor_dev);
		debugfs_create_blob("vendor", S_IRUSR, einj_debug_dir,
				    &vendor_blob);
		debugfs_create_x32("vendor_flags", S_IRUSR | S_IWUSR,
				   einj_debug_dir, &vendor_flags);
	}

	pr_info("Error INJection is initialized.\n");

	return 0;

err_release:
	apei_resources_release(&einj_resources);
err_fini:
	apei_resources_fini(&einj_resources);
	debugfs_remove_recursive(einj_debug_dir);

	return rc;
}

static void __exit einj_exit(void)
{
	struct apei_exec_context ctx;

	if (einj_param) {
		acpi_size size = (acpi5) ?
			sizeof(struct set_error_type_with_address) :
			sizeof(struct einj_parameter);

		acpi_os_unmap_iomem(einj_param, size);
	}
	einj_exec_ctx_init(&ctx);
	apei_exec_post_unmap_gars(&ctx);
	apei_resources_release(&einj_resources);
	apei_resources_fini(&einj_resources);
	debugfs_remove_recursive(einj_debug_dir);
}

module_init(einj_init);
module_exit(einj_exit);

MODULE_AUTHOR("Huang Ying");
MODULE_DESCRIPTION("APEI Error INJection support");
MODULE_LICENSE("GPL");<|MERGE_RESOLUTION|>--- conflicted
+++ resolved
@@ -706,31 +706,12 @@
 	rc = -ENOMEM;
 	einj_debug_dir = debugfs_create_dir("einj", apei_get_debugfs_dir());
 
-<<<<<<< HEAD
 	debugfs_create_file("available_error_type", S_IRUSR, einj_debug_dir,
 			    NULL, &available_error_type_fops);
-	debugfs_create_file("error_type", S_IRUSR | S_IWUSR, einj_debug_dir,
-			    NULL, &error_type_fops);
-	debugfs_create_file("error_inject", S_IWUSR, einj_debug_dir,
-			    NULL, &error_inject_fops);
-=======
-	fentry = debugfs_create_file("available_error_type", S_IRUSR,
-				     einj_debug_dir, NULL,
-				     &available_error_type_fops);
-	if (!fentry)
-		goto err_cleanup;
-
-	fentry = debugfs_create_file_unsafe("error_type", 0600,
-					    einj_debug_dir, NULL,
-					    &error_type_fops);
-	if (!fentry)
-		goto err_cleanup;
-	fentry = debugfs_create_file_unsafe("error_inject", 0200,
-					    einj_debug_dir, NULL,
-					    &error_inject_fops);
-	if (!fentry)
-		goto err_cleanup;
->>>>>>> 45b14a4f
+	debugfs_create_file_unsafe("error_type", 0600, einj_debug_dir,
+				   NULL, &error_type_fops);
+	debugfs_create_file_unsafe("error_inject", 0200, einj_debug_dir,
+				   NULL, &error_inject_fops);
 
 	apei_resources_init(&einj_resources);
 	einj_exec_ctx_init(&ctx);
