--- conflicted
+++ resolved
@@ -987,48 +987,6 @@
 	return ufshcd_readl(hba, REG_CONTROLLER_ENABLE) & CONTROLLER_ENABLE;
 }
 EXPORT_SYMBOL_GPL(ufshcd_is_hba_active);
-
-/**
- * ufshcd_pm_qos_init - initialize PM QoS request
- * @hba: per adapter instance
- */
-void ufshcd_pm_qos_init(struct ufs_hba *hba)
-{
-
-	if (hba->pm_qos_enabled)
-		return;
-
-	cpu_latency_qos_add_request(&hba->pm_qos_req, PM_QOS_DEFAULT_VALUE);
-
-	if (cpu_latency_qos_request_active(&hba->pm_qos_req))
-		hba->pm_qos_enabled = true;
-}
-
-/**
- * ufshcd_pm_qos_exit - remove request from PM QoS
- * @hba: per adapter instance
- */
-void ufshcd_pm_qos_exit(struct ufs_hba *hba)
-{
-	if (!hba->pm_qos_enabled)
-		return;
-
-	cpu_latency_qos_remove_request(&hba->pm_qos_req);
-	hba->pm_qos_enabled = false;
-}
-
-/**
- * ufshcd_pm_qos_update - update PM QoS request
- * @hba: per adapter instance
- * @on: If True, vote for perf PM QoS mode otherwise power save mode
- */
-static void ufshcd_pm_qos_update(struct ufs_hba *hba, bool on)
-{
-	if (!hba->pm_qos_enabled)
-		return;
-
-	cpu_latency_qos_update_request(&hba->pm_qos_req, on ? 0 : PM_QOS_DEFAULT_VALUE);
-}
 
 /**
  * ufshcd_pm_qos_init - initialize PM QoS request
@@ -2725,11 +2683,8 @@
 	struct request_desc_header *h = &req_desc->header;
 	enum utp_data_direction data_direction;
 
-<<<<<<< HEAD
-=======
 	lrbp->command_type = UTP_CMD_TYPE_UFS_STORAGE;
 
->>>>>>> 0c383648
 	*h = (typeof(*h)){ };
 
 	if (cmd_dir == DMA_FROM_DEVICE) {
@@ -2885,19 +2840,8 @@
 	struct request *rq = scsi_cmd_to_rq(lrbp->cmd);
 	unsigned int ioprio_class = IOPRIO_PRIO_CLASS(req_get_ioprio(rq));
 	u8 upiu_flags;
-<<<<<<< HEAD
-
-	if (hba->ufs_version <= ufshci_version(1, 1))
-		lrbp->command_type = UTP_CMD_TYPE_SCSI;
-	else
-		lrbp->command_type = UTP_CMD_TYPE_UFS_STORAGE;
-
-	ufshcd_prepare_req_desc_hdr(lrbp, &upiu_flags,
-				    lrbp->cmd->sc_data_direction, 0);
-=======
 
 	ufshcd_prepare_req_desc_hdr(hba, lrbp, &upiu_flags, lrbp->cmd->sc_data_direction, 0);
->>>>>>> 0c383648
 	if (ioprio_class == IOPRIO_CLASS_RT)
 		upiu_flags |= UPIU_CMD_FLAGS_CP;
 	ufshcd_prepare_utp_scsi_cmd_upiu(lrbp, upiu_flags);
@@ -4488,19 +4432,11 @@
 
 	ufshcd_writel(hba, hba->ahit, REG_AUTO_HIBERNATE_IDLE_TIMER);
 }
-<<<<<<< HEAD
 
 void ufshcd_auto_hibern8_update(struct ufs_hba *hba, u32 ahit)
 {
 	const u32 cur_ahit = READ_ONCE(hba->ahit);
 
-=======
-
-void ufshcd_auto_hibern8_update(struct ufs_hba *hba, u32 ahit)
-{
-	const u32 cur_ahit = READ_ONCE(hba->ahit);
-
->>>>>>> 0c383648
 	if (!ufshcd_is_auto_hibern8_supported(hba) || cur_ahit == ahit)
 		return;
 
@@ -5283,9 +5219,6 @@
 	 * resume, causing more messages and so on.
 	 */
 	sdev->silence_suspend = 1;
-
-	if (hba->vops && hba->vops->config_scsi_dev)
-		hba->vops->config_scsi_dev(sdev);
 
 	ufshcd_crypto_register(hba, q);
 
@@ -5569,21 +5502,10 @@
 		ufshcd_release_scsi_cmd(hba, lrbp);
 		/* Do not touch lrbp after scsi done */
 		scsi_done(cmd);
-<<<<<<< HEAD
-	} else if (lrbp->command_type == UTP_CMD_TYPE_DEV_MANAGE ||
-		   lrbp->command_type == UTP_CMD_TYPE_UFS_STORAGE) {
-		if (hba->dev_cmd.complete) {
-			if (cqe) {
-				ocs = le32_to_cpu(cqe->status) & MASK_OCS;
-				lrbp->utr_descriptor_ptr->header.ocs = ocs;
-			}
-			complete(hba->dev_cmd.complete);
-=======
 	} else if (hba->dev_cmd.complete) {
 		if (cqe) {
 			ocs = le32_to_cpu(cqe->status) & MASK_OCS;
 			lrbp->utr_descriptor_ptr->header.ocs = ocs;
->>>>>>> 0c383648
 		}
 		complete(hba->dev_cmd.complete);
 	}
@@ -6534,11 +6456,8 @@
 	/* Release cmd in MCQ mode if abort succeeds */
 	if (is_mcq_enabled(hba) && (*ret == 0)) {
 		hwq = ufshcd_mcq_req_to_hwq(hba, scsi_cmd_to_rq(lrbp->cmd));
-<<<<<<< HEAD
-=======
 		if (!hwq)
 			return 0;
->>>>>>> 0c383648
 		spin_lock_irqsave(&hwq->cq_lock, flags);
 		if (ufshcd_cmd_inflight(lrbp->cmd))
 			ufshcd_release_scsi_cmd(hba, lrbp);
@@ -7247,11 +7166,6 @@
 
 	/* update the task tag in the request upiu */
 	req_upiu->header.task_tag = tag;
-<<<<<<< HEAD
-
-	ufshcd_prepare_req_desc_hdr(lrbp, &upiu_flags, DMA_NONE, 0);
-=======
->>>>>>> 0c383648
 
 	/* just copy the upiu request as it is */
 	memcpy(lrbp->ucd_req_ptr, req_upiu, sizeof(*lrbp->ucd_req_ptr));
@@ -7400,19 +7314,7 @@
 
 	ufshcd_setup_dev_cmd(hba, lrbp, DEV_CMD_TYPE_RPMB, UFS_UPIU_RPMB_WLUN, tag);
 
-<<<<<<< HEAD
-	/*
-	 * According to UFSHCI 4.0 specification page 24, if EHSLUTRDS is 0, host controller takes
-	 * EHS length from CMD UPIU, and SW driver use EHS Length field in CMD UPIU. if it is 1,
-	 * HW controller takes EHS length from UTRD.
-	 */
-	if (hba->capabilities & MASK_EHSLUTRD_SUPPORTED)
-		ufshcd_prepare_req_desc_hdr(lrbp, &upiu_flags, dir, 2);
-	else
-		ufshcd_prepare_req_desc_hdr(lrbp, &upiu_flags, dir, 0);
-=======
 	ufshcd_prepare_req_desc_hdr(hba, lrbp, &upiu_flags, DMA_NONE, ehs);
->>>>>>> 0c383648
 
 	/* update the task tag */
 	req_upiu->header.task_tag = tag;
@@ -8400,86 +8302,6 @@
 }
 
 /**
-<<<<<<< HEAD
- * ufshcd_tune_pa_tactivate - Tunes PA_TActivate of local UniPro
- * @hba: per-adapter instance
- *
- * PA_TActivate parameter can be tuned manually if UniPro version is less than
- * 1.61. PA_TActivate needs to be greater than or equal to peerM-PHY's
- * RX_MIN_ACTIVATETIME_CAPABILITY attribute. This optimal value can help reduce
- * the hibern8 exit latency.
- *
- * Return: zero on success, non-zero error value on failure.
- */
-static int ufshcd_tune_pa_tactivate(struct ufs_hba *hba)
-{
-	int ret = 0;
-	u32 peer_rx_min_activatetime = 0, tuned_pa_tactivate;
-
-	ret = ufshcd_dme_peer_get(hba,
-				  UIC_ARG_MIB_SEL(
-					RX_MIN_ACTIVATETIME_CAPABILITY,
-					UIC_ARG_MPHY_RX_GEN_SEL_INDEX(0)),
-				  &peer_rx_min_activatetime);
-	if (ret)
-		goto out;
-
-	/* make sure proper unit conversion is applied */
-	tuned_pa_tactivate =
-		((peer_rx_min_activatetime * RX_MIN_ACTIVATETIME_UNIT_US)
-		 / PA_TACTIVATE_TIME_UNIT_US);
-	ret = ufshcd_dme_set(hba, UIC_ARG_MIB(PA_TACTIVATE),
-			     tuned_pa_tactivate);
-
-out:
-	return ret;
-}
-
-/**
- * ufshcd_tune_pa_hibern8time - Tunes PA_Hibern8Time of local UniPro
- * @hba: per-adapter instance
- *
- * PA_Hibern8Time parameter can be tuned manually if UniPro version is less than
- * 1.61. PA_Hibern8Time needs to be maximum of local M-PHY's
- * TX_HIBERN8TIME_CAPABILITY & peer M-PHY's RX_HIBERN8TIME_CAPABILITY.
- * This optimal value can help reduce the hibern8 exit latency.
- *
- * Return: zero on success, non-zero error value on failure.
- */
-static int ufshcd_tune_pa_hibern8time(struct ufs_hba *hba)
-{
-	int ret = 0;
-	u32 local_tx_hibern8_time_cap = 0, peer_rx_hibern8_time_cap = 0;
-	u32 max_hibern8_time, tuned_pa_hibern8time;
-
-	ret = ufshcd_dme_get(hba,
-			     UIC_ARG_MIB_SEL(TX_HIBERN8TIME_CAPABILITY,
-					UIC_ARG_MPHY_TX_GEN_SEL_INDEX(0)),
-				  &local_tx_hibern8_time_cap);
-	if (ret)
-		goto out;
-
-	ret = ufshcd_dme_peer_get(hba,
-				  UIC_ARG_MIB_SEL(RX_HIBERN8TIME_CAPABILITY,
-					UIC_ARG_MPHY_RX_GEN_SEL_INDEX(0)),
-				  &peer_rx_hibern8_time_cap);
-	if (ret)
-		goto out;
-
-	max_hibern8_time = max(local_tx_hibern8_time_cap,
-			       peer_rx_hibern8_time_cap);
-	/* make sure proper unit conversion is applied */
-	tuned_pa_hibern8time = ((max_hibern8_time * HIBERN8TIME_UNIT_US)
-				/ PA_HIBERN8_TIME_UNIT_US);
-	ret = ufshcd_dme_set(hba, UIC_ARG_MIB(PA_HIBERN8TIME),
-			     tuned_pa_hibern8time);
-out:
-	return ret;
-}
-
-/**
-=======
->>>>>>> 0c383648
  * ufshcd_quirk_tune_host_pa_tactivate - Ensures that host PA_TACTIVATE is
  * less than device PA_TACTIVATE time.
  * @hba: per-adapter instance
