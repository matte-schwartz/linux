// SPDX-License-Identifier: GPL-2.0-or-later
/*
 * AMD MP2 1.1 communication interfaces
 *
 * Copyright (c) 2022, Advanced Micro Devices, Inc.
 * All Rights Reserved.
 *
 * Author: Basavaraj Natikar <Basavaraj.Natikar@amd.com>
 */
#include <linux/amd-pmf-io.h>
#include <linux/io-64-nonatomic-lo-hi.h>
#include <linux/iopoll.h>

#include "amd_sfh_interface.h"

static struct amd_mp2_dev *emp2;

static int amd_sfh_wait_response(struct amd_mp2_dev *mp2, u8 sid, u32 cmd_id)
{
	struct sfh_cmd_response cmd_resp;

	/* Get response with status within a max of 10000 ms timeout */
	if (!readl_poll_timeout(mp2->mmio + amd_get_p2c_val(mp2, 0), cmd_resp.resp,
				(cmd_resp.response.response == 0 &&
				cmd_resp.response.cmd_id == cmd_id && (sid == 0xff ||
				cmd_resp.response.sensor_id == sid)), 500, 10000000))
		return cmd_resp.response.response;

	return -1;
}

static void amd_start_sensor(struct amd_mp2_dev *privdata, struct amd_mp2_sensor_info info)
{
	struct sfh_cmd_base cmd_base;

	cmd_base.ul = 0;
	cmd_base.cmd.cmd_id = ENABLE_SENSOR;
	cmd_base.cmd.intr_disable = 0;
	cmd_base.cmd.sub_cmd_value = 1;
	cmd_base.cmd.sensor_id = info.sensor_idx;

	writel(cmd_base.ul, privdata->mmio + amd_get_c2p_val(privdata, 0));
}

static void amd_stop_sensor(struct amd_mp2_dev *privdata, u16 sensor_idx)
{
	struct sfh_cmd_base cmd_base;

	cmd_base.ul = 0;
	cmd_base.cmd.cmd_id = DISABLE_SENSOR;
	cmd_base.cmd.intr_disable = 0;
	cmd_base.cmd.sub_cmd_value = 1;
	cmd_base.cmd.sensor_id = sensor_idx;

	writeq(0x0, privdata->mmio + amd_get_c2p_val(privdata, 1));
	writel(cmd_base.ul, privdata->mmio + amd_get_c2p_val(privdata, 0));
}

static void amd_stop_all_sensor(struct amd_mp2_dev *privdata)
{
	struct sfh_cmd_base cmd_base;

	cmd_base.ul = 0;
	cmd_base.cmd.cmd_id = DISABLE_SENSOR;
	cmd_base.cmd.intr_disable = 0;
	/* 0xf indicates all sensors */
	cmd_base.cmd.sensor_id = 0xf;

	writel(cmd_base.ul, privdata->mmio + amd_get_c2p_val(privdata, 0));
}

static struct amd_mp2_ops amd_sfh_ops = {
	.start = amd_start_sensor,
	.stop = amd_stop_sensor,
	.stop_all = amd_stop_all_sensor,
	.response = amd_sfh_wait_response,
};

void sfh_deinit_emp2(void)
{
	emp2 = NULL;
}

void sfh_interface_init(struct amd_mp2_dev *mp2)
{
	mp2->mp2_ops = &amd_sfh_ops;
	emp2 = mp2;
}

static int amd_sfh_hpd_info(u8 *user_present)
{
	struct hpd_status hpdstatus;

	if (!user_present)
		return -EINVAL;

	if (!emp2 || !emp2->dev_en.is_hpd_present)
		return -ENODEV;

<<<<<<< HEAD
	hpdstatus.val = readl(emp2->mmio + AMD_C2P_MSG(4));
=======
	hpdstatus.val = readl(emp2->mmio + amd_get_c2p_val(emp2, 4));
>>>>>>> 0c383648
	*user_present = hpdstatus.shpd.presence;

	return 0;
}

static int amd_sfh_als_info(u32 *ambient_light)
{
	struct sfh_als_data als_data;
	void __iomem *sensoraddr;

	if (!ambient_light)
		return -EINVAL;

	if (!emp2 || !emp2->dev_en.is_als_present)
		return -ENODEV;

	sensoraddr = emp2->vsbase +
		(ALS_IDX * SENSOR_DATA_MEM_SIZE_DEFAULT) +
		OFFSET_SENSOR_DATA_DEFAULT;
	memcpy_fromio(&als_data, sensoraddr, sizeof(struct sfh_als_data));
	*ambient_light = amd_sfh_float_to_int(als_data.lux);

	return 0;
}

int amd_get_sfh_info(struct amd_sfh_info *sfh_info, enum sfh_message_type op)
{
	if (sfh_info) {
		switch (op) {
		case MT_HPD:
			return amd_sfh_hpd_info(&sfh_info->user_present);
		case MT_ALS:
			return amd_sfh_als_info(&sfh_info->ambient_light);
		}
	}
	return -EINVAL;
}
EXPORT_SYMBOL_GPL(amd_get_sfh_info);<|MERGE_RESOLUTION|>--- conflicted
+++ resolved
@@ -97,11 +97,7 @@
 	if (!emp2 || !emp2->dev_en.is_hpd_present)
 		return -ENODEV;
 
-<<<<<<< HEAD
-	hpdstatus.val = readl(emp2->mmio + AMD_C2P_MSG(4));
-=======
 	hpdstatus.val = readl(emp2->mmio + amd_get_c2p_val(emp2, 4));
->>>>>>> 0c383648
 	*user_present = hpdstatus.shpd.presence;
 
 	return 0;
