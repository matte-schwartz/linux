# SPDX-License-Identifier: GPL-2.0
#
# Makefile for the HID driver
#
hid-y			:= hid-core.o hid-input.o hid-quirks.o
hid-$(CONFIG_DEBUG_FS)		+= hid-debug.o

obj-$(CONFIG_HID_BPF)		+= bpf/

obj-$(CONFIG_HID)		+= hid.o
obj-$(CONFIG_UHID)		+= uhid.o

obj-$(CONFIG_HID_GENERIC)	+= hid-generic.o

hid-$(CONFIG_HIDRAW)		+= hidraw.o

hid-logitech-y		:= hid-lg.o
hid-logitech-$(CONFIG_LOGITECH_FF)	+= hid-lgff.o
hid-logitech-$(CONFIG_LOGIRUMBLEPAD2_FF)	+= hid-lg2ff.o
hid-logitech-$(CONFIG_LOGIG940_FF)	+= hid-lg3ff.o
hid-logitech-$(CONFIG_LOGIWHEELS_FF)	+= hid-lg4ff.o

hid-wiimote-y		:= hid-wiimote-core.o hid-wiimote-modules.o
hid-wiimote-$(CONFIG_DEBUG_FS)	+= hid-wiimote-debug.o

obj-$(CONFIG_HID_A4TECH)	+= hid-a4tech.o
obj-$(CONFIG_HID_ACCUTOUCH)	+= hid-accutouch.o
obj-$(CONFIG_HID_ALPS)		+= hid-alps.o
obj-$(CONFIG_HID_ACRUX)		+= hid-axff.o
obj-$(CONFIG_HID_APPLE)		+= hid-apple.o
obj-$(CONFIG_HID_APPLEIR)	+= hid-appleir.o
obj-$(CONFIG_HID_CREATIVE_SB0540)	+= hid-creative-sb0540.o
obj-$(CONFIG_HID_ASUS)		+= hid-asus.o
obj-$(CONFIG_HID_AUREAL)	+= hid-aureal.o
obj-$(CONFIG_HID_BELKIN)	+= hid-belkin.o
obj-$(CONFIG_HID_BETOP_FF)	+= hid-betopff.o
obj-$(CONFIG_HID_BIGBEN_FF)	+= hid-bigbenff.o
obj-$(CONFIG_HID_CHERRY)	+= hid-cherry.o
obj-$(CONFIG_HID_CHICONY)	+= hid-chicony.o
obj-$(CONFIG_HID_CMEDIA)	+= hid-cmedia.o
obj-$(CONFIG_HID_CORSAIR)	+= hid-corsair.o
obj-$(CONFIG_HID_COUGAR)	+= hid-cougar.o
obj-$(CONFIG_HID_CP2112)	+= hid-cp2112.o
obj-$(CONFIG_HID_CYPRESS)	+= hid-cypress.o
obj-$(CONFIG_HID_DRAGONRISE)	+= hid-dr.o
obj-$(CONFIG_HID_EMS_FF)	+= hid-emsff.o
obj-$(CONFIG_HID_ELAN)		+= hid-elan.o
obj-$(CONFIG_HID_ELECOM)	+= hid-elecom.o
obj-$(CONFIG_HID_ELO)		+= hid-elo.o
obj-$(CONFIG_HID_EVISION)	+= hid-evision.o
obj-$(CONFIG_HID_EZKEY)		+= hid-ezkey.o
obj-$(CONFIG_HID_FT260)		+= hid-ft260.o
obj-$(CONFIG_HID_GEMBIRD)	+= hid-gembird.o
obj-$(CONFIG_HID_GFRM)		+= hid-gfrm.o
obj-$(CONFIG_HID_GLORIOUS)  += hid-glorious.o
obj-$(CONFIG_HID_VIVALDI_COMMON) += hid-vivaldi-common.o
obj-$(CONFIG_HID_GOOGLE_HAMMER)	+= hid-google-hammer.o
obj-$(CONFIG_HID_GOOGLE_STADIA_FF)	+= hid-google-stadiaff.o
obj-$(CONFIG_HID_VIVALDI)	+= hid-vivaldi.o
obj-$(CONFIG_HID_GT683R)	+= hid-gt683r.o
obj-$(CONFIG_HID_GYRATION)	+= hid-gyration.o
obj-$(CONFIG_HID_HOLTEK)	+= hid-holtek-kbd.o
obj-$(CONFIG_HID_HOLTEK)	+= hid-holtek-mouse.o
obj-$(CONFIG_HID_HOLTEK)	+= hid-holtekff.o
obj-$(CONFIG_HID_HYPERV_MOUSE)	+= hid-hyperv.o
obj-$(CONFIG_HID_ICADE)		+= hid-icade.o
obj-$(CONFIG_HID_ITE)		+= hid-ite.o
obj-$(CONFIG_HID_JABRA)		+= hid-jabra.o
obj-$(CONFIG_HID_KENSINGTON)	+= hid-kensington.o
obj-$(CONFIG_HID_KEYTOUCH)	+= hid-keytouch.o
obj-$(CONFIG_HID_KYE)		+= hid-kye.o
obj-$(CONFIG_HID_LCPOWER)	+= hid-lcpower.o
obj-$(CONFIG_HID_LENOVO)	+= hid-lenovo.o
obj-$(CONFIG_HID_LETSKETCH)	+= hid-letsketch.o
obj-$(CONFIG_HID_LOGITECH)	+= hid-logitech.o
obj-$(CONFIG_HID_LOGITECH)	+= hid-lg-g15.o
obj-$(CONFIG_HID_LOGITECH_DJ)	+= hid-logitech-dj.o
obj-$(CONFIG_HID_LOGITECH_HIDPP)	+= hid-logitech-hidpp.o
obj-$(CONFIG_HID_MACALLY)	+= hid-macally.o
obj-$(CONFIG_HID_MAGICMOUSE)	+= hid-magicmouse.o
obj-$(CONFIG_HID_MALTRON)	+= hid-maltron.o
obj-$(CONFIG_HID_MCP2200)	+= hid-mcp2200.o
obj-$(CONFIG_HID_MCP2221)	+= hid-mcp2221.o
obj-$(CONFIG_HID_MAYFLASH)	+= hid-mf.o
obj-$(CONFIG_HID_MEGAWORLD_FF)	+= hid-megaworld.o
obj-$(CONFIG_HID_MICROSOFT)	+= hid-microsoft.o
obj-$(CONFIG_HID_MONTEREY)	+= hid-monterey.o
obj-$(CONFIG_HID_MULTITOUCH)	+= hid-multitouch.o
obj-$(CONFIG_HID_NINTENDO)	+= hid-nintendo.o
obj-$(CONFIG_HID_NTI)			+= hid-nti.o
obj-$(CONFIG_HID_NTRIG)		+= hid-ntrig.o
obj-$(CONFIG_HID_NVIDIA_SHIELD)	+= hid-nvidia-shield.o
obj-$(CONFIG_HID_ORTEK)		+= hid-ortek.o
obj-$(CONFIG_HID_PRODIKEYS)	+= hid-prodikeys.o
obj-$(CONFIG_HID_PANTHERLORD)	+= hid-pl.o
obj-$(CONFIG_HID_PENMOUNT)	+= hid-penmount.o
obj-$(CONFIG_HID_PETALYNX)	+= hid-petalynx.o
obj-$(CONFIG_HID_PICOLCD)	+= hid-picolcd.o
hid-picolcd-y			+= hid-picolcd_core.o
hid-picolcd-$(CONFIG_HID_PICOLCD_FB)	+= hid-picolcd_fb.o
hid-picolcd-$(CONFIG_HID_PICOLCD_BACKLIGHT)	+= hid-picolcd_backlight.o
hid-picolcd-$(CONFIG_HID_PICOLCD_LCD)	+= hid-picolcd_lcd.o
hid-picolcd-$(CONFIG_HID_PICOLCD_LEDS)	+= hid-picolcd_leds.o
hid-picolcd-$(CONFIG_HID_PICOLCD_CIR)	+= hid-picolcd_cir.o
hid-picolcd-$(CONFIG_DEBUG_FS)		+= hid-picolcd_debugfs.o

obj-$(CONFIG_HID_PLANTRONICS)	+= hid-plantronics.o
obj-$(CONFIG_HID_PLAYSTATION)	+= hid-playstation.o
obj-$(CONFIG_HID_PRIMAX)	+= hid-primax.o
obj-$(CONFIG_HID_PXRC)		+= hid-pxrc.o
obj-$(CONFIG_HID_RAZER)	+= hid-razer.o
obj-$(CONFIG_HID_REDRAGON)	+= hid-redragon.o
obj-$(CONFIG_HID_RETRODE)	+= hid-retrode.o
obj-$(CONFIG_HID_ROCCAT)	+= hid-roccat.o hid-roccat-common.o \
	hid-roccat-arvo.o hid-roccat-isku.o hid-roccat-kone.o \
	hid-roccat-koneplus.o hid-roccat-konepure.o hid-roccat-kovaplus.o \
	hid-roccat-lua.o hid-roccat-pyra.o hid-roccat-ryos.o hid-roccat-savu.o
obj-$(CONFIG_HID_RMI)		+= hid-rmi.o
obj-$(CONFIG_HID_SAITEK)	+= hid-saitek.o
obj-$(CONFIG_HID_SAMSUNG)	+= hid-samsung.o
obj-$(CONFIG_HID_SEMITEK)	+= hid-semitek.o
obj-$(CONFIG_HID_SIGMAMICRO)	+= hid-sigmamicro.o
obj-$(CONFIG_HID_SMARTJOYPLUS)	+= hid-sjoy.o
obj-$(CONFIG_HID_SONY)		+= hid-sony.o
obj-$(CONFIG_HID_SPEEDLINK)	+= hid-speedlink.o
obj-$(CONFIG_HID_STEAM)		+= hid-steam.o
obj-$(CONFIG_HID_STEELSERIES)	+= hid-steelseries.o
obj-$(CONFIG_HID_SUNPLUS)	+= hid-sunplus.o
obj-$(CONFIG_HID_GREENASIA)	+= hid-gaff.o
obj-$(CONFIG_HID_THRUSTMASTER)	+= hid-tmff.o hid-thrustmaster.o
obj-$(CONFIG_HID_TIVO)		+= hid-tivo.o
obj-$(CONFIG_HID_TOPSEED)	+= hid-topseed.o
obj-$(CONFIG_HID_TOPRE)	+= hid-topre.o
obj-$(CONFIG_HID_TWINHAN)	+= hid-twinhan.o
obj-$(CONFIG_HID_U2FZERO)	+= hid-u2fzero.o
hid-uclogic-objs		:= hid-uclogic-core.o \
				   hid-uclogic-rdesc.o \
				   hid-uclogic-params.o
obj-$(CONFIG_HID_UCLOGIC)	+= hid-uclogic.o
obj-$(CONFIG_HID_UDRAW_PS3)	+= hid-udraw-ps3.o
obj-$(CONFIG_HID_LED)		+= hid-led.o
obj-$(CONFIG_HID_XIAOMI)	+= hid-xiaomi.o
obj-$(CONFIG_HID_XINMO)		+= hid-xinmo.o
obj-$(CONFIG_HID_ZEROPLUS)	+= hid-zpff.o
obj-$(CONFIG_HID_ZYDACRON)	+= hid-zydacron.o
obj-$(CONFIG_HID_VIEWSONIC)	+= hid-viewsonic.o
obj-$(CONFIG_HID_VRC2)		+= hid-vrc2.o

wacom-objs			:= wacom_wac.o wacom_sys.o
obj-$(CONFIG_HID_WACOM)		+= wacom.o
obj-$(CONFIG_HID_WALTOP)	+= hid-waltop.o
obj-$(CONFIG_HID_WIIMOTE)	+= hid-wiimote.o
obj-$(CONFIG_HID_WINWING)	+= hid-winwing.o
obj-$(CONFIG_HID_SENSOR_HUB)	+= hid-sensor-hub.o
obj-$(CONFIG_HID_SENSOR_CUSTOM_SENSOR)	+= hid-sensor-custom.o

hid-uclogic-test-objs		:= hid-uclogic-rdesc-test.o
obj-$(CONFIG_HID_KUNIT_TEST)	+= hid-uclogic.o hid-uclogic-test.o

obj-$(CONFIG_USB_HID)		+= usbhid/
obj-$(CONFIG_USB_MOUSE)		+= usbhid/
obj-$(CONFIG_USB_KBD)		+= usbhid/

obj-$(CONFIG_I2C_HID_CORE)	+= i2c-hid/

obj-$(CONFIG_INTEL_ISH_HID)	+= intel-ish-hid/
obj-$(INTEL_ISH_FIRMWARE_DOWNLOADER)	+= intel-ish-hid/

obj-$(CONFIG_AMD_SFH_HID)       += amd-sfh-hid/

<<<<<<< HEAD
obj-$(CONFIG_ZOTAC_ZONE_HID)  += zotac-zone-hid/
=======
obj-$(CONFIG_ASUS_ALLY_HID)  += asus-ally-hid/
>>>>>>> 9bff7a81

obj-$(CONFIG_SURFACE_HID_CORE)  += surface-hid/<|MERGE_RESOLUTION|>--- conflicted
+++ resolved
@@ -168,10 +168,8 @@
 
 obj-$(CONFIG_AMD_SFH_HID)       += amd-sfh-hid/
 
-<<<<<<< HEAD
+obj-$(CONFIG_ASUS_ALLY_HID)  += asus-ally-hid/
+
 obj-$(CONFIG_ZOTAC_ZONE_HID)  += zotac-zone-hid/
-=======
-obj-$(CONFIG_ASUS_ALLY_HID)  += asus-ally-hid/
->>>>>>> 9bff7a81
 
 obj-$(CONFIG_SURFACE_HID_CORE)  += surface-hid/