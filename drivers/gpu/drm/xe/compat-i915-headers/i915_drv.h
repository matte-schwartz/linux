/* SPDX-License-Identifier: MIT */
/*
 * Copyright © 2023 Intel Corporation
 */
#ifndef _XE_I915_DRV_H_
#define _XE_I915_DRV_H_

/*
 * "Adaptation header" to allow i915 display to also build for xe driver.
 * TODO: refactor i915 and xe so this can cease to exist
 */

#include <drm/drm_drv.h>

#include "i915_utils.h"
#include "intel_runtime_pm.h"
#include "xe_device_types.h"

static inline struct drm_i915_private *to_i915(const struct drm_device *dev)
{
	return container_of(dev, struct drm_i915_private, drm);
}

#define IS_PLATFORM(xe, x) ((xe)->info.platform == x)
#define INTEL_INFO(dev_priv)	(&((dev_priv)->info))
#define IS_I830(dev_priv)	(dev_priv && 0)
#define IS_I845G(dev_priv)	(dev_priv && 0)
#define IS_I85X(dev_priv)	(dev_priv && 0)
#define IS_I865G(dev_priv)	(dev_priv && 0)
#define IS_I915G(dev_priv)	(dev_priv && 0)
#define IS_I915GM(dev_priv)	(dev_priv && 0)
#define IS_I945G(dev_priv)	(dev_priv && 0)
#define IS_I945GM(dev_priv)	(dev_priv && 0)
#define IS_I965G(dev_priv)	(dev_priv && 0)
#define IS_I965GM(dev_priv)	(dev_priv && 0)
#define IS_G45(dev_priv)	(dev_priv && 0)
#define IS_GM45(dev_priv)	(dev_priv && 0)
#define IS_G4X(dev_priv)	(dev_priv && 0)
#define IS_PINEVIEW(dev_priv)	(dev_priv && 0)
#define IS_G33(dev_priv)	(dev_priv && 0)
#define IS_IRONLAKE(dev_priv)	(dev_priv && 0)
#define IS_IRONLAKE_M(dev_priv) (dev_priv && 0)
#define IS_SANDYBRIDGE(dev_priv)	(dev_priv && 0)
#define IS_IVYBRIDGE(dev_priv)	(dev_priv && 0)
#define IS_IVB_GT1(dev_priv)	(dev_priv && 0)
#define IS_VALLEYVIEW(dev_priv)	(dev_priv && 0)
#define IS_CHERRYVIEW(dev_priv)	(dev_priv && 0)
#define IS_HASWELL(dev_priv)	(dev_priv && 0)
#define IS_BROADWELL(dev_priv)	(dev_priv && 0)
#define IS_SKYLAKE(dev_priv)	(dev_priv && 0)
#define IS_BROXTON(dev_priv)	(dev_priv && 0)
#define IS_KABYLAKE(dev_priv)	(dev_priv && 0)
#define IS_GEMINILAKE(dev_priv)	(dev_priv && 0)
#define IS_COFFEELAKE(dev_priv)	(dev_priv && 0)
#define IS_COMETLAKE(dev_priv)	(dev_priv && 0)
#define IS_ICELAKE(dev_priv)	(dev_priv && 0)
#define IS_JASPERLAKE(dev_priv)	(dev_priv && 0)
#define IS_ELKHARTLAKE(dev_priv)	(dev_priv && 0)
#define IS_TIGERLAKE(dev_priv)	IS_PLATFORM(dev_priv, XE_TIGERLAKE)
#define IS_ROCKETLAKE(dev_priv)	IS_PLATFORM(dev_priv, XE_ROCKETLAKE)
#define IS_DG1(dev_priv)        IS_PLATFORM(dev_priv, XE_DG1)
#define IS_ALDERLAKE_S(dev_priv) IS_PLATFORM(dev_priv, XE_ALDERLAKE_S)
#define IS_ALDERLAKE_P(dev_priv) (IS_PLATFORM(dev_priv, XE_ALDERLAKE_P) || \
				  IS_PLATFORM(dev_priv, XE_ALDERLAKE_N))
#define IS_DG2(dev_priv)	IS_PLATFORM(dev_priv, XE_DG2)
#define IS_METEORLAKE(dev_priv) IS_PLATFORM(dev_priv, XE_METEORLAKE)
#define IS_LUNARLAKE(dev_priv) IS_PLATFORM(dev_priv, XE_LUNARLAKE)
#define IS_BATTLEMAGE(dev_priv)  IS_PLATFORM(dev_priv, XE_BATTLEMAGE)

#define IS_HASWELL_ULT(dev_priv) (dev_priv && 0)
#define IS_BROADWELL_ULT(dev_priv) (dev_priv && 0)
#define IS_BROADWELL_ULX(dev_priv) (dev_priv && 0)

#define IP_VER(ver, rel)                ((ver) << 8 | (rel))

#define IS_MOBILE(xe) (xe && 0)

<<<<<<< HEAD
#define HAS_GMD_ID(xe) GRAPHICS_VERx100(xe) >= 1270

/* Workarounds not handled yet */
#define IS_DISPLAY_STEP(xe, first, last) ({u8 __step = (xe)->info.step.display; first <= __step && __step < last; })

#define IS_LP(xe) (0)
#define IS_GEN9_LP(xe) (0)
#define IS_GEN9_BC(xe) (0)
=======
#define IS_LP(xe) ((xe) && 0)
#define IS_GEN9_LP(xe) ((xe) && 0)
#define IS_GEN9_BC(xe) ((xe) && 0)
>>>>>>> ae2c6d8b

#define IS_TIGERLAKE_UY(xe) (xe && 0)
#define IS_COMETLAKE_ULX(xe) (xe && 0)
#define IS_COFFEELAKE_ULX(xe) (xe && 0)
#define IS_KABYLAKE_ULX(xe) (xe && 0)
#define IS_SKYLAKE_ULX(xe) (xe && 0)
#define IS_HASWELL_ULX(xe) (xe && 0)
#define IS_COMETLAKE_ULT(xe) (xe && 0)
#define IS_COFFEELAKE_ULT(xe) (xe && 0)
#define IS_KABYLAKE_ULT(xe) (xe && 0)
#define IS_SKYLAKE_ULT(xe) (xe && 0)

#define IS_DG2_G10(xe) ((xe)->info.subplatform == XE_SUBPLATFORM_DG2_G10)
#define IS_DG2_G11(xe) ((xe)->info.subplatform == XE_SUBPLATFORM_DG2_G11)
#define IS_DG2_G12(xe) ((xe)->info.subplatform == XE_SUBPLATFORM_DG2_G12)
#define IS_RAPTORLAKE_U(xe) ((xe)->info.subplatform == XE_SUBPLATFORM_ALDERLAKE_P_RPLU)
#define IS_ICL_WITH_PORT_F(xe) (xe && 0)
#define HAS_FLAT_CCS(xe) (xe_device_has_flat_ccs(xe))

#define HAS_128_BYTE_Y_TILING(xe) (xe || 1)

#define I915_PRIORITY_DISPLAY 0
struct i915_sched_attr {
	int priority;
};
#define i915_gem_fence_wait_priority(fence, attr) do { (void) attr; } while (0)

#define FORCEWAKE_ALL XE_FORCEWAKE_ALL

#ifdef CONFIG_ARM64
/*
 * arm64 indirectly includes linux/rtc.h,
 * which defines a irq_lock, so include it
 * here before #define-ing it
 */
#include <linux/rtc.h>
#endif

#define irq_lock irq.lock

#endif<|MERGE_RESOLUTION|>--- conflicted
+++ resolved
@@ -75,20 +75,9 @@
 
 #define IS_MOBILE(xe) (xe && 0)
 
-<<<<<<< HEAD
-#define HAS_GMD_ID(xe) GRAPHICS_VERx100(xe) >= 1270
-
-/* Workarounds not handled yet */
-#define IS_DISPLAY_STEP(xe, first, last) ({u8 __step = (xe)->info.step.display; first <= __step && __step < last; })
-
-#define IS_LP(xe) (0)
-#define IS_GEN9_LP(xe) (0)
-#define IS_GEN9_BC(xe) (0)
-=======
 #define IS_LP(xe) ((xe) && 0)
 #define IS_GEN9_LP(xe) ((xe) && 0)
 #define IS_GEN9_BC(xe) ((xe) && 0)
->>>>>>> ae2c6d8b
 
 #define IS_TIGERLAKE_UY(xe) (xe && 0)
 #define IS_COMETLAKE_ULX(xe) (xe && 0)
