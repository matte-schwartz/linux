// SPDX-License-Identifier: GPL-2.0-only
/*
 * Copyright 2012 Red Hat
 *
 * Authors: Matthew Garrett
 *          Dave Airlie
 */

#include <linux/module.h>
#include <linux/pci.h>

#include <drm/drm_aperture.h>
#include <drm/drm_atomic_helper.h>
#include <drm/drm_drv.h>
#include <drm/drm_fbdev_shmem.h>
#include <drm/drm_file.h>
#include <drm/drm_ioctl.h>
#include <drm/drm_managed.h>
#include <drm/drm_module.h>
#include <drm/drm_pciids.h>
#include <drm/drm_vblank.h>

#include "mgag200_drv.h"

static int mgag200_modeset = -1;
MODULE_PARM_DESC(modeset, "Disable/Enable modesetting");
module_param_named(modeset, mgag200_modeset, int, 0400);

int mgag200_init_pci_options(struct pci_dev *pdev, u32 option, u32 option2)
{
	struct device *dev = &pdev->dev;
	int err;

	err = pci_write_config_dword(pdev, PCI_MGA_OPTION, option);
	if (err != PCIBIOS_SUCCESSFUL) {
		dev_err(dev, "pci_write_config_dword(PCI_MGA_OPTION) failed: %d\n", err);
		return pcibios_err_to_errno(err);
	}

	err = pci_write_config_dword(pdev, PCI_MGA_OPTION2, option2);
	if (err != PCIBIOS_SUCCESSFUL) {
		dev_err(dev, "pci_write_config_dword(PCI_MGA_OPTION2) failed: %d\n", err);
		return pcibios_err_to_errno(err);
	}

	return 0;
}

resource_size_t mgag200_probe_vram(void __iomem *mem, resource_size_t size)
{
	int offset;
	int orig;
	int test1, test2;
	int orig1, orig2;
	size_t vram_size;

	/* Probe */
	orig = ioread16(mem);
	iowrite16(0, mem);

	vram_size = size;

	for (offset = 0x100000; offset < vram_size; offset += 0x4000) {
		orig1 = ioread8(mem + offset);
		orig2 = ioread8(mem + offset + 0x100);

		iowrite16(0xaa55, mem + offset);
		iowrite16(0xaa55, mem + offset + 0x100);

		test1 = ioread16(mem + offset);
		test2 = ioread16(mem);

		iowrite16(orig1, mem + offset);
		iowrite16(orig2, mem + offset + 0x100);

		if (test1 != 0xaa55)
			break;

		if (test2)
			break;
	}

	iowrite16(orig, mem);

	return offset - 65536;
}

static irqreturn_t mgag200_irq_handler(int irq, void *arg)
{
	struct drm_device *dev = arg;
	struct mga_device *mdev = to_mga_device(dev);
	struct drm_crtc *crtc;
	u32 status, ien;

	status = RREG32(MGAREG_STATUS);

	if (status & MGAREG_STATUS_VLINEPEN) {
		ien = RREG32(MGAREG_IEN);
		if (!(ien & MGAREG_IEN_VLINEIEN))
			goto out;

		crtc = drm_crtc_from_index(dev, 0);
		if (WARN_ON_ONCE(!crtc))
			goto out;
		drm_crtc_handle_vblank(crtc);

		WREG32(MGAREG_ICLEAR, MGAREG_ICLEAR_VLINEICLR);

		return IRQ_HANDLED;
	}

out:
	return IRQ_NONE;
}

/*
 * DRM driver
 */

DEFINE_DRM_GEM_FOPS(mgag200_driver_fops);

static const struct drm_driver mgag200_driver = {
	.driver_features = DRIVER_ATOMIC | DRIVER_GEM | DRIVER_MODESET,
	.fops = &mgag200_driver_fops,
	.name = DRIVER_NAME,
	.desc = DRIVER_DESC,
	.date = DRIVER_DATE,
	.major = DRIVER_MAJOR,
	.minor = DRIVER_MINOR,
	.patchlevel = DRIVER_PATCHLEVEL,
	DRM_GEM_SHMEM_DRIVER_OPS,
};

/*
 * DRM device
 */

resource_size_t mgag200_device_probe_vram(struct mga_device *mdev)
{
	return mgag200_probe_vram(mdev->vram, resource_size(mdev->vram_res));
}

int mgag200_device_preinit(struct mga_device *mdev)
{
	struct drm_device *dev = &mdev->base;
	struct pci_dev *pdev = to_pci_dev(dev->dev);
	resource_size_t start, len;
	struct resource *res;

	/* BAR 1 contains registers */

	start = pci_resource_start(pdev, 1);
	len = pci_resource_len(pdev, 1);

	res = devm_request_mem_region(dev->dev, start, len, "mgadrmfb_mmio");
	if (!res) {
		drm_err(dev, "devm_request_mem_region(MMIO) failed\n");
		return -ENXIO;
	}
	mdev->rmmio_res = res;

	mdev->rmmio = pcim_iomap(pdev, 1, 0);
	if (!mdev->rmmio)
		return -ENOMEM;

	/* BAR 0 is VRAM */

	start = pci_resource_start(pdev, 0);
	len = pci_resource_len(pdev, 0);

	res = devm_request_mem_region(dev->dev, start, len, "mgadrmfb_vram");
	if (!res) {
		drm_err(dev, "devm_request_mem_region(VRAM) failed\n");
		return -ENXIO;
	}
	mdev->vram_res = res;

#if defined(CONFIG_DRM_MGAG200_DISABLE_WRITECOMBINE)
	mdev->vram = devm_ioremap(dev->dev, res->start, resource_size(res));
	if (!mdev->vram)
		return -ENOMEM;
#else
	mdev->vram = devm_ioremap_wc(dev->dev, res->start, resource_size(res));
	if (!mdev->vram)
		return -ENOMEM;

	/* Don't fail on errors, but performance might be reduced. */
	devm_arch_phys_wc_add(dev->dev, res->start, resource_size(res));
#endif

	return 0;
}

int mgag200_device_init(struct mga_device *mdev,
			const struct mgag200_device_info *info,
			const struct mgag200_device_funcs *funcs)
{
	struct drm_device *dev = &mdev->base;
	struct pci_dev *pdev = to_pci_dev(dev->dev);
	u8 crtcext3, misc;
	int ret;

	mdev->info = info;
	mdev->funcs = funcs;

	ret = drmm_mutex_init(dev, &mdev->rmmio_lock);
	if (ret)
		return ret;

	mutex_lock(&mdev->rmmio_lock);

	RREG_ECRT(0x03, crtcext3);
	crtcext3 |= MGAREG_CRTCEXT3_MGAMODE;
	WREG_ECRT(0x03, crtcext3);

	WREG_ECRT(0x04, 0x00);

	misc = RREG8(MGA_MISC_IN);
	misc |= MGAREG_MISC_RAMMAPEN |
		MGAREG_MISC_HIGH_PG_SEL;
	WREG8(MGA_MISC_OUT, misc);

	mutex_unlock(&mdev->rmmio_lock);

	WREG32(MGAREG_IEN, 0);
<<<<<<< HEAD
	WREG32(MGAREG_ICLEAR, MGAREG_ICLEAR_VLINEICLR);

	ret = devm_request_irq(&pdev->dev, pdev->irq, mgag200_irq_handler, IRQF_SHARED,
			       dev->driver->name, dev);
	if (ret) {
		drm_err(dev, "Failed to acquire interrupt, error %d\n", ret);
		return ret;
	}
=======
>>>>>>> 8ee0f23e

	return 0;
}

/*
 * PCI driver
 */

static const struct pci_device_id mgag200_pciidlist[] = {
	{ PCI_VENDOR_ID_MATROX, 0x520, PCI_ANY_ID, PCI_ANY_ID, 0, 0, G200_PCI },
	{ PCI_VENDOR_ID_MATROX, 0x521, PCI_ANY_ID, PCI_ANY_ID, 0, 0, G200_AGP },
	{ PCI_VENDOR_ID_MATROX, 0x522, PCI_ANY_ID, PCI_ANY_ID, 0, 0, G200_SE_A },
	{ PCI_VENDOR_ID_MATROX, 0x524, PCI_ANY_ID, PCI_ANY_ID, 0, 0, G200_SE_B },
	{ PCI_VENDOR_ID_MATROX, 0x530, PCI_ANY_ID, PCI_ANY_ID, 0, 0, G200_EV },
	{ PCI_VENDOR_ID_MATROX, 0x532, PCI_ANY_ID, PCI_ANY_ID, 0, 0, G200_WB },
	{ PCI_VENDOR_ID_MATROX, 0x533, PCI_ANY_ID, PCI_ANY_ID, 0, 0, G200_EH },
	{ PCI_VENDOR_ID_MATROX, 0x534, PCI_ANY_ID, PCI_ANY_ID, 0, 0, G200_ER },
	{ PCI_VENDOR_ID_MATROX, 0x536, PCI_ANY_ID, PCI_ANY_ID, 0, 0, G200_EW3 },
	{ PCI_VENDOR_ID_MATROX, 0x538, PCI_ANY_ID, PCI_ANY_ID, 0, 0, G200_EH3 },
	{0,}
};

MODULE_DEVICE_TABLE(pci, mgag200_pciidlist);

static int
mgag200_pci_probe(struct pci_dev *pdev, const struct pci_device_id *ent)
{
	enum mga_type type = (enum mga_type)ent->driver_data;
	struct mga_device *mdev;
	struct drm_device *dev;
	int ret;

	ret = drm_aperture_remove_conflicting_pci_framebuffers(pdev, &mgag200_driver);
	if (ret)
		return ret;

	ret = pcim_enable_device(pdev);
	if (ret)
		return ret;

	switch (type) {
	case G200_PCI:
	case G200_AGP:
		mdev = mgag200_g200_device_create(pdev, &mgag200_driver);
		break;
	case G200_SE_A:
	case G200_SE_B:
		mdev = mgag200_g200se_device_create(pdev, &mgag200_driver, type);
		break;
	case G200_WB:
		mdev = mgag200_g200wb_device_create(pdev, &mgag200_driver);
		break;
	case G200_EV:
		mdev = mgag200_g200ev_device_create(pdev, &mgag200_driver);
		break;
	case G200_EH:
		mdev = mgag200_g200eh_device_create(pdev, &mgag200_driver);
		break;
	case G200_EH3:
		mdev = mgag200_g200eh3_device_create(pdev, &mgag200_driver);
		break;
	case G200_ER:
		mdev = mgag200_g200er_device_create(pdev, &mgag200_driver);
		break;
	case G200_EW3:
		mdev = mgag200_g200ew3_device_create(pdev, &mgag200_driver);
		break;
	default:
		dev_err(&pdev->dev, "Device type %d is unsupported\n", type);
		return -ENODEV;
	}
	if (IS_ERR(mdev))
		return PTR_ERR(mdev);
	dev = &mdev->base;

	ret = drm_dev_register(dev, 0);
	if (ret)
		return ret;

	/*
	 * FIXME: A 24-bit color depth does not work with 24 bpp on
	 * G200ER. Force 32 bpp.
	 */
	drm_fbdev_shmem_setup(dev, 32);

	return 0;
}

static void mgag200_pci_remove(struct pci_dev *pdev)
{
	struct drm_device *dev = pci_get_drvdata(pdev);

	drm_dev_unregister(dev);
	drm_atomic_helper_shutdown(dev);
}

static void mgag200_pci_shutdown(struct pci_dev *pdev)
{
	drm_atomic_helper_shutdown(pci_get_drvdata(pdev));
}

static struct pci_driver mgag200_pci_driver = {
	.name = DRIVER_NAME,
	.id_table = mgag200_pciidlist,
	.probe = mgag200_pci_probe,
	.remove = mgag200_pci_remove,
	.shutdown = mgag200_pci_shutdown,
};

drm_module_pci_driver_if_modeset(mgag200_pci_driver, mgag200_modeset);

MODULE_AUTHOR(DRIVER_AUTHOR);
MODULE_DESCRIPTION(DRIVER_DESC);
MODULE_LICENSE("GPL");<|MERGE_RESOLUTION|>--- conflicted
+++ resolved
@@ -18,7 +18,6 @@
 #include <drm/drm_managed.h>
 #include <drm/drm_module.h>
 #include <drm/drm_pciids.h>
-#include <drm/drm_vblank.h>
 
 #include "mgag200_drv.h"
 
@@ -83,34 +82,6 @@
 	iowrite16(orig, mem);
 
 	return offset - 65536;
-}
-
-static irqreturn_t mgag200_irq_handler(int irq, void *arg)
-{
-	struct drm_device *dev = arg;
-	struct mga_device *mdev = to_mga_device(dev);
-	struct drm_crtc *crtc;
-	u32 status, ien;
-
-	status = RREG32(MGAREG_STATUS);
-
-	if (status & MGAREG_STATUS_VLINEPEN) {
-		ien = RREG32(MGAREG_IEN);
-		if (!(ien & MGAREG_IEN_VLINEIEN))
-			goto out;
-
-		crtc = drm_crtc_from_index(dev, 0);
-		if (WARN_ON_ONCE(!crtc))
-			goto out;
-		drm_crtc_handle_vblank(crtc);
-
-		WREG32(MGAREG_ICLEAR, MGAREG_ICLEAR_VLINEICLR);
-
-		return IRQ_HANDLED;
-	}
-
-out:
-	return IRQ_NONE;
 }
 
 /*
@@ -196,7 +167,6 @@
 			const struct mgag200_device_funcs *funcs)
 {
 	struct drm_device *dev = &mdev->base;
-	struct pci_dev *pdev = to_pci_dev(dev->dev);
 	u8 crtcext3, misc;
 	int ret;
 
@@ -223,17 +193,6 @@
 	mutex_unlock(&mdev->rmmio_lock);
 
 	WREG32(MGAREG_IEN, 0);
-<<<<<<< HEAD
-	WREG32(MGAREG_ICLEAR, MGAREG_ICLEAR_VLINEICLR);
-
-	ret = devm_request_irq(&pdev->dev, pdev->irq, mgag200_irq_handler, IRQF_SHARED,
-			       dev->driver->name, dev);
-	if (ret) {
-		drm_err(dev, "Failed to acquire interrupt, error %d\n", ret);
-		return ret;
-	}
-=======
->>>>>>> 8ee0f23e
 
 	return 0;
 }
