/*
 * Copyright 2020 Advanced Micro Devices, Inc.
 *
 * Permission is hereby granted, free of charge, to any person obtaining a
 * copy of this software and associated documentation files (the "Software"),
 * to deal in the Software without restriction, including without limitation
 * the rights to use, copy, modify, merge, publish, distribute, sublicense,
 * and/or sell copies of the Software, and to permit persons to whom the
 * Software is furnished to do so, subject to the following conditions:
 *
 * The above copyright notice and this permission notice shall be included in
 * all copies or substantial portions of the Software.
 *
 * THE SOFTWARE IS PROVIDED "AS IS", WITHOUT WARRANTY OF ANY KIND, EXPRESS OR
 * IMPLIED, INCLUDING BUT NOT LIMITED TO THE WARRANTIES OF MERCHANTABILITY,
 * FITNESS FOR A PARTICULAR PURPOSE AND NONINFRINGEMENT.  IN NO EVENT SHALL
 * THE COPYRIGHT HOLDER(S) OR AUTHOR(S) BE LIABLE FOR ANY CLAIM, DAMAGES OR
 * OTHER LIABILITY, WHETHER IN AN ACTION OF CONTRACT, TORT OR OTHERWISE,
 * ARISING FROM, OUT OF OR IN CONNECTION WITH THE SOFTWARE OR THE USE OR
 * OTHER DEALINGS IN THE SOFTWARE.
 *
 */
#include "amdgpu.h"
#include "hdp_v5_0.h"

#include "hdp/hdp_5_0_0_offset.h"
#include "hdp/hdp_5_0_0_sh_mask.h"
#include <uapi/linux/kfd_ioctl.h>

<<<<<<< HEAD
static void hdp_v5_0_flush_hdp(struct amdgpu_device *adev,
				struct amdgpu_ring *ring)
{
	if (!ring || !ring->funcs->emit_wreg) {
		WREG32((adev->rmmio_remap.reg_offset + KFD_MMIO_REMAP_HDP_MEM_FLUSH_CNTL) >> 2, 0);
		/* We just need to read back a register to post the write.
		 * Reading back the remapped register causes problems on
		 * some platforms so just read back the memory size register.
		 */
		if (adev->nbio.funcs->get_memsize)
			adev->nbio.funcs->get_memsize(adev);
	} else {
		amdgpu_ring_emit_wreg(ring, (adev->rmmio_remap.reg_offset + KFD_MMIO_REMAP_HDP_MEM_FLUSH_CNTL) >> 2, 0);
	}
}

=======
>>>>>>> f8bb3ed3
static void hdp_v5_0_invalidate_hdp(struct amdgpu_device *adev,
				    struct amdgpu_ring *ring)
{
	if (!ring || !ring->funcs->emit_wreg) {
		WREG32_SOC15_NO_KIQ(HDP, 0, mmHDP_READ_CACHE_INVALIDATE, 1);
		RREG32_SOC15_NO_KIQ(HDP, 0, mmHDP_READ_CACHE_INVALIDATE);
	} else {
		amdgpu_ring_emit_wreg(ring, SOC15_REG_OFFSET(
					HDP, 0, mmHDP_READ_CACHE_INVALIDATE), 1);
	}
}

static void hdp_v5_0_update_mem_power_gating(struct amdgpu_device *adev,
					  bool enable)
{
	uint32_t hdp_clk_cntl, hdp_clk_cntl1;
	uint32_t hdp_mem_pwr_cntl;

	if (!(adev->cg_flags & (AMD_CG_SUPPORT_HDP_LS |
				AMD_CG_SUPPORT_HDP_DS |
				AMD_CG_SUPPORT_HDP_SD)))
		return;

	hdp_clk_cntl = hdp_clk_cntl1 = RREG32_SOC15(HDP, 0, mmHDP_CLK_CNTL);
	hdp_mem_pwr_cntl = RREG32_SOC15(HDP, 0, mmHDP_MEM_POWER_CTRL);

	/* Before doing clock/power mode switch,
	 * forced on IPH & RC clock */
	hdp_clk_cntl = REG_SET_FIELD(hdp_clk_cntl, HDP_CLK_CNTL,
				     IPH_MEM_CLK_SOFT_OVERRIDE, 1);
	hdp_clk_cntl = REG_SET_FIELD(hdp_clk_cntl, HDP_CLK_CNTL,
				     RC_MEM_CLK_SOFT_OVERRIDE, 1);
	WREG32_SOC15(HDP, 0, mmHDP_CLK_CNTL, hdp_clk_cntl);

	/* HDP 5.0 doesn't support dynamic power mode switch,
	 * disable clock and power gating before any changing */
	hdp_mem_pwr_cntl = REG_SET_FIELD(hdp_mem_pwr_cntl, HDP_MEM_POWER_CTRL,
					 IPH_MEM_POWER_CTRL_EN, 0);
	hdp_mem_pwr_cntl = REG_SET_FIELD(hdp_mem_pwr_cntl, HDP_MEM_POWER_CTRL,
					 IPH_MEM_POWER_LS_EN, 0);
	hdp_mem_pwr_cntl = REG_SET_FIELD(hdp_mem_pwr_cntl, HDP_MEM_POWER_CTRL,
					 IPH_MEM_POWER_DS_EN, 0);
	hdp_mem_pwr_cntl = REG_SET_FIELD(hdp_mem_pwr_cntl, HDP_MEM_POWER_CTRL,
					 IPH_MEM_POWER_SD_EN, 0);
	hdp_mem_pwr_cntl = REG_SET_FIELD(hdp_mem_pwr_cntl, HDP_MEM_POWER_CTRL,
					 RC_MEM_POWER_CTRL_EN, 0);
	hdp_mem_pwr_cntl = REG_SET_FIELD(hdp_mem_pwr_cntl, HDP_MEM_POWER_CTRL,
					 RC_MEM_POWER_LS_EN, 0);
	hdp_mem_pwr_cntl = REG_SET_FIELD(hdp_mem_pwr_cntl, HDP_MEM_POWER_CTRL,
					 RC_MEM_POWER_DS_EN, 0);
	hdp_mem_pwr_cntl = REG_SET_FIELD(hdp_mem_pwr_cntl, HDP_MEM_POWER_CTRL,
					 RC_MEM_POWER_SD_EN, 0);
	WREG32_SOC15(HDP, 0, mmHDP_MEM_POWER_CTRL, hdp_mem_pwr_cntl);

	/* Already disabled above. The actions below are for "enabled" only */
	if (enable) {
		/* only one clock gating mode (LS/DS/SD) can be enabled */
		if (adev->cg_flags & AMD_CG_SUPPORT_HDP_LS) {
			hdp_mem_pwr_cntl = REG_SET_FIELD(hdp_mem_pwr_cntl,
							 HDP_MEM_POWER_CTRL,
							 IPH_MEM_POWER_LS_EN, 1);
			hdp_mem_pwr_cntl = REG_SET_FIELD(hdp_mem_pwr_cntl,
							 HDP_MEM_POWER_CTRL,
							 RC_MEM_POWER_LS_EN, 1);
		} else if (adev->cg_flags & AMD_CG_SUPPORT_HDP_DS) {
			hdp_mem_pwr_cntl = REG_SET_FIELD(hdp_mem_pwr_cntl,
							 HDP_MEM_POWER_CTRL,
							 IPH_MEM_POWER_DS_EN, 1);
			hdp_mem_pwr_cntl = REG_SET_FIELD(hdp_mem_pwr_cntl,
							 HDP_MEM_POWER_CTRL,
							 RC_MEM_POWER_DS_EN, 1);
		} else if (adev->cg_flags & AMD_CG_SUPPORT_HDP_SD) {
			hdp_mem_pwr_cntl = REG_SET_FIELD(hdp_mem_pwr_cntl,
							 HDP_MEM_POWER_CTRL,
							 IPH_MEM_POWER_SD_EN, 1);
			/* RC should not use shut down mode, fallback to ds  or ls if allowed */
			if (adev->cg_flags & AMD_CG_SUPPORT_HDP_DS)
				hdp_mem_pwr_cntl = REG_SET_FIELD(hdp_mem_pwr_cntl,
								 HDP_MEM_POWER_CTRL,
								 RC_MEM_POWER_DS_EN, 1);
			else if (adev->cg_flags & AMD_CG_SUPPORT_HDP_LS)
				hdp_mem_pwr_cntl = REG_SET_FIELD(hdp_mem_pwr_cntl,
								 HDP_MEM_POWER_CTRL,
								 RC_MEM_POWER_LS_EN, 1);
		}

		/* confirmed that IPH_MEM_POWER_CTRL_EN and RC_MEM_POWER_CTRL_EN have to
		 * be set for SRAM LS/DS/SD */
		if (adev->cg_flags & (AMD_CG_SUPPORT_HDP_LS | AMD_CG_SUPPORT_HDP_DS |
				      AMD_CG_SUPPORT_HDP_SD)) {
			hdp_mem_pwr_cntl = REG_SET_FIELD(hdp_mem_pwr_cntl, HDP_MEM_POWER_CTRL,
							 IPH_MEM_POWER_CTRL_EN, 1);
			hdp_mem_pwr_cntl = REG_SET_FIELD(hdp_mem_pwr_cntl, HDP_MEM_POWER_CTRL,
							 RC_MEM_POWER_CTRL_EN, 1);
			WREG32_SOC15(HDP, 0, mmHDP_MEM_POWER_CTRL, hdp_mem_pwr_cntl);
		}
	}

	/* disable IPH & RC clock override after clock/power mode changing */
	hdp_clk_cntl = REG_SET_FIELD(hdp_clk_cntl, HDP_CLK_CNTL,
				     IPH_MEM_CLK_SOFT_OVERRIDE, 0);
	hdp_clk_cntl = REG_SET_FIELD(hdp_clk_cntl, HDP_CLK_CNTL,
				     RC_MEM_CLK_SOFT_OVERRIDE, 0);
	WREG32_SOC15(HDP, 0, mmHDP_CLK_CNTL, hdp_clk_cntl);
}

static void hdp_v5_0_update_medium_grain_clock_gating(struct amdgpu_device *adev,
						      bool enable)
{
	uint32_t hdp_clk_cntl;

	if (!(adev->cg_flags & AMD_CG_SUPPORT_HDP_MGCG))
		return;

	hdp_clk_cntl = RREG32_SOC15(HDP, 0, mmHDP_CLK_CNTL);

	if (enable) {
		hdp_clk_cntl &=
			~(uint32_t)
			(HDP_CLK_CNTL__IPH_MEM_CLK_SOFT_OVERRIDE_MASK |
			 HDP_CLK_CNTL__RC_MEM_CLK_SOFT_OVERRIDE_MASK |
			 HDP_CLK_CNTL__DBUS_CLK_SOFT_OVERRIDE_MASK |
			 HDP_CLK_CNTL__DYN_CLK_SOFT_OVERRIDE_MASK |
			 HDP_CLK_CNTL__XDP_REG_CLK_SOFT_OVERRIDE_MASK |
			 HDP_CLK_CNTL__HDP_REG_CLK_SOFT_OVERRIDE_MASK);
	} else {
		hdp_clk_cntl |= HDP_CLK_CNTL__IPH_MEM_CLK_SOFT_OVERRIDE_MASK |
			HDP_CLK_CNTL__RC_MEM_CLK_SOFT_OVERRIDE_MASK |
			HDP_CLK_CNTL__DBUS_CLK_SOFT_OVERRIDE_MASK |
			HDP_CLK_CNTL__DYN_CLK_SOFT_OVERRIDE_MASK |
			HDP_CLK_CNTL__XDP_REG_CLK_SOFT_OVERRIDE_MASK |
			HDP_CLK_CNTL__HDP_REG_CLK_SOFT_OVERRIDE_MASK;
	}

	WREG32_SOC15(HDP, 0, mmHDP_CLK_CNTL, hdp_clk_cntl);
}

static void hdp_v5_0_update_clock_gating(struct amdgpu_device *adev,
					      bool enable)
{
	hdp_v5_0_update_mem_power_gating(adev, enable);
	hdp_v5_0_update_medium_grain_clock_gating(adev, enable);
}

static void hdp_v5_0_get_clockgating_state(struct amdgpu_device *adev,
					    u64 *flags)
{
	uint32_t tmp;

	/* AMD_CG_SUPPORT_HDP_MGCG */
	tmp = RREG32_SOC15(HDP, 0, mmHDP_CLK_CNTL);
	if (!(tmp & (HDP_CLK_CNTL__IPH_MEM_CLK_SOFT_OVERRIDE_MASK |
		     HDP_CLK_CNTL__RC_MEM_CLK_SOFT_OVERRIDE_MASK |
		     HDP_CLK_CNTL__DBUS_CLK_SOFT_OVERRIDE_MASK |
		     HDP_CLK_CNTL__DYN_CLK_SOFT_OVERRIDE_MASK |
		     HDP_CLK_CNTL__XDP_REG_CLK_SOFT_OVERRIDE_MASK |
		     HDP_CLK_CNTL__HDP_REG_CLK_SOFT_OVERRIDE_MASK)))
		*flags |= AMD_CG_SUPPORT_HDP_MGCG;

	/* AMD_CG_SUPPORT_HDP_LS/DS/SD */
	tmp = RREG32_SOC15(HDP, 0, mmHDP_MEM_POWER_CTRL);
	if (tmp & HDP_MEM_POWER_CTRL__IPH_MEM_POWER_LS_EN_MASK)
		*flags |= AMD_CG_SUPPORT_HDP_LS;
	else if (tmp & HDP_MEM_POWER_CTRL__IPH_MEM_POWER_DS_EN_MASK)
		*flags |= AMD_CG_SUPPORT_HDP_DS;
	else if (tmp & HDP_MEM_POWER_CTRL__IPH_MEM_POWER_SD_EN_MASK)
		*flags |= AMD_CG_SUPPORT_HDP_SD;
}

static void hdp_v5_0_init_registers(struct amdgpu_device *adev)
{
	u32 tmp;

	tmp = RREG32_SOC15(HDP, 0, mmHDP_MISC_CNTL);
	tmp |= HDP_MISC_CNTL__FLUSH_INVALIDATE_CACHE_MASK;
	WREG32_SOC15(HDP, 0, mmHDP_MISC_CNTL, tmp);
}

const struct amdgpu_hdp_funcs hdp_v5_0_funcs = {
	.flush_hdp = amdgpu_hdp_generic_flush,
	.invalidate_hdp = hdp_v5_0_invalidate_hdp,
	.update_clock_gating = hdp_v5_0_update_clock_gating,
	.get_clock_gating_state = hdp_v5_0_get_clockgating_state,
	.init_registers = hdp_v5_0_init_registers,
};<|MERGE_RESOLUTION|>--- conflicted
+++ resolved
@@ -27,25 +27,6 @@
 #include "hdp/hdp_5_0_0_sh_mask.h"
 #include <uapi/linux/kfd_ioctl.h>
 
-<<<<<<< HEAD
-static void hdp_v5_0_flush_hdp(struct amdgpu_device *adev,
-				struct amdgpu_ring *ring)
-{
-	if (!ring || !ring->funcs->emit_wreg) {
-		WREG32((adev->rmmio_remap.reg_offset + KFD_MMIO_REMAP_HDP_MEM_FLUSH_CNTL) >> 2, 0);
-		/* We just need to read back a register to post the write.
-		 * Reading back the remapped register causes problems on
-		 * some platforms so just read back the memory size register.
-		 */
-		if (adev->nbio.funcs->get_memsize)
-			adev->nbio.funcs->get_memsize(adev);
-	} else {
-		amdgpu_ring_emit_wreg(ring, (adev->rmmio_remap.reg_offset + KFD_MMIO_REMAP_HDP_MEM_FLUSH_CNTL) >> 2, 0);
-	}
-}
-
-=======
->>>>>>> f8bb3ed3
 static void hdp_v5_0_invalidate_hdp(struct amdgpu_device *adev,
 				    struct amdgpu_ring *ring)
 {
