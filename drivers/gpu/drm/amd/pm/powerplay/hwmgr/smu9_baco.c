--- conflicted
+++ resolved
@@ -28,17 +28,13 @@
 #include "vega10_inc.h"
 #include "smu9_baco.h"
 
-<<<<<<< HEAD
-bool smu9_baco_get_capability(struct pp_hwmgr *hwmgr)
-=======
 int smu9_get_bamaco_support(struct pp_hwmgr *hwmgr)
->>>>>>> 0c383648
 {
 	struct amdgpu_device *adev = (struct amdgpu_device *)(hwmgr->adev);
 	uint32_t reg, data;
 
 	if (!phm_cap_enabled(hwmgr->platform_descriptor.platformCaps, PHM_PlatformCaps_BACO))
-		return false;
+		return 0;
 
 	WREG32(0x12074, 0xFFF0003B);
 	data = RREG32(0x12075);
@@ -47,14 +43,10 @@
 		reg = RREG32_SOC15(NBIF, 0, mmRCC_BIF_STRAP0);
 
 		if (reg & RCC_BIF_STRAP0__STRAP_PX_CAPABLE_MASK)
-<<<<<<< HEAD
-			return true;
-=======
 			return BACO_SUPPORT;
->>>>>>> 0c383648
 	}
 
-	return false;
+	return 0;
 }
 
 int smu9_baco_get_state(struct pp_hwmgr *hwmgr, enum BACO_STATE *state)
