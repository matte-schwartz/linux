/* SPDX-License-Identifier: GPL-2.0 */
/*
 * Support for Medifield PNW Camera Imaging ISP subsystem.
 *
 * Copyright (c) 2010 Intel Corporation. All Rights Reserved.
 *
 * Copyright (c) 2010 Silicon Hive www.siliconhive.com.
 *
 * This program is free software; you can redistribute it and/or
 * modify it under the terms of the GNU General Public License version
 * 2 as published by the Free Software Foundation.
 *
 * This program is distributed in the hope that it will be useful,
 * but WITHOUT ANY WARRANTY; without even the implied warranty of
 * MERCHANTABILITY or FITNESS FOR A PARTICULAR PURPOSE.  See the
 * GNU General Public License for more details.
 *
 *
 */
#ifndef __ATOMISP_INTERNAL_H__
#define __ATOMISP_INTERNAL_H__

#include "../../include/linux/atomisp_platform.h"
#include <linux/firmware.h>
#include <linux/kernel.h>
#include <linux/pm_qos.h>
#include <linux/idr.h>

#include <media/media-device.h>
#include <media/v4l2-async.h>
#include <media/v4l2-subdev.h>

/* ISP2400*/
#include "ia_css_types.h"
#include "sh_css_legacy.h"

#include "atomisp_csi2.h"
#include "atomisp_subdev.h"
#include "atomisp_compat.h"

#include "gp_device.h"
#include "irq.h"
#include <linux/vmalloc.h>

#define V4L2_EVENT_FRAME_END          5

#define IS_HWREVISION(isp, rev) \
	(((isp)->media_dev.hw_revision & ATOMISP_HW_REVISION_MASK) == \
	 ((rev) << ATOMISP_HW_REVISION_SHIFT))

#define ATOMISP_PCI_DEVICE_SOC_BYT	0x0f38
/* MRFLD with 0x1178: ISP freq can burst to 457MHz */
#define ATOMISP_PCI_DEVICE_SOC_MRFLD	0x1178
/* MRFLD with 0x1179: max ISP freq limited to 400MHz */
#define ATOMISP_PCI_DEVICE_SOC_MRFLD_1179	0x1179
/* MRFLD with 0x117a: max ISP freq is 400MHz and max freq at Vmin is 200MHz */
#define ATOMISP_PCI_DEVICE_SOC_MRFLD_117A	0x117a
#define ATOMISP_PCI_DEVICE_SOC_ANN	0x1478
#define ATOMISP_PCI_DEVICE_SOC_CHT	0x22b8

#define ATOMISP_PCI_REV_MRFLD_A0_MAX	0
#define ATOMISP_PCI_REV_BYT_A0_MAX	4

#define ATOM_ISP_STEP_WIDTH	2
#define ATOM_ISP_STEP_HEIGHT	2

#define ATOM_ISP_MIN_WIDTH	4
#define ATOM_ISP_MIN_HEIGHT	4
#define ATOM_ISP_MAX_WIDTH	UINT_MAX
#define ATOM_ISP_MAX_HEIGHT	UINT_MAX

/* sub-QCIF resolution */
#define ATOM_RESOLUTION_SUBQCIF_WIDTH	128
#define ATOM_RESOLUTION_SUBQCIF_HEIGHT	96

#define ATOM_ISP_I2C_BUS_1	4
#define ATOM_ISP_I2C_BUS_2	5

#define ATOM_ISP_POWER_DOWN	0
#define ATOM_ISP_POWER_UP	1

#define ATOM_ISP_MAX_INPUTS	3

#define ATOMISP_SC_TYPE_SIZE	2

#define ATOMISP_ISP_TIMEOUT_DURATION		(2 * HZ)
#define ATOMISP_EXT_ISP_TIMEOUT_DURATION        (6 * HZ)
#define ATOMISP_WDT_KEEP_CURRENT_DELAY          0
#define ATOMISP_ISP_MAX_TIMEOUT_COUNT	2
#define ATOMISP_CSS_STOP_TIMEOUT_US	200000

#define ATOMISP_CSS_Q_DEPTH	3
#define ATOMISP_CSS_EVENTS_MAX  16
#define ATOMISP_CONT_RAW_FRAMES 15
#define ATOMISP_METADATA_QUEUE_DEPTH_FOR_HAL	8
#define ATOMISP_S3A_BUF_QUEUE_DEPTH_FOR_HAL	8

/*
 * Define how fast CPU should be able to serve ISP interrupts.
 * The bigger the value, the higher risk that the ISP is not
 * triggered sufficiently fast for it to process image during
 * vertical blanking time, increasing risk of dropped frames.
 * 1000 us is a reasonable value considering that the processing
 * time is typically ~2000 us.
 */
#define ATOMISP_MAX_ISR_LATENCY	1000

/* Add new YUVPP pipe for SOC sensor. */
#define ATOMISP_CSS_SUPPORT_YUVPP     1

#define ATOMISP_CSS_OUTPUT_SECOND_INDEX     1
#define ATOMISP_CSS_OUTPUT_DEFAULT_INDEX    0

/* ISP2401 */
#define ATOMISP_ION_DEVICE_FD_OFFSET   16
#define ATOMISP_ION_SHARED_FD_MASK     (0xFFFF)
#define ATOMISP_ION_DEVICE_FD_MASK     (~ATOMISP_ION_SHARED_FD_MASK)
#define ION_FD_UNSET (-1)

#define DIV_NEAREST_STEP(n, d, step) \
	round_down((2 * (n) + (d) * (step)) / (2 * (d)), (step))

struct atomisp_input_subdev {
	enum atomisp_camera_port port;
	u32 code; /* MEDIA_BUS_FMT_* */
	bool binning_support;
	bool crop_support;
	bool camera_on;
	struct v4l2_subdev *camera;
	struct v4l2_subdev *csi_port;
	/* Sensor rects for sensors which support crop */
	struct v4l2_rect native_rect;
	struct v4l2_rect active_rect;
	/* Sensor state for which == V4L2_SUBDEV_FORMAT_TRY calls */
	struct v4l2_subdev_state *try_sd_state;
<<<<<<< HEAD

	struct v4l2_subdev *motor;

	/*
	 * To show this resource is used by
	 * which stream, in ISP multiple stream mode
	 */
	struct atomisp_sub_device *asd;
=======
>>>>>>> 0c383648
};

enum atomisp_dfs_mode {
	ATOMISP_DFS_MODE_AUTO = 0,
	ATOMISP_DFS_MODE_LOW,
	ATOMISP_DFS_MODE_MAX,
};

struct atomisp_regs {
	/* PCI config space info */
	u16 pcicmdsts;
	u32 ispmmadr;
	u32 msicap;
	u32 msi_addr;
	u16 msi_data;
	u8 intr;
	u32 interrupt_control;
	u32 pmcs;
	u32 cg_dis;
	u32 i_control;

	/* I-Unit PHY related info */
	u32 csi_rcomp_config;
	u32 csi_afe_dly;
	u32 csi_control;

	/* New for MRFLD */
	u32 csi_afe_rcomp_config;
	u32 csi_afe_hs_control;
	u32 csi_deadline_control;
	u32 csi_access_viol;
};

/*
 * ci device struct
 */
struct atomisp_device {
	struct device *dev;
	struct v4l2_device v4l2_dev;
	struct media_device media_dev;
	struct atomisp_sub_device asd;
	struct v4l2_async_notifier notifier;
	void *mmu_l1_base;
	void __iomem *base;
	const struct firmware *firmware;

	struct dev_pm_domain pm_domain;
	struct pm_qos_request pm_qos;
	s32 max_isr_latency;
	bool pm_only;

	struct atomisp_mipi_csi2_device csi2_port[ATOMISP_CAMERA_NR_PORTS];

	/* Purpose of mutex is to protect and serialize use of isp data
	 * structures and css API calls. */
	struct mutex mutex;

	/*
	 * Number of lanes used by each sensor per port.
	 * Note this is indexed by mipi_port_id not atomisp_camera_port.
	 */
	int sensor_lanes[N_MIPI_PORT_ID];
	struct v4l2_subdev *sensor_subdevs[ATOMISP_CAMERA_NR_PORTS];
	unsigned int input_cnt;
	struct atomisp_input_subdev inputs[ATOM_ISP_MAX_INPUTS];

	struct atomisp_regs saved_regs;
	struct atomisp_css_env css_env;

	bool isp_fatal_error;
	struct work_struct assert_recovery_work;

	spinlock_t lock; /* Protects asd.streaming */

	const struct atomisp_dfs_config *dfs;
	unsigned int hpll_freq;
	unsigned int running_freq;

	bool css_initialized;
};

#define v4l2_dev_to_atomisp_device(dev) \
	container_of(dev, struct atomisp_device, v4l2_dev)

extern struct device *atomisp_dev;

#endif /* __ATOMISP_INTERNAL_H__ */<|MERGE_RESOLUTION|>--- conflicted
+++ resolved
@@ -133,17 +133,6 @@
 	struct v4l2_rect active_rect;
 	/* Sensor state for which == V4L2_SUBDEV_FORMAT_TRY calls */
 	struct v4l2_subdev_state *try_sd_state;
-<<<<<<< HEAD
-
-	struct v4l2_subdev *motor;
-
-	/*
-	 * To show this resource is used by
-	 * which stream, in ISP multiple stream mode
-	 */
-	struct atomisp_sub_device *asd;
-=======
->>>>>>> 0c383648
 };
 
 enum atomisp_dfs_mode {
