// SPDX-License-Identifier: GPL-2.0
/*
 * NVM Express device driver
 * Copyright (c) 2011-2014, Intel Corporation.
 */

#include <linux/acpi.h>
#include <linux/async.h>
#include <linux/blkdev.h>
#include <linux/blk-mq.h>
#include <linux/blk-mq-pci.h>
#include <linux/blk-integrity.h>
#include <linux/dmi.h>
#include <linux/init.h>
#include <linux/interrupt.h>
#include <linux/io.h>
#include <linux/kstrtox.h>
#include <linux/memremap.h>
#include <linux/mm.h>
#include <linux/module.h>
#include <linux/mutex.h>
#include <linux/once.h>
#include <linux/pci.h>
#include <linux/suspend.h>
#include <linux/t10-pi.h>
#include <linux/types.h>
#include <linux/io-64-nonatomic-lo-hi.h>
#include <linux/io-64-nonatomic-hi-lo.h>
#include <linux/sed-opal.h>
#include <linux/pci-p2pdma.h>

#include "trace.h"
#include "nvme.h"

#define SQ_SIZE(q)	((q)->q_depth << (q)->sqes)
#define CQ_SIZE(q)	((q)->q_depth * sizeof(struct nvme_completion))

#define SGES_PER_PAGE	(NVME_CTRL_PAGE_SIZE / sizeof(struct nvme_sgl_desc))

/*
 * These can be higher, but we need to ensure that any command doesn't
 * require an sg allocation that needs more than a page of data.
 */
#define NVME_MAX_KB_SZ	8192
#define NVME_MAX_SEGS	128
#define NVME_MAX_NR_ALLOCATIONS	5

static int use_threaded_interrupts;
module_param(use_threaded_interrupts, int, 0444);

static bool use_cmb_sqes = true;
module_param(use_cmb_sqes, bool, 0444);
MODULE_PARM_DESC(use_cmb_sqes, "use controller's memory buffer for I/O SQes");

static unsigned int max_host_mem_size_mb = 128;
module_param(max_host_mem_size_mb, uint, 0444);
MODULE_PARM_DESC(max_host_mem_size_mb,
	"Maximum Host Memory Buffer (HMB) size per controller (in MiB)");

static unsigned int sgl_threshold = SZ_32K;
module_param(sgl_threshold, uint, 0644);
MODULE_PARM_DESC(sgl_threshold,
		"Use SGLs when average request segment size is larger or equal to "
		"this size. Use 0 to disable SGLs.");

#define NVME_PCI_MIN_QUEUE_SIZE 2
#define NVME_PCI_MAX_QUEUE_SIZE 4095
static int io_queue_depth_set(const char *val, const struct kernel_param *kp);
static const struct kernel_param_ops io_queue_depth_ops = {
	.set = io_queue_depth_set,
	.get = param_get_uint,
};

static unsigned int io_queue_depth = 1024;
module_param_cb(io_queue_depth, &io_queue_depth_ops, &io_queue_depth, 0644);
MODULE_PARM_DESC(io_queue_depth, "set io queue depth, should >= 2 and < 4096");

static int io_queue_count_set(const char *val, const struct kernel_param *kp)
{
	unsigned int n;
	int ret;

	ret = kstrtouint(val, 10, &n);
	if (ret != 0 || n > num_possible_cpus())
		return -EINVAL;
	return param_set_uint(val, kp);
}

static const struct kernel_param_ops io_queue_count_ops = {
	.set = io_queue_count_set,
	.get = param_get_uint,
};

static unsigned int write_queues;
module_param_cb(write_queues, &io_queue_count_ops, &write_queues, 0644);
MODULE_PARM_DESC(write_queues,
	"Number of queues to use for writes. If not set, reads and writes "
	"will share a queue set.");

static unsigned int poll_queues;
module_param_cb(poll_queues, &io_queue_count_ops, &poll_queues, 0644);
MODULE_PARM_DESC(poll_queues, "Number of queues to use for polled IO.");

static bool noacpi;
module_param(noacpi, bool, 0444);
MODULE_PARM_DESC(noacpi, "disable acpi bios quirks");

struct nvme_dev;
struct nvme_queue;

static void nvme_dev_disable(struct nvme_dev *dev, bool shutdown);
static void nvme_delete_io_queues(struct nvme_dev *dev);
static void nvme_update_attrs(struct nvme_dev *dev);

/*
 * Represents an NVM Express device.  Each nvme_dev is a PCI function.
 */
struct nvme_dev {
	struct nvme_queue *queues;
	struct blk_mq_tag_set tagset;
	struct blk_mq_tag_set admin_tagset;
	u32 __iomem *dbs;
	struct device *dev;
	struct dma_pool *prp_page_pool;
	struct dma_pool *prp_small_pool;
	unsigned online_queues;
	unsigned max_qid;
	unsigned io_queues[HCTX_MAX_TYPES];
	unsigned int num_vecs;
	u32 q_depth;
	int io_sqes;
	u32 db_stride;
	void __iomem *bar;
	unsigned long bar_mapped_size;
	struct mutex shutdown_lock;
	bool subsystem;
	u64 cmb_size;
	bool cmb_use_sqes;
	u32 cmbsz;
	u32 cmbloc;
	struct nvme_ctrl ctrl;
	u32 last_ps;
	bool hmb;

	mempool_t *iod_mempool;

	/* shadow doorbell buffer support: */
	__le32 *dbbuf_dbs;
	dma_addr_t dbbuf_dbs_dma_addr;
	__le32 *dbbuf_eis;
	dma_addr_t dbbuf_eis_dma_addr;

	/* host memory buffer support: */
	u64 host_mem_size;
	u32 nr_host_mem_descs;
	dma_addr_t host_mem_descs_dma;
	struct nvme_host_mem_buf_desc *host_mem_descs;
	void **host_mem_desc_bufs;
	unsigned int nr_allocated_queues;
	unsigned int nr_write_queues;
	unsigned int nr_poll_queues;
};

static int io_queue_depth_set(const char *val, const struct kernel_param *kp)
{
	return param_set_uint_minmax(val, kp, NVME_PCI_MIN_QUEUE_SIZE,
			NVME_PCI_MAX_QUEUE_SIZE);
}

static inline unsigned int sq_idx(unsigned int qid, u32 stride)
{
	return qid * 2 * stride;
}

static inline unsigned int cq_idx(unsigned int qid, u32 stride)
{
	return (qid * 2 + 1) * stride;
}

static inline struct nvme_dev *to_nvme_dev(struct nvme_ctrl *ctrl)
{
	return container_of(ctrl, struct nvme_dev, ctrl);
}

/*
 * An NVM Express queue.  Each device has at least two (one for admin
 * commands and one for I/O commands).
 */
struct nvme_queue {
	struct nvme_dev *dev;
	spinlock_t sq_lock;
	void *sq_cmds;
	 /* only used for poll queues: */
	spinlock_t cq_poll_lock ____cacheline_aligned_in_smp;
	struct nvme_completion *cqes;
	dma_addr_t sq_dma_addr;
	dma_addr_t cq_dma_addr;
	u32 __iomem *q_db;
	u32 q_depth;
	u16 cq_vector;
	u16 sq_tail;
	u16 last_sq_tail;
	u16 cq_head;
	u16 qid;
	u8 cq_phase;
	u8 sqes;
	unsigned long flags;
#define NVMEQ_ENABLED		0
#define NVMEQ_SQ_CMB		1
#define NVMEQ_DELETE_ERROR	2
#define NVMEQ_POLLED		3
	__le32 *dbbuf_sq_db;
	__le32 *dbbuf_cq_db;
	__le32 *dbbuf_sq_ei;
	__le32 *dbbuf_cq_ei;
	struct completion delete_done;
};

union nvme_descriptor {
	struct nvme_sgl_desc	*sg_list;
	__le64			*prp_list;
};

/*
 * The nvme_iod describes the data in an I/O.
 *
 * The sg pointer contains the list of PRP/SGL chunk allocations in addition
 * to the actual struct scatterlist.
 */
struct nvme_iod {
	struct nvme_request req;
	struct nvme_command cmd;
	bool aborted;
	s8 nr_allocations;	/* PRP list pool allocations. 0 means small
				   pool in use */
	unsigned int dma_len;	/* length of single DMA segment mapping */
	dma_addr_t first_dma;
	dma_addr_t meta_dma;
	struct sg_table sgt;
	union nvme_descriptor list[NVME_MAX_NR_ALLOCATIONS];
};

static inline unsigned int nvme_dbbuf_size(struct nvme_dev *dev)
{
	return dev->nr_allocated_queues * 8 * dev->db_stride;
}

static void nvme_dbbuf_dma_alloc(struct nvme_dev *dev)
{
	unsigned int mem_size = nvme_dbbuf_size(dev);

	if (!(dev->ctrl.oacs & NVME_CTRL_OACS_DBBUF_SUPP))
		return;

	if (dev->dbbuf_dbs) {
		/*
		 * Clear the dbbuf memory so the driver doesn't observe stale
		 * values from the previous instantiation.
		 */
		memset(dev->dbbuf_dbs, 0, mem_size);
		memset(dev->dbbuf_eis, 0, mem_size);
		return;
	}

	dev->dbbuf_dbs = dma_alloc_coherent(dev->dev, mem_size,
					    &dev->dbbuf_dbs_dma_addr,
					    GFP_KERNEL);
	if (!dev->dbbuf_dbs)
		goto fail;
	dev->dbbuf_eis = dma_alloc_coherent(dev->dev, mem_size,
					    &dev->dbbuf_eis_dma_addr,
					    GFP_KERNEL);
	if (!dev->dbbuf_eis)
		goto fail_free_dbbuf_dbs;
	return;

fail_free_dbbuf_dbs:
	dma_free_coherent(dev->dev, mem_size, dev->dbbuf_dbs,
			  dev->dbbuf_dbs_dma_addr);
	dev->dbbuf_dbs = NULL;
fail:
	dev_warn(dev->dev, "unable to allocate dma for dbbuf\n");
}

static void nvme_dbbuf_dma_free(struct nvme_dev *dev)
{
	unsigned int mem_size = nvme_dbbuf_size(dev);

	if (dev->dbbuf_dbs) {
		dma_free_coherent(dev->dev, mem_size,
				  dev->dbbuf_dbs, dev->dbbuf_dbs_dma_addr);
		dev->dbbuf_dbs = NULL;
	}
	if (dev->dbbuf_eis) {
		dma_free_coherent(dev->dev, mem_size,
				  dev->dbbuf_eis, dev->dbbuf_eis_dma_addr);
		dev->dbbuf_eis = NULL;
	}
}

static void nvme_dbbuf_init(struct nvme_dev *dev,
			    struct nvme_queue *nvmeq, int qid)
{
	if (!dev->dbbuf_dbs || !qid)
		return;

	nvmeq->dbbuf_sq_db = &dev->dbbuf_dbs[sq_idx(qid, dev->db_stride)];
	nvmeq->dbbuf_cq_db = &dev->dbbuf_dbs[cq_idx(qid, dev->db_stride)];
	nvmeq->dbbuf_sq_ei = &dev->dbbuf_eis[sq_idx(qid, dev->db_stride)];
	nvmeq->dbbuf_cq_ei = &dev->dbbuf_eis[cq_idx(qid, dev->db_stride)];
}

static void nvme_dbbuf_free(struct nvme_queue *nvmeq)
{
	if (!nvmeq->qid)
		return;

	nvmeq->dbbuf_sq_db = NULL;
	nvmeq->dbbuf_cq_db = NULL;
	nvmeq->dbbuf_sq_ei = NULL;
	nvmeq->dbbuf_cq_ei = NULL;
}

static void nvme_dbbuf_set(struct nvme_dev *dev)
{
	struct nvme_command c = { };
	unsigned int i;

	if (!dev->dbbuf_dbs)
		return;

	c.dbbuf.opcode = nvme_admin_dbbuf;
	c.dbbuf.prp1 = cpu_to_le64(dev->dbbuf_dbs_dma_addr);
	c.dbbuf.prp2 = cpu_to_le64(dev->dbbuf_eis_dma_addr);

	if (nvme_submit_sync_cmd(dev->ctrl.admin_q, &c, NULL, 0)) {
		dev_warn(dev->ctrl.device, "unable to set dbbuf\n");
		/* Free memory and continue on */
		nvme_dbbuf_dma_free(dev);

		for (i = 1; i <= dev->online_queues; i++)
			nvme_dbbuf_free(&dev->queues[i]);
	}
}

static inline int nvme_dbbuf_need_event(u16 event_idx, u16 new_idx, u16 old)
{
	return (u16)(new_idx - event_idx - 1) < (u16)(new_idx - old);
}

/* Update dbbuf and return true if an MMIO is required */
static bool nvme_dbbuf_update_and_check_event(u16 value, __le32 *dbbuf_db,
					      volatile __le32 *dbbuf_ei)
{
	if (dbbuf_db) {
		u16 old_value, event_idx;

		/*
		 * Ensure that the queue is written before updating
		 * the doorbell in memory
		 */
		wmb();

		old_value = le32_to_cpu(*dbbuf_db);
		*dbbuf_db = cpu_to_le32(value);

		/*
		 * Ensure that the doorbell is updated before reading the event
		 * index from memory.  The controller needs to provide similar
		 * ordering to ensure the envent index is updated before reading
		 * the doorbell.
		 */
		mb();

		event_idx = le32_to_cpu(*dbbuf_ei);
		if (!nvme_dbbuf_need_event(event_idx, value, old_value))
			return false;
	}

	return true;
}

/*
 * Will slightly overestimate the number of pages needed.  This is OK
 * as it only leads to a small amount of wasted memory for the lifetime of
 * the I/O.
 */
static int nvme_pci_npages_prp(void)
{
	unsigned max_bytes = (NVME_MAX_KB_SZ * 1024) + NVME_CTRL_PAGE_SIZE;
	unsigned nprps = DIV_ROUND_UP(max_bytes, NVME_CTRL_PAGE_SIZE);
	return DIV_ROUND_UP(8 * nprps, NVME_CTRL_PAGE_SIZE - 8);
}

static int nvme_admin_init_hctx(struct blk_mq_hw_ctx *hctx, void *data,
				unsigned int hctx_idx)
{
	struct nvme_dev *dev = to_nvme_dev(data);
	struct nvme_queue *nvmeq = &dev->queues[0];

	WARN_ON(hctx_idx != 0);
	WARN_ON(dev->admin_tagset.tags[0] != hctx->tags);

	hctx->driver_data = nvmeq;
	return 0;
}

static int nvme_init_hctx(struct blk_mq_hw_ctx *hctx, void *data,
			  unsigned int hctx_idx)
{
	struct nvme_dev *dev = to_nvme_dev(data);
	struct nvme_queue *nvmeq = &dev->queues[hctx_idx + 1];

	WARN_ON(dev->tagset.tags[hctx_idx] != hctx->tags);
	hctx->driver_data = nvmeq;
	return 0;
}

static int nvme_pci_init_request(struct blk_mq_tag_set *set,
		struct request *req, unsigned int hctx_idx,
		unsigned int numa_node)
{
	struct nvme_iod *iod = blk_mq_rq_to_pdu(req);

	nvme_req(req)->ctrl = set->driver_data;
	nvme_req(req)->cmd = &iod->cmd;
	return 0;
}

static int queue_irq_offset(struct nvme_dev *dev)
{
	/* if we have more than 1 vec, admin queue offsets us by 1 */
	if (dev->num_vecs > 1)
		return 1;

	return 0;
}

static void nvme_pci_map_queues(struct blk_mq_tag_set *set)
{
	struct nvme_dev *dev = to_nvme_dev(set->driver_data);
	int i, qoff, offset;

	offset = queue_irq_offset(dev);
	for (i = 0, qoff = 0; i < set->nr_maps; i++) {
		struct blk_mq_queue_map *map = &set->map[i];

		map->nr_queues = dev->io_queues[i];
		if (!map->nr_queues) {
			BUG_ON(i == HCTX_TYPE_DEFAULT);
			continue;
		}

		/*
		 * The poll queue(s) doesn't have an IRQ (and hence IRQ
		 * affinity), so use the regular blk-mq cpu mapping
		 */
		map->queue_offset = qoff;
		if (i != HCTX_TYPE_POLL && offset)
			blk_mq_pci_map_queues(map, to_pci_dev(dev->dev), offset);
		else
			blk_mq_map_queues(map);
		qoff += map->nr_queues;
		offset += map->nr_queues;
	}
}

/*
 * Write sq tail if we are asked to, or if the next command would wrap.
 */
static inline void nvme_write_sq_db(struct nvme_queue *nvmeq, bool write_sq)
{
	if (!write_sq) {
		u16 next_tail = nvmeq->sq_tail + 1;

		if (next_tail == nvmeq->q_depth)
			next_tail = 0;
		if (next_tail != nvmeq->last_sq_tail)
			return;
	}

	if (nvme_dbbuf_update_and_check_event(nvmeq->sq_tail,
			nvmeq->dbbuf_sq_db, nvmeq->dbbuf_sq_ei))
		writel(nvmeq->sq_tail, nvmeq->q_db);
	nvmeq->last_sq_tail = nvmeq->sq_tail;
}

static inline void nvme_sq_copy_cmd(struct nvme_queue *nvmeq,
				    struct nvme_command *cmd)
{
	memcpy(nvmeq->sq_cmds + (nvmeq->sq_tail << nvmeq->sqes),
		absolute_pointer(cmd), sizeof(*cmd));
	if (++nvmeq->sq_tail == nvmeq->q_depth)
		nvmeq->sq_tail = 0;
}

static void nvme_commit_rqs(struct blk_mq_hw_ctx *hctx)
{
	struct nvme_queue *nvmeq = hctx->driver_data;

	spin_lock(&nvmeq->sq_lock);
	if (nvmeq->sq_tail != nvmeq->last_sq_tail)
		nvme_write_sq_db(nvmeq, true);
	spin_unlock(&nvmeq->sq_lock);
}

static inline bool nvme_pci_use_sgls(struct nvme_dev *dev, struct request *req,
				     int nseg)
{
	struct nvme_queue *nvmeq = req->mq_hctx->driver_data;
	unsigned int avg_seg_size;

	avg_seg_size = DIV_ROUND_UP(blk_rq_payload_bytes(req), nseg);

	if (!nvme_ctrl_sgl_supported(&dev->ctrl))
		return false;
	if (!nvmeq->qid)
		return false;
	if (!sgl_threshold || avg_seg_size < sgl_threshold)
		return false;
	return true;
}

static void nvme_free_prps(struct nvme_dev *dev, struct request *req)
{
	const int last_prp = NVME_CTRL_PAGE_SIZE / sizeof(__le64) - 1;
	struct nvme_iod *iod = blk_mq_rq_to_pdu(req);
	dma_addr_t dma_addr = iod->first_dma;
	int i;

	for (i = 0; i < iod->nr_allocations; i++) {
		__le64 *prp_list = iod->list[i].prp_list;
		dma_addr_t next_dma_addr = le64_to_cpu(prp_list[last_prp]);

		dma_pool_free(dev->prp_page_pool, prp_list, dma_addr);
		dma_addr = next_dma_addr;
	}
}

static void nvme_unmap_data(struct nvme_dev *dev, struct request *req)
{
	struct nvme_iod *iod = blk_mq_rq_to_pdu(req);

	if (iod->dma_len) {
		dma_unmap_page(dev->dev, iod->first_dma, iod->dma_len,
			       rq_dma_dir(req));
		return;
	}

	WARN_ON_ONCE(!iod->sgt.nents);

	dma_unmap_sgtable(dev->dev, &iod->sgt, rq_dma_dir(req), 0);

	if (iod->nr_allocations == 0)
		dma_pool_free(dev->prp_small_pool, iod->list[0].sg_list,
			      iod->first_dma);
	else if (iod->nr_allocations == 1)
		dma_pool_free(dev->prp_page_pool, iod->list[0].sg_list,
			      iod->first_dma);
	else
		nvme_free_prps(dev, req);
	mempool_free(iod->sgt.sgl, dev->iod_mempool);
}

static void nvme_print_sgl(struct scatterlist *sgl, int nents)
{
	int i;
	struct scatterlist *sg;

	for_each_sg(sgl, sg, nents, i) {
		dma_addr_t phys = sg_phys(sg);
		pr_warn("sg[%d] phys_addr:%pad offset:%d length:%d "
			"dma_address:%pad dma_length:%d\n",
			i, &phys, sg->offset, sg->length, &sg_dma_address(sg),
			sg_dma_len(sg));
	}
}

static blk_status_t nvme_pci_setup_prps(struct nvme_dev *dev,
		struct request *req, struct nvme_rw_command *cmnd)
{
	struct nvme_iod *iod = blk_mq_rq_to_pdu(req);
	struct dma_pool *pool;
	int length = blk_rq_payload_bytes(req);
	struct scatterlist *sg = iod->sgt.sgl;
	int dma_len = sg_dma_len(sg);
	u64 dma_addr = sg_dma_address(sg);
	int offset = dma_addr & (NVME_CTRL_PAGE_SIZE - 1);
	__le64 *prp_list;
	dma_addr_t prp_dma;
	int nprps, i;

	length -= (NVME_CTRL_PAGE_SIZE - offset);
	if (length <= 0) {
		iod->first_dma = 0;
		goto done;
	}

	dma_len -= (NVME_CTRL_PAGE_SIZE - offset);
	if (dma_len) {
		dma_addr += (NVME_CTRL_PAGE_SIZE - offset);
	} else {
		sg = sg_next(sg);
		dma_addr = sg_dma_address(sg);
		dma_len = sg_dma_len(sg);
	}

	if (length <= NVME_CTRL_PAGE_SIZE) {
		iod->first_dma = dma_addr;
		goto done;
	}

	nprps = DIV_ROUND_UP(length, NVME_CTRL_PAGE_SIZE);
	if (nprps <= (256 / 8)) {
		pool = dev->prp_small_pool;
		iod->nr_allocations = 0;
	} else {
		pool = dev->prp_page_pool;
		iod->nr_allocations = 1;
	}

	prp_list = dma_pool_alloc(pool, GFP_ATOMIC, &prp_dma);
	if (!prp_list) {
		iod->nr_allocations = -1;
		return BLK_STS_RESOURCE;
	}
	iod->list[0].prp_list = prp_list;
	iod->first_dma = prp_dma;
	i = 0;
	for (;;) {
		if (i == NVME_CTRL_PAGE_SIZE >> 3) {
			__le64 *old_prp_list = prp_list;
			prp_list = dma_pool_alloc(pool, GFP_ATOMIC, &prp_dma);
			if (!prp_list)
				goto free_prps;
			iod->list[iod->nr_allocations++].prp_list = prp_list;
			prp_list[0] = old_prp_list[i - 1];
			old_prp_list[i - 1] = cpu_to_le64(prp_dma);
			i = 1;
		}
		prp_list[i++] = cpu_to_le64(dma_addr);
		dma_len -= NVME_CTRL_PAGE_SIZE;
		dma_addr += NVME_CTRL_PAGE_SIZE;
		length -= NVME_CTRL_PAGE_SIZE;
		if (length <= 0)
			break;
		if (dma_len > 0)
			continue;
		if (unlikely(dma_len < 0))
			goto bad_sgl;
		sg = sg_next(sg);
		dma_addr = sg_dma_address(sg);
		dma_len = sg_dma_len(sg);
	}
done:
	cmnd->dptr.prp1 = cpu_to_le64(sg_dma_address(iod->sgt.sgl));
	cmnd->dptr.prp2 = cpu_to_le64(iod->first_dma);
	return BLK_STS_OK;
free_prps:
	nvme_free_prps(dev, req);
	return BLK_STS_RESOURCE;
bad_sgl:
	WARN(DO_ONCE(nvme_print_sgl, iod->sgt.sgl, iod->sgt.nents),
			"Invalid SGL for payload:%d nents:%d\n",
			blk_rq_payload_bytes(req), iod->sgt.nents);
	return BLK_STS_IOERR;
}

static void nvme_pci_sgl_set_data(struct nvme_sgl_desc *sge,
		struct scatterlist *sg)
{
	sge->addr = cpu_to_le64(sg_dma_address(sg));
	sge->length = cpu_to_le32(sg_dma_len(sg));
	sge->type = NVME_SGL_FMT_DATA_DESC << 4;
}

static void nvme_pci_sgl_set_seg(struct nvme_sgl_desc *sge,
		dma_addr_t dma_addr, int entries)
{
	sge->addr = cpu_to_le64(dma_addr);
	sge->length = cpu_to_le32(entries * sizeof(*sge));
	sge->type = NVME_SGL_FMT_LAST_SEG_DESC << 4;
}

static blk_status_t nvme_pci_setup_sgls(struct nvme_dev *dev,
		struct request *req, struct nvme_rw_command *cmd)
{
	struct nvme_iod *iod = blk_mq_rq_to_pdu(req);
	struct dma_pool *pool;
	struct nvme_sgl_desc *sg_list;
	struct scatterlist *sg = iod->sgt.sgl;
	unsigned int entries = iod->sgt.nents;
	dma_addr_t sgl_dma;
	int i = 0;

	/* setting the transfer type as SGL */
	cmd->flags = NVME_CMD_SGL_METABUF;

	if (entries == 1) {
		nvme_pci_sgl_set_data(&cmd->dptr.sgl, sg);
		return BLK_STS_OK;
	}

	if (entries <= (256 / sizeof(struct nvme_sgl_desc))) {
		pool = dev->prp_small_pool;
		iod->nr_allocations = 0;
	} else {
		pool = dev->prp_page_pool;
		iod->nr_allocations = 1;
	}

	sg_list = dma_pool_alloc(pool, GFP_ATOMIC, &sgl_dma);
	if (!sg_list) {
		iod->nr_allocations = -1;
		return BLK_STS_RESOURCE;
	}

	iod->list[0].sg_list = sg_list;
	iod->first_dma = sgl_dma;

	nvme_pci_sgl_set_seg(&cmd->dptr.sgl, sgl_dma, entries);
	do {
		nvme_pci_sgl_set_data(&sg_list[i++], sg);
		sg = sg_next(sg);
	} while (--entries > 0);

	return BLK_STS_OK;
}

static blk_status_t nvme_setup_prp_simple(struct nvme_dev *dev,
		struct request *req, struct nvme_rw_command *cmnd,
		struct bio_vec *bv)
{
	struct nvme_iod *iod = blk_mq_rq_to_pdu(req);
	unsigned int offset = bv->bv_offset & (NVME_CTRL_PAGE_SIZE - 1);
	unsigned int first_prp_len = NVME_CTRL_PAGE_SIZE - offset;

	iod->first_dma = dma_map_bvec(dev->dev, bv, rq_dma_dir(req), 0);
	if (dma_mapping_error(dev->dev, iod->first_dma))
		return BLK_STS_RESOURCE;
	iod->dma_len = bv->bv_len;

	cmnd->dptr.prp1 = cpu_to_le64(iod->first_dma);
	if (bv->bv_len > first_prp_len)
		cmnd->dptr.prp2 = cpu_to_le64(iod->first_dma + first_prp_len);
	else
		cmnd->dptr.prp2 = 0;
	return BLK_STS_OK;
}

static blk_status_t nvme_setup_sgl_simple(struct nvme_dev *dev,
		struct request *req, struct nvme_rw_command *cmnd,
		struct bio_vec *bv)
{
	struct nvme_iod *iod = blk_mq_rq_to_pdu(req);

	iod->first_dma = dma_map_bvec(dev->dev, bv, rq_dma_dir(req), 0);
	if (dma_mapping_error(dev->dev, iod->first_dma))
		return BLK_STS_RESOURCE;
	iod->dma_len = bv->bv_len;

	cmnd->flags = NVME_CMD_SGL_METABUF;
	cmnd->dptr.sgl.addr = cpu_to_le64(iod->first_dma);
	cmnd->dptr.sgl.length = cpu_to_le32(iod->dma_len);
	cmnd->dptr.sgl.type = NVME_SGL_FMT_DATA_DESC << 4;
	return BLK_STS_OK;
}

static blk_status_t nvme_map_data(struct nvme_dev *dev, struct request *req,
		struct nvme_command *cmnd)
{
	struct nvme_iod *iod = blk_mq_rq_to_pdu(req);
	blk_status_t ret = BLK_STS_RESOURCE;
	int rc;

	if (blk_rq_nr_phys_segments(req) == 1) {
		struct nvme_queue *nvmeq = req->mq_hctx->driver_data;
		struct bio_vec bv = req_bvec(req);

		if (!is_pci_p2pdma_page(bv.bv_page)) {
			if ((bv.bv_offset & (NVME_CTRL_PAGE_SIZE - 1)) +
			     bv.bv_len <= NVME_CTRL_PAGE_SIZE * 2)
				return nvme_setup_prp_simple(dev, req,
							     &cmnd->rw, &bv);

			if (nvmeq->qid && sgl_threshold &&
			    nvme_ctrl_sgl_supported(&dev->ctrl))
				return nvme_setup_sgl_simple(dev, req,
							     &cmnd->rw, &bv);
		}
	}

	iod->dma_len = 0;
	iod->sgt.sgl = mempool_alloc(dev->iod_mempool, GFP_ATOMIC);
	if (!iod->sgt.sgl)
		return BLK_STS_RESOURCE;
	sg_init_table(iod->sgt.sgl, blk_rq_nr_phys_segments(req));
	iod->sgt.orig_nents = blk_rq_map_sg(req->q, req, iod->sgt.sgl);
	if (!iod->sgt.orig_nents)
		goto out_free_sg;

	rc = dma_map_sgtable(dev->dev, &iod->sgt, rq_dma_dir(req),
			     DMA_ATTR_NO_WARN);
	if (rc) {
		if (rc == -EREMOTEIO)
			ret = BLK_STS_TARGET;
		goto out_free_sg;
	}

	if (nvme_pci_use_sgls(dev, req, iod->sgt.nents))
		ret = nvme_pci_setup_sgls(dev, req, &cmnd->rw);
	else
		ret = nvme_pci_setup_prps(dev, req, &cmnd->rw);
	if (ret != BLK_STS_OK)
		goto out_unmap_sg;
	return BLK_STS_OK;

out_unmap_sg:
	dma_unmap_sgtable(dev->dev, &iod->sgt, rq_dma_dir(req), 0);
out_free_sg:
	mempool_free(iod->sgt.sgl, dev->iod_mempool);
	return ret;
}

static blk_status_t nvme_map_metadata(struct nvme_dev *dev, struct request *req,
		struct nvme_command *cmnd)
{
	struct nvme_iod *iod = blk_mq_rq_to_pdu(req);
	struct bio_vec bv = rq_integrity_vec(req);

	iod->meta_dma = dma_map_bvec(dev->dev, &bv, rq_dma_dir(req), 0);
	if (dma_mapping_error(dev->dev, iod->meta_dma))
		return BLK_STS_IOERR;
	cmnd->rw.metadata = cpu_to_le64(iod->meta_dma);
	return BLK_STS_OK;
}

static blk_status_t nvme_prep_rq(struct nvme_dev *dev, struct request *req)
{
	struct nvme_iod *iod = blk_mq_rq_to_pdu(req);
	blk_status_t ret;

	iod->aborted = false;
	iod->nr_allocations = -1;
	iod->sgt.nents = 0;

	ret = nvme_setup_cmd(req->q->queuedata, req);
	if (ret)
		return ret;

	if (blk_rq_nr_phys_segments(req)) {
		ret = nvme_map_data(dev, req, &iod->cmd);
		if (ret)
			goto out_free_cmd;
	}

	if (blk_integrity_rq(req)) {
		ret = nvme_map_metadata(dev, req, &iod->cmd);
		if (ret)
			goto out_unmap_data;
	}

	nvme_start_request(req);
	return BLK_STS_OK;
out_unmap_data:
	if (blk_rq_nr_phys_segments(req))
		nvme_unmap_data(dev, req);
out_free_cmd:
	nvme_cleanup_cmd(req);
	return ret;
}

/*
 * NOTE: ns is NULL when called on the admin queue.
 */
static blk_status_t nvme_queue_rq(struct blk_mq_hw_ctx *hctx,
			 const struct blk_mq_queue_data *bd)
{
	struct nvme_queue *nvmeq = hctx->driver_data;
	struct nvme_dev *dev = nvmeq->dev;
	struct request *req = bd->rq;
	struct nvme_iod *iod = blk_mq_rq_to_pdu(req);
	blk_status_t ret;

	/*
	 * We should not need to do this, but we're still using this to
	 * ensure we can drain requests on a dying queue.
	 */
	if (unlikely(!test_bit(NVMEQ_ENABLED, &nvmeq->flags)))
		return BLK_STS_IOERR;

	if (unlikely(!nvme_check_ready(&dev->ctrl, req, true)))
		return nvme_fail_nonready_command(&dev->ctrl, req);

	ret = nvme_prep_rq(dev, req);
	if (unlikely(ret))
		return ret;
	spin_lock(&nvmeq->sq_lock);
	nvme_sq_copy_cmd(nvmeq, &iod->cmd);
	nvme_write_sq_db(nvmeq, bd->last);
	spin_unlock(&nvmeq->sq_lock);
	return BLK_STS_OK;
}

static void nvme_submit_cmds(struct nvme_queue *nvmeq, struct request **rqlist)
{
	spin_lock(&nvmeq->sq_lock);
	while (!rq_list_empty(*rqlist)) {
		struct request *req = rq_list_pop(rqlist);
		struct nvme_iod *iod = blk_mq_rq_to_pdu(req);

		nvme_sq_copy_cmd(nvmeq, &iod->cmd);
	}
	nvme_write_sq_db(nvmeq, true);
	spin_unlock(&nvmeq->sq_lock);
}

static bool nvme_prep_rq_batch(struct nvme_queue *nvmeq, struct request *req)
{
	/*
	 * We should not need to do this, but we're still using this to
	 * ensure we can drain requests on a dying queue.
	 */
	if (unlikely(!test_bit(NVMEQ_ENABLED, &nvmeq->flags)))
		return false;
	if (unlikely(!nvme_check_ready(&nvmeq->dev->ctrl, req, true)))
		return false;

	return nvme_prep_rq(nvmeq->dev, req) == BLK_STS_OK;
}

static void nvme_queue_rqs(struct request **rqlist)
{
	struct request *req, *next, *prev = NULL;
	struct request *requeue_list = NULL;

	rq_list_for_each_safe(rqlist, req, next) {
		struct nvme_queue *nvmeq = req->mq_hctx->driver_data;

		if (!nvme_prep_rq_batch(nvmeq, req)) {
			/* detach 'req' and add to remainder list */
			rq_list_move(rqlist, &requeue_list, req, prev);

			req = prev;
			if (!req)
				continue;
		}

		if (!next || req->mq_hctx != next->mq_hctx) {
			/* detach rest of list, and submit */
			req->rq_next = NULL;
			nvme_submit_cmds(nvmeq, rqlist);
			*rqlist = next;
			prev = NULL;
		} else
			prev = req;
	}

	*rqlist = requeue_list;
}

static __always_inline void nvme_pci_unmap_rq(struct request *req)
{
	struct nvme_queue *nvmeq = req->mq_hctx->driver_data;
	struct nvme_dev *dev = nvmeq->dev;

	if (blk_integrity_rq(req)) {
	        struct nvme_iod *iod = blk_mq_rq_to_pdu(req);

		dma_unmap_page(dev->dev, iod->meta_dma,
			       rq_integrity_vec(req).bv_len, rq_dma_dir(req));
	}

	if (blk_rq_nr_phys_segments(req))
		nvme_unmap_data(dev, req);
}

static void nvme_pci_complete_rq(struct request *req)
{
	nvme_pci_unmap_rq(req);
	nvme_complete_rq(req);
}

static void nvme_pci_complete_batch(struct io_comp_batch *iob)
{
	nvme_complete_batch(iob, nvme_pci_unmap_rq);
}

/* We read the CQE phase first to check if the rest of the entry is valid */
static inline bool nvme_cqe_pending(struct nvme_queue *nvmeq)
{
	struct nvme_completion *hcqe = &nvmeq->cqes[nvmeq->cq_head];

	return (le16_to_cpu(READ_ONCE(hcqe->status)) & 1) == nvmeq->cq_phase;
}

static inline void nvme_ring_cq_doorbell(struct nvme_queue *nvmeq)
{
	u16 head = nvmeq->cq_head;

	if (nvme_dbbuf_update_and_check_event(head, nvmeq->dbbuf_cq_db,
					      nvmeq->dbbuf_cq_ei))
		writel(head, nvmeq->q_db + nvmeq->dev->db_stride);
}

static inline struct blk_mq_tags *nvme_queue_tagset(struct nvme_queue *nvmeq)
{
	if (!nvmeq->qid)
		return nvmeq->dev->admin_tagset.tags[0];
	return nvmeq->dev->tagset.tags[nvmeq->qid - 1];
}

static inline void nvme_handle_cqe(struct nvme_queue *nvmeq,
				   struct io_comp_batch *iob, u16 idx)
{
	struct nvme_completion *cqe = &nvmeq->cqes[idx];
	__u16 command_id = READ_ONCE(cqe->command_id);
	struct request *req;

	/*
	 * AEN requests are special as they don't time out and can
	 * survive any kind of queue freeze and often don't respond to
	 * aborts.  We don't even bother to allocate a struct request
	 * for them but rather special case them here.
	 */
	if (unlikely(nvme_is_aen_req(nvmeq->qid, command_id))) {
		nvme_complete_async_event(&nvmeq->dev->ctrl,
				cqe->status, &cqe->result);
		return;
	}

	req = nvme_find_rq(nvme_queue_tagset(nvmeq), command_id);
	if (unlikely(!req)) {
		dev_warn(nvmeq->dev->ctrl.device,
			"invalid id %d completed on queue %d\n",
			command_id, le16_to_cpu(cqe->sq_id));
		return;
	}

	trace_nvme_sq(req, cqe->sq_head, nvmeq->sq_tail);
	if (!nvme_try_complete_req(req, cqe->status, cqe->result) &&
	    !blk_mq_add_to_batch(req, iob, nvme_req(req)->status,
					nvme_pci_complete_batch))
		nvme_pci_complete_rq(req);
}

static inline void nvme_update_cq_head(struct nvme_queue *nvmeq)
{
	u32 tmp = nvmeq->cq_head + 1;

	if (tmp == nvmeq->q_depth) {
		nvmeq->cq_head = 0;
		nvmeq->cq_phase ^= 1;
	} else {
		nvmeq->cq_head = tmp;
	}
}

static inline int nvme_poll_cq(struct nvme_queue *nvmeq,
			       struct io_comp_batch *iob)
{
	int found = 0;

	while (nvme_cqe_pending(nvmeq)) {
		found++;
		/*
		 * load-load control dependency between phase and the rest of
		 * the cqe requires a full read memory barrier
		 */
		dma_rmb();
		nvme_handle_cqe(nvmeq, iob, nvmeq->cq_head);
		nvme_update_cq_head(nvmeq);
	}

	if (found)
		nvme_ring_cq_doorbell(nvmeq);
	return found;
}

static irqreturn_t nvme_irq(int irq, void *data)
{
	struct nvme_queue *nvmeq = data;
	DEFINE_IO_COMP_BATCH(iob);

	if (nvme_poll_cq(nvmeq, &iob)) {
		if (!rq_list_empty(iob.req_list))
			nvme_pci_complete_batch(&iob);
		return IRQ_HANDLED;
	}
	return IRQ_NONE;
}

static irqreturn_t nvme_irq_check(int irq, void *data)
{
	struct nvme_queue *nvmeq = data;

	if (nvme_cqe_pending(nvmeq))
		return IRQ_WAKE_THREAD;
	return IRQ_NONE;
}

/*
 * Poll for completions for any interrupt driven queue
 * Can be called from any context.
 */
static void nvme_poll_irqdisable(struct nvme_queue *nvmeq)
{
	struct pci_dev *pdev = to_pci_dev(nvmeq->dev->dev);

	WARN_ON_ONCE(test_bit(NVMEQ_POLLED, &nvmeq->flags));

	disable_irq(pci_irq_vector(pdev, nvmeq->cq_vector));
	nvme_poll_cq(nvmeq, NULL);
	enable_irq(pci_irq_vector(pdev, nvmeq->cq_vector));
}

static int nvme_poll(struct blk_mq_hw_ctx *hctx, struct io_comp_batch *iob)
{
	struct nvme_queue *nvmeq = hctx->driver_data;
	bool found;

	if (!nvme_cqe_pending(nvmeq))
		return 0;

	spin_lock(&nvmeq->cq_poll_lock);
	found = nvme_poll_cq(nvmeq, iob);
	spin_unlock(&nvmeq->cq_poll_lock);

	return found;
}

static void nvme_pci_submit_async_event(struct nvme_ctrl *ctrl)
{
	struct nvme_dev *dev = to_nvme_dev(ctrl);
	struct nvme_queue *nvmeq = &dev->queues[0];
	struct nvme_command c = { };

	c.common.opcode = nvme_admin_async_event;
	c.common.command_id = NVME_AQ_BLK_MQ_DEPTH;

	spin_lock(&nvmeq->sq_lock);
	nvme_sq_copy_cmd(nvmeq, &c);
	nvme_write_sq_db(nvmeq, true);
	spin_unlock(&nvmeq->sq_lock);
}

static int nvme_pci_subsystem_reset(struct nvme_ctrl *ctrl)
{
	struct nvme_dev *dev = to_nvme_dev(ctrl);
	int ret = 0;

	/*
	 * Taking the shutdown_lock ensures the BAR mapping is not being
	 * altered by reset_work. Holding this lock before the RESETTING state
	 * change, if successful, also ensures nvme_remove won't be able to
	 * proceed to iounmap until we're done.
	 */
	mutex_lock(&dev->shutdown_lock);
	if (!dev->bar_mapped_size) {
		ret = -ENODEV;
		goto unlock;
	}

	if (!nvme_change_ctrl_state(ctrl, NVME_CTRL_RESETTING)) {
		ret = -EBUSY;
		goto unlock;
	}

	writel(NVME_SUBSYS_RESET, dev->bar + NVME_REG_NSSR);
	nvme_change_ctrl_state(ctrl, NVME_CTRL_LIVE);

	/*
	 * Read controller status to flush the previous write and trigger a
	 * pcie read error.
	 */
	readl(dev->bar + NVME_REG_CSTS);
unlock:
	mutex_unlock(&dev->shutdown_lock);
	return ret;
}

static int adapter_delete_queue(struct nvme_dev *dev, u8 opcode, u16 id)
{
	struct nvme_command c = { };

	c.delete_queue.opcode = opcode;
	c.delete_queue.qid = cpu_to_le16(id);

	return nvme_submit_sync_cmd(dev->ctrl.admin_q, &c, NULL, 0);
}

static int adapter_alloc_cq(struct nvme_dev *dev, u16 qid,
		struct nvme_queue *nvmeq, s16 vector)
{
	struct nvme_command c = { };
	int flags = NVME_QUEUE_PHYS_CONTIG;

	if (!test_bit(NVMEQ_POLLED, &nvmeq->flags))
		flags |= NVME_CQ_IRQ_ENABLED;

	/*
	 * Note: we (ab)use the fact that the prp fields survive if no data
	 * is attached to the request.
	 */
	c.create_cq.opcode = nvme_admin_create_cq;
	c.create_cq.prp1 = cpu_to_le64(nvmeq->cq_dma_addr);
	c.create_cq.cqid = cpu_to_le16(qid);
	c.create_cq.qsize = cpu_to_le16(nvmeq->q_depth - 1);
	c.create_cq.cq_flags = cpu_to_le16(flags);
	c.create_cq.irq_vector = cpu_to_le16(vector);

	return nvme_submit_sync_cmd(dev->ctrl.admin_q, &c, NULL, 0);
}

static int adapter_alloc_sq(struct nvme_dev *dev, u16 qid,
						struct nvme_queue *nvmeq)
{
	struct nvme_ctrl *ctrl = &dev->ctrl;
	struct nvme_command c = { };
	int flags = NVME_QUEUE_PHYS_CONTIG;

	/*
	 * Some drives have a bug that auto-enables WRRU if MEDIUM isn't
	 * set. Since URGENT priority is zeroes, it makes all queues
	 * URGENT.
	 */
	if (ctrl->quirks & NVME_QUIRK_MEDIUM_PRIO_SQ)
		flags |= NVME_SQ_PRIO_MEDIUM;

	/*
	 * Note: we (ab)use the fact that the prp fields survive if no data
	 * is attached to the request.
	 */
	c.create_sq.opcode = nvme_admin_create_sq;
	c.create_sq.prp1 = cpu_to_le64(nvmeq->sq_dma_addr);
	c.create_sq.sqid = cpu_to_le16(qid);
	c.create_sq.qsize = cpu_to_le16(nvmeq->q_depth - 1);
	c.create_sq.sq_flags = cpu_to_le16(flags);
	c.create_sq.cqid = cpu_to_le16(qid);

	return nvme_submit_sync_cmd(dev->ctrl.admin_q, &c, NULL, 0);
}

static int adapter_delete_cq(struct nvme_dev *dev, u16 cqid)
{
	return adapter_delete_queue(dev, nvme_admin_delete_cq, cqid);
}

static int adapter_delete_sq(struct nvme_dev *dev, u16 sqid)
{
	return adapter_delete_queue(dev, nvme_admin_delete_sq, sqid);
}

static enum rq_end_io_ret abort_endio(struct request *req, blk_status_t error)
{
	struct nvme_queue *nvmeq = req->mq_hctx->driver_data;

	dev_warn(nvmeq->dev->ctrl.device,
		 "Abort status: 0x%x", nvme_req(req)->status);
	atomic_inc(&nvmeq->dev->ctrl.abort_limit);
	blk_mq_free_request(req);
	return RQ_END_IO_NONE;
}

static bool nvme_should_reset(struct nvme_dev *dev, u32 csts)
{
	/* If true, indicates loss of adapter communication, possibly by a
	 * NVMe Subsystem reset.
	 */
	bool nssro = dev->subsystem && (csts & NVME_CSTS_NSSRO);

	/* If there is a reset/reinit ongoing, we shouldn't reset again. */
	switch (nvme_ctrl_state(&dev->ctrl)) {
	case NVME_CTRL_RESETTING:
	case NVME_CTRL_CONNECTING:
		return false;
	default:
		break;
	}

	/* We shouldn't reset unless the controller is on fatal error state
	 * _or_ if we lost the communication with it.
	 */
	if (!(csts & NVME_CSTS_CFS) && !nssro)
		return false;

	return true;
}

static void nvme_warn_reset(struct nvme_dev *dev, u32 csts)
{
	/* Read a config register to help see what died. */
	u16 pci_status;
	int result;

	result = pci_read_config_word(to_pci_dev(dev->dev), PCI_STATUS,
				      &pci_status);
	if (result == PCIBIOS_SUCCESSFUL)
		dev_warn(dev->ctrl.device,
			 "controller is down; will reset: CSTS=0x%x, PCI_STATUS=0x%hx\n",
			 csts, pci_status);
	else
		dev_warn(dev->ctrl.device,
			 "controller is down; will reset: CSTS=0x%x, PCI_STATUS read failed (%d)\n",
			 csts, result);

	if (csts != ~0)
		return;

	dev_warn(dev->ctrl.device,
		 "Does your device have a faulty power saving mode enabled?\n");
	dev_warn(dev->ctrl.device,
		 "Try \"nvme_core.default_ps_max_latency_us=0 pcie_aspm=off pcie_port_pm=off\" and report a bug\n");
}

static enum blk_eh_timer_return nvme_timeout(struct request *req)
{
	struct nvme_iod *iod = blk_mq_rq_to_pdu(req);
	struct nvme_queue *nvmeq = req->mq_hctx->driver_data;
	struct nvme_dev *dev = nvmeq->dev;
	struct request *abort_req;
	struct nvme_command cmd = { };
	u32 csts = readl(dev->bar + NVME_REG_CSTS);
	u8 opcode;

	if (nvme_state_terminal(&dev->ctrl))
		goto disable;

	/* If PCI error recovery process is happening, we cannot reset or
	 * the recovery mechanism will surely fail.
	 */
	mb();
	if (pci_channel_offline(to_pci_dev(dev->dev)))
		return BLK_EH_RESET_TIMER;

	/*
	 * Reset immediately if the controller is failed
	 */
	if (nvme_should_reset(dev, csts)) {
		nvme_warn_reset(dev, csts);
		goto disable;
	}

	/*
	 * Did we miss an interrupt?
	 */
	if (test_bit(NVMEQ_POLLED, &nvmeq->flags))
		nvme_poll(req->mq_hctx, NULL);
	else
		nvme_poll_irqdisable(nvmeq);

	if (blk_mq_rq_state(req) != MQ_RQ_IN_FLIGHT) {
		dev_warn(dev->ctrl.device,
			 "I/O tag %d (%04x) QID %d timeout, completion polled\n",
			 req->tag, nvme_cid(req), nvmeq->qid);
		return BLK_EH_DONE;
	}

	/*
	 * Shutdown immediately if controller times out while starting. The
	 * reset work will see the pci device disabled when it gets the forced
	 * cancellation error. All outstanding requests are completed on
	 * shutdown, so we return BLK_EH_DONE.
	 */
	switch (nvme_ctrl_state(&dev->ctrl)) {
	case NVME_CTRL_CONNECTING:
		nvme_change_ctrl_state(&dev->ctrl, NVME_CTRL_DELETING);
		fallthrough;
	case NVME_CTRL_DELETING:
		dev_warn_ratelimited(dev->ctrl.device,
			 "I/O tag %d (%04x) QID %d timeout, disable controller\n",
			 req->tag, nvme_cid(req), nvmeq->qid);
		nvme_req(req)->flags |= NVME_REQ_CANCELLED;
		nvme_dev_disable(dev, true);
		return BLK_EH_DONE;
	case NVME_CTRL_RESETTING:
		return BLK_EH_RESET_TIMER;
	default:
		break;
	}

	/*
	 * Shutdown the controller immediately and schedule a reset if the
	 * command was already aborted once before and still hasn't been
	 * returned to the driver, or if this is the admin queue.
	 */
	opcode = nvme_req(req)->cmd->common.opcode;
	if (!nvmeq->qid || iod->aborted) {
		dev_warn(dev->ctrl.device,
			 "I/O tag %d (%04x) opcode %#x (%s) QID %d timeout, reset controller\n",
			 req->tag, nvme_cid(req), opcode,
			 nvme_opcode_str(nvmeq->qid, opcode), nvmeq->qid);
		nvme_req(req)->flags |= NVME_REQ_CANCELLED;
		goto disable;
	}

	if (atomic_dec_return(&dev->ctrl.abort_limit) < 0) {
		atomic_inc(&dev->ctrl.abort_limit);
		return BLK_EH_RESET_TIMER;
	}
	iod->aborted = true;

	cmd.abort.opcode = nvme_admin_abort_cmd;
	cmd.abort.cid = nvme_cid(req);
	cmd.abort.sqid = cpu_to_le16(nvmeq->qid);

	dev_warn(nvmeq->dev->ctrl.device,
		 "I/O tag %d (%04x) opcode %#x (%s) QID %d timeout, aborting req_op:%s(%u) size:%u\n",
		 req->tag, nvme_cid(req), opcode, nvme_get_opcode_str(opcode),
		 nvmeq->qid, blk_op_str(req_op(req)), req_op(req),
		 blk_rq_bytes(req));

	abort_req = blk_mq_alloc_request(dev->ctrl.admin_q, nvme_req_op(&cmd),
					 BLK_MQ_REQ_NOWAIT);
	if (IS_ERR(abort_req)) {
		atomic_inc(&dev->ctrl.abort_limit);
		return BLK_EH_RESET_TIMER;
	}
	nvme_init_request(abort_req, &cmd);

	abort_req->end_io = abort_endio;
	abort_req->end_io_data = NULL;
	blk_execute_rq_nowait(abort_req, false);

	/*
	 * The aborted req will be completed on receiving the abort req.
	 * We enable the timer again. If hit twice, it'll cause a device reset,
	 * as the device then is in a faulty state.
	 */
	return BLK_EH_RESET_TIMER;

disable:
	if (!nvme_change_ctrl_state(&dev->ctrl, NVME_CTRL_RESETTING)) {
		if (nvme_state_terminal(&dev->ctrl))
			nvme_dev_disable(dev, true);
		return BLK_EH_DONE;
	}

	nvme_dev_disable(dev, false);
	if (nvme_try_sched_reset(&dev->ctrl))
		nvme_unquiesce_io_queues(&dev->ctrl);
	return BLK_EH_DONE;
}

static void nvme_free_queue(struct nvme_queue *nvmeq)
{
	dma_free_coherent(nvmeq->dev->dev, CQ_SIZE(nvmeq),
				(void *)nvmeq->cqes, nvmeq->cq_dma_addr);
	if (!nvmeq->sq_cmds)
		return;

	if (test_and_clear_bit(NVMEQ_SQ_CMB, &nvmeq->flags)) {
		pci_free_p2pmem(to_pci_dev(nvmeq->dev->dev),
				nvmeq->sq_cmds, SQ_SIZE(nvmeq));
	} else {
		dma_free_coherent(nvmeq->dev->dev, SQ_SIZE(nvmeq),
				nvmeq->sq_cmds, nvmeq->sq_dma_addr);
	}
}

static void nvme_free_queues(struct nvme_dev *dev, int lowest)
{
	int i;

	for (i = dev->ctrl.queue_count - 1; i >= lowest; i--) {
		dev->ctrl.queue_count--;
		nvme_free_queue(&dev->queues[i]);
	}
}

static void nvme_suspend_queue(struct nvme_dev *dev, unsigned int qid)
{
	struct nvme_queue *nvmeq = &dev->queues[qid];

	if (!test_and_clear_bit(NVMEQ_ENABLED, &nvmeq->flags))
		return;

	/* ensure that nvme_queue_rq() sees NVMEQ_ENABLED cleared */
	mb();

	nvmeq->dev->online_queues--;
	if (!nvmeq->qid && nvmeq->dev->ctrl.admin_q)
		nvme_quiesce_admin_queue(&nvmeq->dev->ctrl);
	if (!test_and_clear_bit(NVMEQ_POLLED, &nvmeq->flags))
		pci_free_irq(to_pci_dev(dev->dev), nvmeq->cq_vector, nvmeq);
}

static void nvme_suspend_io_queues(struct nvme_dev *dev)
{
	int i;

	for (i = dev->ctrl.queue_count - 1; i > 0; i--)
		nvme_suspend_queue(dev, i);
}

/*
 * Called only on a device that has been disabled and after all other threads
 * that can check this device's completion queues have synced, except
 * nvme_poll(). This is the last chance for the driver to see a natural
 * completion before nvme_cancel_request() terminates all incomplete requests.
 */
static void nvme_reap_pending_cqes(struct nvme_dev *dev)
{
	int i;

	for (i = dev->ctrl.queue_count - 1; i > 0; i--) {
		spin_lock(&dev->queues[i].cq_poll_lock);
		nvme_poll_cq(&dev->queues[i], NULL);
		spin_unlock(&dev->queues[i].cq_poll_lock);
	}
}

static int nvme_cmb_qdepth(struct nvme_dev *dev, int nr_io_queues,
				int entry_size)
{
	int q_depth = dev->q_depth;
	unsigned q_size_aligned = roundup(q_depth * entry_size,
					  NVME_CTRL_PAGE_SIZE);

	if (q_size_aligned * nr_io_queues > dev->cmb_size) {
		u64 mem_per_q = div_u64(dev->cmb_size, nr_io_queues);

		mem_per_q = round_down(mem_per_q, NVME_CTRL_PAGE_SIZE);
		q_depth = div_u64(mem_per_q, entry_size);

		/*
		 * Ensure the reduced q_depth is above some threshold where it
		 * would be better to map queues in system memory with the
		 * original depth
		 */
		if (q_depth < 64)
			return -ENOMEM;
	}

	return q_depth;
}

static int nvme_alloc_sq_cmds(struct nvme_dev *dev, struct nvme_queue *nvmeq,
				int qid)
{
	struct pci_dev *pdev = to_pci_dev(dev->dev);

	if (qid && dev->cmb_use_sqes && (dev->cmbsz & NVME_CMBSZ_SQS)) {
		nvmeq->sq_cmds = pci_alloc_p2pmem(pdev, SQ_SIZE(nvmeq));
		if (nvmeq->sq_cmds) {
			nvmeq->sq_dma_addr = pci_p2pmem_virt_to_bus(pdev,
							nvmeq->sq_cmds);
			if (nvmeq->sq_dma_addr) {
				set_bit(NVMEQ_SQ_CMB, &nvmeq->flags);
				return 0;
			}

			pci_free_p2pmem(pdev, nvmeq->sq_cmds, SQ_SIZE(nvmeq));
		}
	}

	nvmeq->sq_cmds = dma_alloc_coherent(dev->dev, SQ_SIZE(nvmeq),
				&nvmeq->sq_dma_addr, GFP_KERNEL);
	if (!nvmeq->sq_cmds)
		return -ENOMEM;
	return 0;
}

static int nvme_alloc_queue(struct nvme_dev *dev, int qid, int depth)
{
	struct nvme_queue *nvmeq = &dev->queues[qid];

	if (dev->ctrl.queue_count > qid)
		return 0;

	nvmeq->sqes = qid ? dev->io_sqes : NVME_ADM_SQES;
	nvmeq->q_depth = depth;
	nvmeq->cqes = dma_alloc_coherent(dev->dev, CQ_SIZE(nvmeq),
					 &nvmeq->cq_dma_addr, GFP_KERNEL);
	if (!nvmeq->cqes)
		goto free_nvmeq;

	if (nvme_alloc_sq_cmds(dev, nvmeq, qid))
		goto free_cqdma;

	nvmeq->dev = dev;
	spin_lock_init(&nvmeq->sq_lock);
	spin_lock_init(&nvmeq->cq_poll_lock);
	nvmeq->cq_head = 0;
	nvmeq->cq_phase = 1;
	nvmeq->q_db = &dev->dbs[qid * 2 * dev->db_stride];
	nvmeq->qid = qid;
	dev->ctrl.queue_count++;

	return 0;

 free_cqdma:
	dma_free_coherent(dev->dev, CQ_SIZE(nvmeq), (void *)nvmeq->cqes,
			  nvmeq->cq_dma_addr);
 free_nvmeq:
	return -ENOMEM;
}

static int queue_request_irq(struct nvme_queue *nvmeq)
{
	struct pci_dev *pdev = to_pci_dev(nvmeq->dev->dev);
	int nr = nvmeq->dev->ctrl.instance;

	if (use_threaded_interrupts) {
		return pci_request_irq(pdev, nvmeq->cq_vector, nvme_irq_check,
				nvme_irq, nvmeq, "nvme%dq%d", nr, nvmeq->qid);
	} else {
		return pci_request_irq(pdev, nvmeq->cq_vector, nvme_irq,
				NULL, nvmeq, "nvme%dq%d", nr, nvmeq->qid);
	}
}

static void nvme_init_queue(struct nvme_queue *nvmeq, u16 qid)
{
	struct nvme_dev *dev = nvmeq->dev;

	nvmeq->sq_tail = 0;
	nvmeq->last_sq_tail = 0;
	nvmeq->cq_head = 0;
	nvmeq->cq_phase = 1;
	nvmeq->q_db = &dev->dbs[qid * 2 * dev->db_stride];
	memset((void *)nvmeq->cqes, 0, CQ_SIZE(nvmeq));
	nvme_dbbuf_init(dev, nvmeq, qid);
	dev->online_queues++;
	wmb(); /* ensure the first interrupt sees the initialization */
}

/*
 * Try getting shutdown_lock while setting up IO queues.
 */
static int nvme_setup_io_queues_trylock(struct nvme_dev *dev)
{
	/*
	 * Give up if the lock is being held by nvme_dev_disable.
	 */
	if (!mutex_trylock(&dev->shutdown_lock))
		return -ENODEV;

	/*
	 * Controller is in wrong state, fail early.
	 */
	if (nvme_ctrl_state(&dev->ctrl) != NVME_CTRL_CONNECTING) {
		mutex_unlock(&dev->shutdown_lock);
		return -ENODEV;
	}

	return 0;
}

static int nvme_create_queue(struct nvme_queue *nvmeq, int qid, bool polled)
{
	struct nvme_dev *dev = nvmeq->dev;
	int result;
	u16 vector = 0;

	clear_bit(NVMEQ_DELETE_ERROR, &nvmeq->flags);

	/*
	 * A queue's vector matches the queue identifier unless the controller
	 * has only one vector available.
	 */
	if (!polled)
		vector = dev->num_vecs == 1 ? 0 : qid;
	else
		set_bit(NVMEQ_POLLED, &nvmeq->flags);

	result = adapter_alloc_cq(dev, qid, nvmeq, vector);
	if (result)
		return result;

	result = adapter_alloc_sq(dev, qid, nvmeq);
	if (result < 0)
		return result;
	if (result)
		goto release_cq;

	nvmeq->cq_vector = vector;

	result = nvme_setup_io_queues_trylock(dev);
	if (result)
		return result;
	nvme_init_queue(nvmeq, qid);
	if (!polled) {
		result = queue_request_irq(nvmeq);
		if (result < 0)
			goto release_sq;
	}

	set_bit(NVMEQ_ENABLED, &nvmeq->flags);
	mutex_unlock(&dev->shutdown_lock);
	return result;

release_sq:
	dev->online_queues--;
	mutex_unlock(&dev->shutdown_lock);
	adapter_delete_sq(dev, qid);
release_cq:
	adapter_delete_cq(dev, qid);
	return result;
}

static const struct blk_mq_ops nvme_mq_admin_ops = {
	.queue_rq	= nvme_queue_rq,
	.complete	= nvme_pci_complete_rq,
	.init_hctx	= nvme_admin_init_hctx,
	.init_request	= nvme_pci_init_request,
	.timeout	= nvme_timeout,
};

static const struct blk_mq_ops nvme_mq_ops = {
	.queue_rq	= nvme_queue_rq,
	.queue_rqs	= nvme_queue_rqs,
	.complete	= nvme_pci_complete_rq,
	.commit_rqs	= nvme_commit_rqs,
	.init_hctx	= nvme_init_hctx,
	.init_request	= nvme_pci_init_request,
	.map_queues	= nvme_pci_map_queues,
	.timeout	= nvme_timeout,
	.poll		= nvme_poll,
};

static void nvme_dev_remove_admin(struct nvme_dev *dev)
{
	if (dev->ctrl.admin_q && !blk_queue_dying(dev->ctrl.admin_q)) {
		/*
		 * If the controller was reset during removal, it's possible
		 * user requests may be waiting on a stopped queue. Start the
		 * queue to flush these to completion.
		 */
		nvme_unquiesce_admin_queue(&dev->ctrl);
		nvme_remove_admin_tag_set(&dev->ctrl);
	}
}

static unsigned long db_bar_size(struct nvme_dev *dev, unsigned nr_io_queues)
{
	return NVME_REG_DBS + ((nr_io_queues + 1) * 8 * dev->db_stride);
}

static int nvme_remap_bar(struct nvme_dev *dev, unsigned long size)
{
	struct pci_dev *pdev = to_pci_dev(dev->dev);

	if (size <= dev->bar_mapped_size)
		return 0;
	if (size > pci_resource_len(pdev, 0))
		return -ENOMEM;
	if (dev->bar)
		iounmap(dev->bar);
	dev->bar = ioremap(pci_resource_start(pdev, 0), size);
	if (!dev->bar) {
		dev->bar_mapped_size = 0;
		return -ENOMEM;
	}
	dev->bar_mapped_size = size;
	dev->dbs = dev->bar + NVME_REG_DBS;

	return 0;
}

static int nvme_pci_configure_admin_queue(struct nvme_dev *dev)
{
	int result;
	u32 aqa;
	struct nvme_queue *nvmeq;

	result = nvme_remap_bar(dev, db_bar_size(dev, 0));
	if (result < 0)
		return result;

	dev->subsystem = readl(dev->bar + NVME_REG_VS) >= NVME_VS(1, 1, 0) ?
				NVME_CAP_NSSRC(dev->ctrl.cap) : 0;

	if (dev->subsystem &&
	    (readl(dev->bar + NVME_REG_CSTS) & NVME_CSTS_NSSRO))
		writel(NVME_CSTS_NSSRO, dev->bar + NVME_REG_CSTS);

	/*
	 * If the device has been passed off to us in an enabled state, just
	 * clear the enabled bit.  The spec says we should set the 'shutdown
	 * notification bits', but doing so may cause the device to complete
	 * commands to the admin queue ... and we don't know what memory that
	 * might be pointing at!
	 */
	result = nvme_disable_ctrl(&dev->ctrl, false);
	if (result < 0)
		return result;

	result = nvme_alloc_queue(dev, 0, NVME_AQ_DEPTH);
	if (result)
		return result;

	dev->ctrl.numa_node = dev_to_node(dev->dev);

	nvmeq = &dev->queues[0];
	aqa = nvmeq->q_depth - 1;
	aqa |= aqa << 16;

	writel(aqa, dev->bar + NVME_REG_AQA);
	lo_hi_writeq(nvmeq->sq_dma_addr, dev->bar + NVME_REG_ASQ);
	lo_hi_writeq(nvmeq->cq_dma_addr, dev->bar + NVME_REG_ACQ);

	result = nvme_enable_ctrl(&dev->ctrl);
	if (result)
		return result;

	nvmeq->cq_vector = 0;
	nvme_init_queue(nvmeq, 0);
	result = queue_request_irq(nvmeq);
	if (result) {
		dev->online_queues--;
		return result;
	}

	set_bit(NVMEQ_ENABLED, &nvmeq->flags);
	return result;
}

static int nvme_create_io_queues(struct nvme_dev *dev)
{
	unsigned i, max, rw_queues;
	int ret = 0;

	for (i = dev->ctrl.queue_count; i <= dev->max_qid; i++) {
		if (nvme_alloc_queue(dev, i, dev->q_depth)) {
			ret = -ENOMEM;
			break;
		}
	}

	max = min(dev->max_qid, dev->ctrl.queue_count - 1);
	if (max != 1 && dev->io_queues[HCTX_TYPE_POLL]) {
		rw_queues = dev->io_queues[HCTX_TYPE_DEFAULT] +
				dev->io_queues[HCTX_TYPE_READ];
	} else {
		rw_queues = max;
	}

	for (i = dev->online_queues; i <= max; i++) {
		bool polled = i > rw_queues;

		ret = nvme_create_queue(&dev->queues[i], i, polled);
		if (ret)
			break;
	}

	/*
	 * Ignore failing Create SQ/CQ commands, we can continue with less
	 * than the desired amount of queues, and even a controller without
	 * I/O queues can still be used to issue admin commands.  This might
	 * be useful to upgrade a buggy firmware for example.
	 */
	return ret >= 0 ? 0 : ret;
}

static u64 nvme_cmb_size_unit(struct nvme_dev *dev)
{
	u8 szu = (dev->cmbsz >> NVME_CMBSZ_SZU_SHIFT) & NVME_CMBSZ_SZU_MASK;

	return 1ULL << (12 + 4 * szu);
}

static u32 nvme_cmb_size(struct nvme_dev *dev)
{
	return (dev->cmbsz >> NVME_CMBSZ_SZ_SHIFT) & NVME_CMBSZ_SZ_MASK;
}

static void nvme_map_cmb(struct nvme_dev *dev)
{
	u64 size, offset;
	resource_size_t bar_size;
	struct pci_dev *pdev = to_pci_dev(dev->dev);
	int bar;

	if (dev->cmb_size)
		return;

	if (NVME_CAP_CMBS(dev->ctrl.cap))
		writel(NVME_CMBMSC_CRE, dev->bar + NVME_REG_CMBMSC);

	dev->cmbsz = readl(dev->bar + NVME_REG_CMBSZ);
	if (!dev->cmbsz)
		return;
	dev->cmbloc = readl(dev->bar + NVME_REG_CMBLOC);

	size = nvme_cmb_size_unit(dev) * nvme_cmb_size(dev);
	offset = nvme_cmb_size_unit(dev) * NVME_CMB_OFST(dev->cmbloc);
	bar = NVME_CMB_BIR(dev->cmbloc);
	bar_size = pci_resource_len(pdev, bar);

	if (offset > bar_size)
		return;

	/*
	 * Tell the controller about the host side address mapping the CMB,
	 * and enable CMB decoding for the NVMe 1.4+ scheme:
	 */
	if (NVME_CAP_CMBS(dev->ctrl.cap)) {
		hi_lo_writeq(NVME_CMBMSC_CRE | NVME_CMBMSC_CMSE |
			     (pci_bus_address(pdev, bar) + offset),
			     dev->bar + NVME_REG_CMBMSC);
	}

	/*
	 * Controllers may support a CMB size larger than their BAR,
	 * for example, due to being behind a bridge. Reduce the CMB to
	 * the reported size of the BAR
	 */
	if (size > bar_size - offset)
		size = bar_size - offset;

	if (pci_p2pdma_add_resource(pdev, bar, size, offset)) {
		dev_warn(dev->ctrl.device,
			 "failed to register the CMB\n");
		return;
	}

	dev->cmb_size = size;
	dev->cmb_use_sqes = use_cmb_sqes && (dev->cmbsz & NVME_CMBSZ_SQS);

	if ((dev->cmbsz & (NVME_CMBSZ_WDS | NVME_CMBSZ_RDS)) ==
			(NVME_CMBSZ_WDS | NVME_CMBSZ_RDS))
		pci_p2pmem_publish(pdev, true);

	nvme_update_attrs(dev);
}

static int nvme_set_host_mem(struct nvme_dev *dev, u32 bits)
{
	u32 host_mem_size = dev->host_mem_size >> NVME_CTRL_PAGE_SHIFT;
	u64 dma_addr = dev->host_mem_descs_dma;
	struct nvme_command c = { };
	int ret;

	c.features.opcode	= nvme_admin_set_features;
	c.features.fid		= cpu_to_le32(NVME_FEAT_HOST_MEM_BUF);
	c.features.dword11	= cpu_to_le32(bits);
	c.features.dword12	= cpu_to_le32(host_mem_size);
	c.features.dword13	= cpu_to_le32(lower_32_bits(dma_addr));
	c.features.dword14	= cpu_to_le32(upper_32_bits(dma_addr));
	c.features.dword15	= cpu_to_le32(dev->nr_host_mem_descs);

	ret = nvme_submit_sync_cmd(dev->ctrl.admin_q, &c, NULL, 0);
	if (ret) {
		dev_warn(dev->ctrl.device,
			 "failed to set host mem (err %d, flags %#x).\n",
			 ret, bits);
	} else
		dev->hmb = bits & NVME_HOST_MEM_ENABLE;

	return ret;
}

static void nvme_free_host_mem(struct nvme_dev *dev)
{
	int i;

	for (i = 0; i < dev->nr_host_mem_descs; i++) {
		struct nvme_host_mem_buf_desc *desc = &dev->host_mem_descs[i];
		size_t size = le32_to_cpu(desc->size) * NVME_CTRL_PAGE_SIZE;

		dma_free_attrs(dev->dev, size, dev->host_mem_desc_bufs[i],
			       le64_to_cpu(desc->addr),
			       DMA_ATTR_NO_KERNEL_MAPPING | DMA_ATTR_NO_WARN);
	}

	kfree(dev->host_mem_desc_bufs);
	dev->host_mem_desc_bufs = NULL;
	dma_free_coherent(dev->dev,
			dev->nr_host_mem_descs * sizeof(*dev->host_mem_descs),
			dev->host_mem_descs, dev->host_mem_descs_dma);
	dev->host_mem_descs = NULL;
	dev->nr_host_mem_descs = 0;
}

static int __nvme_alloc_host_mem(struct nvme_dev *dev, u64 preferred,
		u32 chunk_size)
{
	struct nvme_host_mem_buf_desc *descs;
	u32 max_entries, len;
	dma_addr_t descs_dma;
	int i = 0;
	void **bufs;
	u64 size, tmp;

	tmp = (preferred + chunk_size - 1);
	do_div(tmp, chunk_size);
	max_entries = tmp;

	if (dev->ctrl.hmmaxd && dev->ctrl.hmmaxd < max_entries)
		max_entries = dev->ctrl.hmmaxd;

	descs = dma_alloc_coherent(dev->dev, max_entries * sizeof(*descs),
				   &descs_dma, GFP_KERNEL);
	if (!descs)
		goto out;

	bufs = kcalloc(max_entries, sizeof(*bufs), GFP_KERNEL);
	if (!bufs)
		goto out_free_descs;

	for (size = 0; size < preferred && i < max_entries; size += len) {
		dma_addr_t dma_addr;

		len = min_t(u64, chunk_size, preferred - size);
		bufs[i] = dma_alloc_attrs(dev->dev, len, &dma_addr, GFP_KERNEL,
				DMA_ATTR_NO_KERNEL_MAPPING | DMA_ATTR_NO_WARN);
		if (!bufs[i])
			break;

		descs[i].addr = cpu_to_le64(dma_addr);
		descs[i].size = cpu_to_le32(len / NVME_CTRL_PAGE_SIZE);
		i++;
	}

	if (!size)
		goto out_free_bufs;

	dev->nr_host_mem_descs = i;
	dev->host_mem_size = size;
	dev->host_mem_descs = descs;
	dev->host_mem_descs_dma = descs_dma;
	dev->host_mem_desc_bufs = bufs;
	return 0;

out_free_bufs:
	while (--i >= 0) {
		size_t size = le32_to_cpu(descs[i].size) * NVME_CTRL_PAGE_SIZE;

		dma_free_attrs(dev->dev, size, bufs[i],
			       le64_to_cpu(descs[i].addr),
			       DMA_ATTR_NO_KERNEL_MAPPING | DMA_ATTR_NO_WARN);
	}

	kfree(bufs);
out_free_descs:
	dma_free_coherent(dev->dev, max_entries * sizeof(*descs), descs,
			descs_dma);
out:
	dev->host_mem_descs = NULL;
	return -ENOMEM;
}

static int nvme_alloc_host_mem(struct nvme_dev *dev, u64 min, u64 preferred)
{
	u64 min_chunk = min_t(u64, preferred, PAGE_SIZE * MAX_ORDER_NR_PAGES);
	u64 hmminds = max_t(u32, dev->ctrl.hmminds * 4096, PAGE_SIZE * 2);
	u64 chunk_size;

	/* start big and work our way down */
	for (chunk_size = min_chunk; chunk_size >= hmminds; chunk_size /= 2) {
		if (!__nvme_alloc_host_mem(dev, preferred, chunk_size)) {
			if (!min || dev->host_mem_size >= min)
				return 0;
			nvme_free_host_mem(dev);
		}
	}

	return -ENOMEM;
}

static int nvme_setup_host_mem(struct nvme_dev *dev)
{
	u64 max = (u64)max_host_mem_size_mb * SZ_1M;
	u64 preferred = (u64)dev->ctrl.hmpre * 4096;
	u64 min = (u64)dev->ctrl.hmmin * 4096;
	u32 enable_bits = NVME_HOST_MEM_ENABLE;
	int ret;

	if (!dev->ctrl.hmpre)
		return 0;

	preferred = min(preferred, max);
	if (min > max) {
		dev_warn(dev->ctrl.device,
			"min host memory (%lld MiB) above limit (%d MiB).\n",
			min >> ilog2(SZ_1M), max_host_mem_size_mb);
		nvme_free_host_mem(dev);
		return 0;
	}

	/*
	 * If we already have a buffer allocated check if we can reuse it.
	 */
	if (dev->host_mem_descs) {
		if (dev->host_mem_size >= min)
			enable_bits |= NVME_HOST_MEM_RETURN;
		else
			nvme_free_host_mem(dev);
	}

	if (!dev->host_mem_descs) {
		if (nvme_alloc_host_mem(dev, min, preferred)) {
			dev_warn(dev->ctrl.device,
				"failed to allocate host memory buffer.\n");
			return 0; /* controller must work without HMB */
		}

		dev_info(dev->ctrl.device,
			"allocated %lld MiB host memory buffer.\n",
			dev->host_mem_size >> ilog2(SZ_1M));
	}

	ret = nvme_set_host_mem(dev, enable_bits);
	if (ret)
		nvme_free_host_mem(dev);
	return ret;
}

static ssize_t cmb_show(struct device *dev, struct device_attribute *attr,
		char *buf)
{
	struct nvme_dev *ndev = to_nvme_dev(dev_get_drvdata(dev));

	return sysfs_emit(buf, "cmbloc : x%08x\ncmbsz  : x%08x\n",
		       ndev->cmbloc, ndev->cmbsz);
}
static DEVICE_ATTR_RO(cmb);

static ssize_t cmbloc_show(struct device *dev, struct device_attribute *attr,
		char *buf)
{
	struct nvme_dev *ndev = to_nvme_dev(dev_get_drvdata(dev));

	return sysfs_emit(buf, "%u\n", ndev->cmbloc);
}
static DEVICE_ATTR_RO(cmbloc);

static ssize_t cmbsz_show(struct device *dev, struct device_attribute *attr,
		char *buf)
{
	struct nvme_dev *ndev = to_nvme_dev(dev_get_drvdata(dev));

	return sysfs_emit(buf, "%u\n", ndev->cmbsz);
}
static DEVICE_ATTR_RO(cmbsz);

static ssize_t hmb_show(struct device *dev, struct device_attribute *attr,
			char *buf)
{
	struct nvme_dev *ndev = to_nvme_dev(dev_get_drvdata(dev));

	return sysfs_emit(buf, "%d\n", ndev->hmb);
}

static ssize_t hmb_store(struct device *dev, struct device_attribute *attr,
			 const char *buf, size_t count)
{
	struct nvme_dev *ndev = to_nvme_dev(dev_get_drvdata(dev));
	bool new;
	int ret;

	if (kstrtobool(buf, &new) < 0)
		return -EINVAL;

	if (new == ndev->hmb)
		return count;

	if (new) {
		ret = nvme_setup_host_mem(ndev);
	} else {
		ret = nvme_set_host_mem(ndev, 0);
		if (!ret)
			nvme_free_host_mem(ndev);
	}

	if (ret < 0)
		return ret;

	return count;
}
static DEVICE_ATTR_RW(hmb);

static umode_t nvme_pci_attrs_are_visible(struct kobject *kobj,
		struct attribute *a, int n)
{
	struct nvme_ctrl *ctrl =
		dev_get_drvdata(container_of(kobj, struct device, kobj));
	struct nvme_dev *dev = to_nvme_dev(ctrl);

	if (a == &dev_attr_cmb.attr ||
	    a == &dev_attr_cmbloc.attr ||
	    a == &dev_attr_cmbsz.attr) {
	    	if (!dev->cmbsz)
			return 0;
	}
	if (a == &dev_attr_hmb.attr && !ctrl->hmpre)
		return 0;

	return a->mode;
}

static struct attribute *nvme_pci_attrs[] = {
	&dev_attr_cmb.attr,
	&dev_attr_cmbloc.attr,
	&dev_attr_cmbsz.attr,
	&dev_attr_hmb.attr,
	NULL,
};

static const struct attribute_group nvme_pci_dev_attrs_group = {
	.attrs		= nvme_pci_attrs,
	.is_visible	= nvme_pci_attrs_are_visible,
};

static const struct attribute_group *nvme_pci_dev_attr_groups[] = {
	&nvme_dev_attrs_group,
	&nvme_pci_dev_attrs_group,
	NULL,
};

static void nvme_update_attrs(struct nvme_dev *dev)
{
	sysfs_update_group(&dev->ctrl.device->kobj, &nvme_pci_dev_attrs_group);
}

/*
 * nirqs is the number of interrupts available for write and read
 * queues. The core already reserved an interrupt for the admin queue.
 */
static void nvme_calc_irq_sets(struct irq_affinity *affd, unsigned int nrirqs)
{
	struct nvme_dev *dev = affd->priv;
	unsigned int nr_read_queues, nr_write_queues = dev->nr_write_queues;

	/*
	 * If there is no interrupt available for queues, ensure that
	 * the default queue is set to 1. The affinity set size is
	 * also set to one, but the irq core ignores it for this case.
	 *
	 * If only one interrupt is available or 'write_queue' == 0, combine
	 * write and read queues.
	 *
	 * If 'write_queues' > 0, ensure it leaves room for at least one read
	 * queue.
	 */
	if (!nrirqs) {
		nrirqs = 1;
		nr_read_queues = 0;
	} else if (nrirqs == 1 || !nr_write_queues) {
		nr_read_queues = 0;
	} else if (nr_write_queues >= nrirqs) {
		nr_read_queues = 1;
	} else {
		nr_read_queues = nrirqs - nr_write_queues;
	}

	dev->io_queues[HCTX_TYPE_DEFAULT] = nrirqs - nr_read_queues;
	affd->set_size[HCTX_TYPE_DEFAULT] = nrirqs - nr_read_queues;
	dev->io_queues[HCTX_TYPE_READ] = nr_read_queues;
	affd->set_size[HCTX_TYPE_READ] = nr_read_queues;
	affd->nr_sets = nr_read_queues ? 2 : 1;
}

static int nvme_setup_irqs(struct nvme_dev *dev, unsigned int nr_io_queues)
{
	struct pci_dev *pdev = to_pci_dev(dev->dev);
	struct irq_affinity affd = {
		.pre_vectors	= 1,
		.calc_sets	= nvme_calc_irq_sets,
		.priv		= dev,
	};
	unsigned int irq_queues, poll_queues;
	unsigned int flags = PCI_IRQ_ALL_TYPES | PCI_IRQ_AFFINITY;

	/*
	 * Poll queues don't need interrupts, but we need at least one I/O queue
	 * left over for non-polled I/O.
	 */
	poll_queues = min(dev->nr_poll_queues, nr_io_queues - 1);
	dev->io_queues[HCTX_TYPE_POLL] = poll_queues;

	/*
	 * Initialize for the single interrupt case, will be updated in
	 * nvme_calc_irq_sets().
	 */
	dev->io_queues[HCTX_TYPE_DEFAULT] = 1;
	dev->io_queues[HCTX_TYPE_READ] = 0;

	/*
	 * We need interrupts for the admin queue and each non-polled I/O queue,
	 * but some Apple controllers require all queues to use the first
	 * vector.
	 */
	irq_queues = 1;
	if (!(dev->ctrl.quirks & NVME_QUIRK_SINGLE_VECTOR))
		irq_queues += (nr_io_queues - poll_queues);
	if (dev->ctrl.quirks & NVME_QUIRK_BROKEN_MSI)
		flags &= ~PCI_IRQ_MSI;
	return pci_alloc_irq_vectors_affinity(pdev, 1, irq_queues, flags,
					      &affd);
}

static unsigned int nvme_max_io_queues(struct nvme_dev *dev)
{
	/*
	 * If tags are shared with admin queue (Apple bug), then
	 * make sure we only use one IO queue.
	 */
	if (dev->ctrl.quirks & NVME_QUIRK_SHARED_TAGS)
		return 1;
	return num_possible_cpus() + dev->nr_write_queues + dev->nr_poll_queues;
}

static int nvme_setup_io_queues(struct nvme_dev *dev)
{
	struct nvme_queue *adminq = &dev->queues[0];
	struct pci_dev *pdev = to_pci_dev(dev->dev);
	unsigned int nr_io_queues;
	unsigned long size;
	int result;

	/*
	 * Sample the module parameters once at reset time so that we have
	 * stable values to work with.
	 */
	dev->nr_write_queues = write_queues;
	dev->nr_poll_queues = poll_queues;

	nr_io_queues = dev->nr_allocated_queues - 1;
	result = nvme_set_queue_count(&dev->ctrl, &nr_io_queues);
	if (result < 0)
		return result;

	if (nr_io_queues == 0)
		return 0;

	/*
	 * Free IRQ resources as soon as NVMEQ_ENABLED bit transitions
	 * from set to unset. If there is a window to it is truely freed,
	 * pci_free_irq_vectors() jumping into this window will crash.
	 * And take lock to avoid racing with pci_free_irq_vectors() in
	 * nvme_dev_disable() path.
	 */
	result = nvme_setup_io_queues_trylock(dev);
	if (result)
		return result;
	if (test_and_clear_bit(NVMEQ_ENABLED, &adminq->flags))
		pci_free_irq(pdev, 0, adminq);

	if (dev->cmb_use_sqes) {
		result = nvme_cmb_qdepth(dev, nr_io_queues,
				sizeof(struct nvme_command));
		if (result > 0) {
			dev->q_depth = result;
			dev->ctrl.sqsize = result - 1;
		} else {
			dev->cmb_use_sqes = false;
		}
	}

	do {
		size = db_bar_size(dev, nr_io_queues);
		result = nvme_remap_bar(dev, size);
		if (!result)
			break;
		if (!--nr_io_queues) {
			result = -ENOMEM;
			goto out_unlock;
		}
	} while (1);
	adminq->q_db = dev->dbs;

 retry:
	/* Deregister the admin queue's interrupt */
	if (test_and_clear_bit(NVMEQ_ENABLED, &adminq->flags))
		pci_free_irq(pdev, 0, adminq);

	/*
	 * If we enable msix early due to not intx, disable it again before
	 * setting up the full range we need.
	 */
	pci_free_irq_vectors(pdev);

	result = nvme_setup_irqs(dev, nr_io_queues);
	if (result <= 0) {
		result = -EIO;
		goto out_unlock;
	}

	dev->num_vecs = result;
	result = max(result - 1, 1);
	dev->max_qid = result + dev->io_queues[HCTX_TYPE_POLL];

	/*
	 * Should investigate if there's a performance win from allocating
	 * more queues than interrupt vectors; it might allow the submission
	 * path to scale better, even if the receive path is limited by the
	 * number of interrupts.
	 */
	result = queue_request_irq(adminq);
	if (result)
		goto out_unlock;
	set_bit(NVMEQ_ENABLED, &adminq->flags);
	mutex_unlock(&dev->shutdown_lock);

	result = nvme_create_io_queues(dev);
	if (result || dev->online_queues < 2)
		return result;

	if (dev->online_queues - 1 < dev->max_qid) {
		nr_io_queues = dev->online_queues - 1;
		nvme_delete_io_queues(dev);
		result = nvme_setup_io_queues_trylock(dev);
		if (result)
			return result;
		nvme_suspend_io_queues(dev);
		goto retry;
	}
	dev_info(dev->ctrl.device, "%d/%d/%d default/read/poll queues\n",
					dev->io_queues[HCTX_TYPE_DEFAULT],
					dev->io_queues[HCTX_TYPE_READ],
					dev->io_queues[HCTX_TYPE_POLL]);
	return 0;
out_unlock:
	mutex_unlock(&dev->shutdown_lock);
	return result;
}

static enum rq_end_io_ret nvme_del_queue_end(struct request *req,
					     blk_status_t error)
{
	struct nvme_queue *nvmeq = req->end_io_data;

	blk_mq_free_request(req);
	complete(&nvmeq->delete_done);
	return RQ_END_IO_NONE;
}

static enum rq_end_io_ret nvme_del_cq_end(struct request *req,
					  blk_status_t error)
{
	struct nvme_queue *nvmeq = req->end_io_data;

	if (error)
		set_bit(NVMEQ_DELETE_ERROR, &nvmeq->flags);

	return nvme_del_queue_end(req, error);
}

static int nvme_delete_queue(struct nvme_queue *nvmeq, u8 opcode)
{
	struct request_queue *q = nvmeq->dev->ctrl.admin_q;
	struct request *req;
	struct nvme_command cmd = { };

	cmd.delete_queue.opcode = opcode;
	cmd.delete_queue.qid = cpu_to_le16(nvmeq->qid);

	req = blk_mq_alloc_request(q, nvme_req_op(&cmd), BLK_MQ_REQ_NOWAIT);
	if (IS_ERR(req))
		return PTR_ERR(req);
	nvme_init_request(req, &cmd);

	if (opcode == nvme_admin_delete_cq)
		req->end_io = nvme_del_cq_end;
	else
		req->end_io = nvme_del_queue_end;
	req->end_io_data = nvmeq;

	init_completion(&nvmeq->delete_done);
	blk_execute_rq_nowait(req, false);
	return 0;
}

static bool __nvme_delete_io_queues(struct nvme_dev *dev, u8 opcode)
{
	int nr_queues = dev->online_queues - 1, sent = 0;
	unsigned long timeout;

 retry:
	timeout = NVME_ADMIN_TIMEOUT;
	while (nr_queues > 0) {
		if (nvme_delete_queue(&dev->queues[nr_queues], opcode))
			break;
		nr_queues--;
		sent++;
	}
	while (sent) {
		struct nvme_queue *nvmeq = &dev->queues[nr_queues + sent];

		timeout = wait_for_completion_io_timeout(&nvmeq->delete_done,
				timeout);
		if (timeout == 0)
			return false;

		sent--;
		if (nr_queues)
			goto retry;
	}
	return true;
}

static void nvme_delete_io_queues(struct nvme_dev *dev)
{
	if (__nvme_delete_io_queues(dev, nvme_admin_delete_sq))
		__nvme_delete_io_queues(dev, nvme_admin_delete_cq);
}

static unsigned int nvme_pci_nr_maps(struct nvme_dev *dev)
{
	if (dev->io_queues[HCTX_TYPE_POLL])
		return 3;
	if (dev->io_queues[HCTX_TYPE_READ])
		return 2;
	return 1;
}

static void nvme_pci_update_nr_queues(struct nvme_dev *dev)
{
	if (!dev->ctrl.tagset) {
		nvme_alloc_io_tag_set(&dev->ctrl, &dev->tagset, &nvme_mq_ops,
				nvme_pci_nr_maps(dev), sizeof(struct nvme_iod));
		return;
	}

	blk_mq_update_nr_hw_queues(&dev->tagset, dev->online_queues - 1);
	/* free previously allocated queues that are no longer usable */
	nvme_free_queues(dev, dev->online_queues);
}

static int nvme_pci_enable(struct nvme_dev *dev)
{
	int result = -ENOMEM;
	struct pci_dev *pdev = to_pci_dev(dev->dev);
	unsigned int flags = PCI_IRQ_ALL_TYPES;

	if (pci_enable_device_mem(pdev))
		return result;

	pci_set_master(pdev);

	if (readl(dev->bar + NVME_REG_CSTS) == -1) {
		result = -ENODEV;
		goto disable;
	}

	/*
	 * Some devices and/or platforms don't advertise or work with INTx
	 * interrupts. Pre-enable a single MSIX or MSI vec for setup. We'll
	 * adjust this later.
	 */
	if (dev->ctrl.quirks & NVME_QUIRK_BROKEN_MSI)
		flags &= ~PCI_IRQ_MSI;
	result = pci_alloc_irq_vectors(pdev, 1, 1, flags);
	if (result < 0)
		goto disable;

	dev->ctrl.cap = lo_hi_readq(dev->bar + NVME_REG_CAP);

	dev->q_depth = min_t(u32, NVME_CAP_MQES(dev->ctrl.cap) + 1,
				io_queue_depth);
	dev->db_stride = 1 << NVME_CAP_STRIDE(dev->ctrl.cap);
	dev->dbs = dev->bar + 4096;

	/*
	 * Some Apple controllers require a non-standard SQE size.
	 * Interestingly they also seem to ignore the CC:IOSQES register
	 * so we don't bother updating it here.
	 */
	if (dev->ctrl.quirks & NVME_QUIRK_128_BYTES_SQES)
		dev->io_sqes = 7;
	else
		dev->io_sqes = NVME_NVM_IOSQES;

	if (dev->ctrl.quirks & NVME_QUIRK_QDEPTH_ONE) {
		dev->q_depth = 2;
	} else if (pdev->vendor == PCI_VENDOR_ID_SAMSUNG &&
		   (pdev->device == 0xa821 || pdev->device == 0xa822) &&
		   NVME_CAP_MQES(dev->ctrl.cap) == 0) {
		dev->q_depth = 64;
		dev_err(dev->ctrl.device, "detected PM1725 NVMe controller, "
                        "set queue depth=%u\n", dev->q_depth);
	}

	/*
	 * Controllers with the shared tags quirk need the IO queue to be
	 * big enough so that we get 32 tags for the admin queue
	 */
	if ((dev->ctrl.quirks & NVME_QUIRK_SHARED_TAGS) &&
	    (dev->q_depth < (NVME_AQ_DEPTH + 2))) {
		dev->q_depth = NVME_AQ_DEPTH + 2;
		dev_warn(dev->ctrl.device, "IO queue depth clamped to %d\n",
			 dev->q_depth);
	}
	dev->ctrl.sqsize = dev->q_depth - 1; /* 0's based queue depth */

	nvme_map_cmb(dev);

	pci_save_state(pdev);

	result = nvme_pci_configure_admin_queue(dev);
	if (result)
		goto free_irq;
	return result;

 free_irq:
	pci_free_irq_vectors(pdev);
 disable:
	pci_disable_device(pdev);
	return result;
}

static void nvme_dev_unmap(struct nvme_dev *dev)
{
	if (dev->bar)
		iounmap(dev->bar);
	pci_release_mem_regions(to_pci_dev(dev->dev));
}

static bool nvme_pci_ctrl_is_dead(struct nvme_dev *dev)
{
	struct pci_dev *pdev = to_pci_dev(dev->dev);
	u32 csts;

	if (!pci_is_enabled(pdev) || !pci_device_is_present(pdev))
		return true;
	if (pdev->error_state != pci_channel_io_normal)
		return true;

	csts = readl(dev->bar + NVME_REG_CSTS);
	return (csts & NVME_CSTS_CFS) || !(csts & NVME_CSTS_RDY);
}

static void nvme_dev_disable(struct nvme_dev *dev, bool shutdown)
{
	enum nvme_ctrl_state state = nvme_ctrl_state(&dev->ctrl);
	struct pci_dev *pdev = to_pci_dev(dev->dev);
	bool dead;

	mutex_lock(&dev->shutdown_lock);
	dead = nvme_pci_ctrl_is_dead(dev);
	if (state == NVME_CTRL_LIVE || state == NVME_CTRL_RESETTING) {
		if (pci_is_enabled(pdev))
			nvme_start_freeze(&dev->ctrl);
		/*
		 * Give the controller a chance to complete all entered requests
		 * if doing a safe shutdown.
		 */
		if (!dead && shutdown)
			nvme_wait_freeze_timeout(&dev->ctrl, NVME_IO_TIMEOUT);
	}

	nvme_quiesce_io_queues(&dev->ctrl);

	if (!dead && dev->ctrl.queue_count > 0) {
		nvme_delete_io_queues(dev);
		nvme_disable_ctrl(&dev->ctrl, shutdown);
		nvme_poll_irqdisable(&dev->queues[0]);
	}
	nvme_suspend_io_queues(dev);
	nvme_suspend_queue(dev, 0);
	pci_free_irq_vectors(pdev);
	if (pci_is_enabled(pdev))
		pci_disable_device(pdev);
	nvme_reap_pending_cqes(dev);

	nvme_cancel_tagset(&dev->ctrl);
	nvme_cancel_admin_tagset(&dev->ctrl);

	/*
	 * The driver will not be starting up queues again if shutting down so
	 * must flush all entered requests to their failed completion to avoid
	 * deadlocking blk-mq hot-cpu notifier.
	 */
	if (shutdown) {
		nvme_unquiesce_io_queues(&dev->ctrl);
		if (dev->ctrl.admin_q && !blk_queue_dying(dev->ctrl.admin_q))
			nvme_unquiesce_admin_queue(&dev->ctrl);
	}
	mutex_unlock(&dev->shutdown_lock);
}

static int nvme_disable_prepare_reset(struct nvme_dev *dev, bool shutdown)
{
	if (!nvme_wait_reset(&dev->ctrl))
		return -EBUSY;
	nvme_dev_disable(dev, shutdown);
	return 0;
}

static int nvme_setup_prp_pools(struct nvme_dev *dev)
{
	size_t small_align = 256;

	dev->prp_page_pool = dma_pool_create("prp list page", dev->dev,
						NVME_CTRL_PAGE_SIZE,
						NVME_CTRL_PAGE_SIZE, 0);
	if (!dev->prp_page_pool)
		return -ENOMEM;

	if (dev->ctrl.quirks & NVME_QUIRK_DMAPOOL_ALIGN_512)
		small_align = 512;

	/* Optimisation for I/Os between 4k and 128k */
	dev->prp_small_pool = dma_pool_create("prp list 256", dev->dev,
						256, small_align, 0);
	if (!dev->prp_small_pool) {
		dma_pool_destroy(dev->prp_page_pool);
		return -ENOMEM;
	}
	return 0;
}

static void nvme_release_prp_pools(struct nvme_dev *dev)
{
	dma_pool_destroy(dev->prp_page_pool);
	dma_pool_destroy(dev->prp_small_pool);
}

static int nvme_pci_alloc_iod_mempool(struct nvme_dev *dev)
{
	size_t alloc_size = sizeof(struct scatterlist) * NVME_MAX_SEGS;

	dev->iod_mempool = mempool_create_node(1,
			mempool_kmalloc, mempool_kfree,
			(void *)alloc_size, GFP_KERNEL,
			dev_to_node(dev->dev));
	if (!dev->iod_mempool)
		return -ENOMEM;
	return 0;
}

static void nvme_free_tagset(struct nvme_dev *dev)
{
	if (dev->tagset.tags)
		nvme_remove_io_tag_set(&dev->ctrl);
	dev->ctrl.tagset = NULL;
}

/* pairs with nvme_pci_alloc_dev */
static void nvme_pci_free_ctrl(struct nvme_ctrl *ctrl)
{
	struct nvme_dev *dev = to_nvme_dev(ctrl);

	nvme_free_tagset(dev);
	put_device(dev->dev);
	kfree(dev->queues);
	kfree(dev);
}

static void nvme_reset_work(struct work_struct *work)
{
	struct nvme_dev *dev =
		container_of(work, struct nvme_dev, ctrl.reset_work);
	bool was_suspend = !!(dev->ctrl.ctrl_config & NVME_CC_SHN_NORMAL);
	int result;

	if (nvme_ctrl_state(&dev->ctrl) != NVME_CTRL_RESETTING) {
		dev_warn(dev->ctrl.device, "ctrl state %d is not RESETTING\n",
			 dev->ctrl.state);
		result = -ENODEV;
		goto out;
	}

	/*
	 * If we're called to reset a live controller first shut it down before
	 * moving on.
	 */
	if (dev->ctrl.ctrl_config & NVME_CC_ENABLE)
		nvme_dev_disable(dev, false);
	nvme_sync_queues(&dev->ctrl);

	mutex_lock(&dev->shutdown_lock);
	result = nvme_pci_enable(dev);
	if (result)
		goto out_unlock;
	nvme_unquiesce_admin_queue(&dev->ctrl);
	mutex_unlock(&dev->shutdown_lock);

	/*
	 * Introduce CONNECTING state from nvme-fc/rdma transports to mark the
	 * initializing procedure here.
	 */
	if (!nvme_change_ctrl_state(&dev->ctrl, NVME_CTRL_CONNECTING)) {
		dev_warn(dev->ctrl.device,
			"failed to mark controller CONNECTING\n");
		result = -EBUSY;
		goto out;
	}

	result = nvme_init_ctrl_finish(&dev->ctrl, was_suspend);
	if (result)
		goto out;

	nvme_dbbuf_dma_alloc(dev);

	result = nvme_setup_host_mem(dev);
	if (result < 0)
		goto out;

	result = nvme_setup_io_queues(dev);
	if (result)
		goto out;

	/*
	 * Freeze and update the number of I/O queues as thos might have
	 * changed.  If there are no I/O queues left after this reset, keep the
	 * controller around but remove all namespaces.
	 */
	if (dev->online_queues > 1) {
		nvme_dbbuf_set(dev);
		nvme_unquiesce_io_queues(&dev->ctrl);
		nvme_wait_freeze(&dev->ctrl);
		nvme_pci_update_nr_queues(dev);
		nvme_unfreeze(&dev->ctrl);
	} else {
		dev_warn(dev->ctrl.device, "IO queues lost\n");
		nvme_mark_namespaces_dead(&dev->ctrl);
		nvme_unquiesce_io_queues(&dev->ctrl);
		nvme_remove_namespaces(&dev->ctrl);
		nvme_free_tagset(dev);
	}

	/*
	 * If only admin queue live, keep it to do further investigation or
	 * recovery.
	 */
	if (!nvme_change_ctrl_state(&dev->ctrl, NVME_CTRL_LIVE)) {
		dev_warn(dev->ctrl.device,
			"failed to mark controller live state\n");
		result = -ENODEV;
		goto out;
	}

	nvme_start_ctrl(&dev->ctrl);
	return;

 out_unlock:
	mutex_unlock(&dev->shutdown_lock);
 out:
	/*
	 * Set state to deleting now to avoid blocking nvme_wait_reset(), which
	 * may be holding this pci_dev's device lock.
	 */
	dev_warn(dev->ctrl.device, "Disabling device after reset failure: %d\n",
		 result);
	nvme_change_ctrl_state(&dev->ctrl, NVME_CTRL_DELETING);
	nvme_dev_disable(dev, true);
	nvme_sync_queues(&dev->ctrl);
	nvme_mark_namespaces_dead(&dev->ctrl);
	nvme_unquiesce_io_queues(&dev->ctrl);
	nvme_change_ctrl_state(&dev->ctrl, NVME_CTRL_DEAD);
}

static int nvme_pci_reg_read32(struct nvme_ctrl *ctrl, u32 off, u32 *val)
{
	*val = readl(to_nvme_dev(ctrl)->bar + off);
	return 0;
}

static int nvme_pci_reg_write32(struct nvme_ctrl *ctrl, u32 off, u32 val)
{
	writel(val, to_nvme_dev(ctrl)->bar + off);
	return 0;
}

static int nvme_pci_reg_read64(struct nvme_ctrl *ctrl, u32 off, u64 *val)
{
	*val = lo_hi_readq(to_nvme_dev(ctrl)->bar + off);
	return 0;
}

static int nvme_pci_get_address(struct nvme_ctrl *ctrl, char *buf, int size)
{
	struct pci_dev *pdev = to_pci_dev(to_nvme_dev(ctrl)->dev);

	return snprintf(buf, size, "%s\n", dev_name(&pdev->dev));
}

static void nvme_pci_print_device_info(struct nvme_ctrl *ctrl)
{
	struct pci_dev *pdev = to_pci_dev(to_nvme_dev(ctrl)->dev);
	struct nvme_subsystem *subsys = ctrl->subsys;

	dev_err(ctrl->device,
		"VID:DID %04x:%04x model:%.*s firmware:%.*s\n",
		pdev->vendor, pdev->device,
		nvme_strlen(subsys->model, sizeof(subsys->model)),
		subsys->model, nvme_strlen(subsys->firmware_rev,
					   sizeof(subsys->firmware_rev)),
		subsys->firmware_rev);
}

static bool nvme_pci_supports_pci_p2pdma(struct nvme_ctrl *ctrl)
{
	struct nvme_dev *dev = to_nvme_dev(ctrl);

	return dma_pci_p2pdma_supported(dev->dev);
}

static const struct nvme_ctrl_ops nvme_pci_ctrl_ops = {
	.name			= "pcie",
	.module			= THIS_MODULE,
	.flags			= NVME_F_METADATA_SUPPORTED,
	.dev_attr_groups	= nvme_pci_dev_attr_groups,
	.reg_read32		= nvme_pci_reg_read32,
	.reg_write32		= nvme_pci_reg_write32,
	.reg_read64		= nvme_pci_reg_read64,
	.free_ctrl		= nvme_pci_free_ctrl,
	.submit_async_event	= nvme_pci_submit_async_event,
	.subsystem_reset	= nvme_pci_subsystem_reset,
	.get_address		= nvme_pci_get_address,
	.print_device_info	= nvme_pci_print_device_info,
	.supports_pci_p2pdma	= nvme_pci_supports_pci_p2pdma,
};

static int nvme_dev_map(struct nvme_dev *dev)
{
	struct pci_dev *pdev = to_pci_dev(dev->dev);

	if (pci_request_mem_regions(pdev, "nvme"))
		return -ENODEV;

	if (nvme_remap_bar(dev, NVME_REG_DBS + 4096))
		goto release;

	return 0;
  release:
	pci_release_mem_regions(pdev);
	return -ENODEV;
}

static unsigned long check_vendor_combination_bug(struct pci_dev *pdev)
{
	if (pdev->vendor == 0x144d && pdev->device == 0xa802) {
		/*
		 * Several Samsung devices seem to drop off the PCIe bus
		 * randomly when APST is on and uses the deepest sleep state.
		 * This has been observed on a Samsung "SM951 NVMe SAMSUNG
		 * 256GB", a "PM951 NVMe SAMSUNG 512GB", and a "Samsung SSD
		 * 950 PRO 256GB", but it seems to be restricted to two Dell
		 * laptops.
		 */
		if (dmi_match(DMI_SYS_VENDOR, "Dell Inc.") &&
		    (dmi_match(DMI_PRODUCT_NAME, "XPS 15 9550") ||
		     dmi_match(DMI_PRODUCT_NAME, "Precision 5510")))
			return NVME_QUIRK_NO_DEEPEST_PS;
	} else if (pdev->vendor == 0x144d && pdev->device == 0xa804) {
		/*
		 * Samsung SSD 960 EVO drops off the PCIe bus after system
		 * suspend on a Ryzen board, ASUS PRIME B350M-A, as well as
		 * within few minutes after bootup on a Coffee Lake board -
		 * ASUS PRIME Z370-A
		 */
		if (dmi_match(DMI_BOARD_VENDOR, "ASUSTeK COMPUTER INC.") &&
		    (dmi_match(DMI_BOARD_NAME, "PRIME B350M-A") ||
		     dmi_match(DMI_BOARD_NAME, "PRIME Z370-A")))
			return NVME_QUIRK_NO_APST;
	} else if ((pdev->vendor == 0x144d && (pdev->device == 0xa801 ||
		    pdev->device == 0xa808 || pdev->device == 0xa809)) ||
		   (pdev->vendor == 0x1e0f && pdev->device == 0x0001)) {
		/*
		 * Forcing to use host managed nvme power settings for
		 * lowest idle power with quick resume latency on
		 * Samsung and Toshiba SSDs based on suspend behavior
		 * on Coffee Lake board for LENOVO C640
		 */
		if ((dmi_match(DMI_BOARD_VENDOR, "LENOVO")) &&
		     dmi_match(DMI_BOARD_NAME, "LNVNB161216"))
			return NVME_QUIRK_SIMPLE_SUSPEND;
	} else if (pdev->vendor == 0x2646 && (pdev->device == 0x2263 ||
		   pdev->device == 0x500f)) {
		/*
		 * Exclude some Kingston NV1 and A2000 devices from
		 * NVME_QUIRK_SIMPLE_SUSPEND. Do a full suspend to save a
		 * lot fo energy with s2idle sleep on some TUXEDO platforms.
		 */
		if (dmi_match(DMI_BOARD_NAME, "NS5X_NS7XAU") ||
		    dmi_match(DMI_BOARD_NAME, "NS5x_7xAU") ||
		    dmi_match(DMI_BOARD_NAME, "NS5x_7xPU") ||
		    dmi_match(DMI_BOARD_NAME, "PH4PRX1_PH6PRX1"))
			return NVME_QUIRK_FORCE_NO_SIMPLE_SUSPEND;
	} else if (pdev->vendor == 0x144d && pdev->device == 0xa80d) {
		/*
		 * Exclude Samsung 990 Evo from NVME_QUIRK_SIMPLE_SUSPEND
		 * because of high power consumption (> 2 Watt) in s2idle
		 * sleep. Only some boards with Intel CPU are affected.
		 */
		if (dmi_match(DMI_BOARD_NAME, "GMxPXxx") ||
		    dmi_match(DMI_BOARD_NAME, "PH4PG31") ||
		    dmi_match(DMI_BOARD_NAME, "PH4PRX1_PH6PRX1") ||
		    dmi_match(DMI_BOARD_NAME, "PH6PG01_PH6PG71"))
			return NVME_QUIRK_FORCE_NO_SIMPLE_SUSPEND;
	}

	/*
	 * NVMe SSD drops off the PCIe bus after system idle
	 * for 10 hours on a Lenovo N60z board.
	 */
	if (dmi_match(DMI_BOARD_NAME, "LXKT-ZXEG-N6"))
		return NVME_QUIRK_NO_APST;

	return 0;
}

static struct nvme_dev *nvme_pci_alloc_dev(struct pci_dev *pdev,
		const struct pci_device_id *id)
{
	unsigned long quirks = id->driver_data;
	int node = dev_to_node(&pdev->dev);
	struct nvme_dev *dev;
	int ret = -ENOMEM;

	dev = kzalloc_node(sizeof(*dev), GFP_KERNEL, node);
	if (!dev)
		return ERR_PTR(-ENOMEM);
	INIT_WORK(&dev->ctrl.reset_work, nvme_reset_work);
	mutex_init(&dev->shutdown_lock);

	dev->nr_write_queues = write_queues;
	dev->nr_poll_queues = poll_queues;
	dev->nr_allocated_queues = nvme_max_io_queues(dev) + 1;
	dev->queues = kcalloc_node(dev->nr_allocated_queues,
			sizeof(struct nvme_queue), GFP_KERNEL, node);
	if (!dev->queues)
		goto out_free_dev;

	dev->dev = get_device(&pdev->dev);

	quirks |= check_vendor_combination_bug(pdev);
	if (!noacpi &&
	    !(quirks & NVME_QUIRK_FORCE_NO_SIMPLE_SUSPEND) &&
	    acpi_storage_d3(&pdev->dev)) {
		/*
		 * Some systems use a bios work around to ask for D3 on
		 * platforms that support kernel managed suspend.
		 */
		dev_info(&pdev->dev,
			 "platform quirk: setting simple suspend\n");
		quirks |= NVME_QUIRK_SIMPLE_SUSPEND;
	}
	ret = nvme_init_ctrl(&dev->ctrl, &pdev->dev, &nvme_pci_ctrl_ops,
			     quirks);
	if (ret)
		goto out_put_device;

	if (dev->ctrl.quirks & NVME_QUIRK_DMA_ADDRESS_BITS_48)
		dma_set_mask_and_coherent(&pdev->dev, DMA_BIT_MASK(48));
	else
		dma_set_mask_and_coherent(&pdev->dev, DMA_BIT_MASK(64));
	dma_set_min_align_mask(&pdev->dev, NVME_CTRL_PAGE_SIZE - 1);
	dma_set_max_seg_size(&pdev->dev, 0xffffffff);

	/*
	 * Limit the max command size to prevent iod->sg allocations going
	 * over a single page.
	 */
	dev->ctrl.max_hw_sectors = min_t(u32,
		NVME_MAX_KB_SZ << 1, dma_opt_mapping_size(&pdev->dev) >> 9);
	dev->ctrl.max_segments = NVME_MAX_SEGS;

	/*
	 * There is no support for SGLs for metadata (yet), so we are limited to
	 * a single integrity segment for the separate metadata pointer.
	 */
	dev->ctrl.max_integrity_segments = 1;
	return dev;

out_put_device:
	put_device(dev->dev);
	kfree(dev->queues);
out_free_dev:
	kfree(dev);
	return ERR_PTR(ret);
}

static int nvme_probe(struct pci_dev *pdev, const struct pci_device_id *id)
{
	struct nvme_dev *dev;
	int result = -ENOMEM;

	dev = nvme_pci_alloc_dev(pdev, id);
	if (IS_ERR(dev))
		return PTR_ERR(dev);

	result = nvme_add_ctrl(&dev->ctrl);
	if (result)
		goto out_put_ctrl;

	result = nvme_dev_map(dev);
	if (result)
		goto out_uninit_ctrl;

	result = nvme_setup_prp_pools(dev);
	if (result)
		goto out_dev_unmap;

	result = nvme_pci_alloc_iod_mempool(dev);
	if (result)
		goto out_release_prp_pools;

	dev_info(dev->ctrl.device, "pci function %s\n", dev_name(&pdev->dev));

	result = nvme_pci_enable(dev);
	if (result)
		goto out_release_iod_mempool;

	result = nvme_alloc_admin_tag_set(&dev->ctrl, &dev->admin_tagset,
				&nvme_mq_admin_ops, sizeof(struct nvme_iod));
	if (result)
		goto out_disable;

	/*
	 * Mark the controller as connecting before sending admin commands to
	 * allow the timeout handler to do the right thing.
	 */
	if (!nvme_change_ctrl_state(&dev->ctrl, NVME_CTRL_CONNECTING)) {
		dev_warn(dev->ctrl.device,
			"failed to mark controller CONNECTING\n");
		result = -EBUSY;
		goto out_disable;
	}

	result = nvme_init_ctrl_finish(&dev->ctrl, false);
	if (result)
		goto out_disable;

	nvme_dbbuf_dma_alloc(dev);

	result = nvme_setup_host_mem(dev);
	if (result < 0)
		goto out_disable;

	result = nvme_setup_io_queues(dev);
	if (result)
		goto out_disable;

	if (dev->online_queues > 1) {
		nvme_alloc_io_tag_set(&dev->ctrl, &dev->tagset, &nvme_mq_ops,
				nvme_pci_nr_maps(dev), sizeof(struct nvme_iod));
		nvme_dbbuf_set(dev);
	}

	if (!dev->ctrl.tagset)
		dev_warn(dev->ctrl.device, "IO queues not created\n");

	if (!nvme_change_ctrl_state(&dev->ctrl, NVME_CTRL_LIVE)) {
		dev_warn(dev->ctrl.device,
			"failed to mark controller live state\n");
		result = -ENODEV;
		goto out_disable;
	}

	pci_set_drvdata(pdev, dev);

	nvme_start_ctrl(&dev->ctrl);
	nvme_put_ctrl(&dev->ctrl);
	flush_work(&dev->ctrl.scan_work);
	return 0;

out_disable:
	nvme_change_ctrl_state(&dev->ctrl, NVME_CTRL_DELETING);
	nvme_dev_disable(dev, true);
	nvme_free_host_mem(dev);
	nvme_dev_remove_admin(dev);
	nvme_dbbuf_dma_free(dev);
	nvme_free_queues(dev, 0);
out_release_iod_mempool:
	mempool_destroy(dev->iod_mempool);
out_release_prp_pools:
	nvme_release_prp_pools(dev);
out_dev_unmap:
	nvme_dev_unmap(dev);
out_uninit_ctrl:
	nvme_uninit_ctrl(&dev->ctrl);
out_put_ctrl:
	nvme_put_ctrl(&dev->ctrl);
	return result;
}

static void nvme_reset_prepare(struct pci_dev *pdev)
{
	struct nvme_dev *dev = pci_get_drvdata(pdev);

	/*
	 * We don't need to check the return value from waiting for the reset
	 * state as pci_dev device lock is held, making it impossible to race
	 * with ->remove().
	 */
	nvme_disable_prepare_reset(dev, false);
	nvme_sync_queues(&dev->ctrl);
}

static void nvme_reset_done(struct pci_dev *pdev)
{
	struct nvme_dev *dev = pci_get_drvdata(pdev);

	if (!nvme_try_sched_reset(&dev->ctrl))
		flush_work(&dev->ctrl.reset_work);
}

static void nvme_shutdown(struct pci_dev *pdev)
{
	struct nvme_dev *dev = pci_get_drvdata(pdev);

	nvme_disable_prepare_reset(dev, true);
}

/*
 * The driver's remove may be called on a device in a partially initialized
 * state. This function must not have any dependencies on the device state in
 * order to proceed.
 */
static void nvme_remove(struct pci_dev *pdev)
{
	struct nvme_dev *dev = pci_get_drvdata(pdev);

	nvme_change_ctrl_state(&dev->ctrl, NVME_CTRL_DELETING);
	pci_set_drvdata(pdev, NULL);

	if (!pci_device_is_present(pdev)) {
		nvme_change_ctrl_state(&dev->ctrl, NVME_CTRL_DEAD);
		nvme_dev_disable(dev, true);
	}

	flush_work(&dev->ctrl.reset_work);
	nvme_stop_ctrl(&dev->ctrl);
	nvme_remove_namespaces(&dev->ctrl);
	nvme_dev_disable(dev, true);
	nvme_free_host_mem(dev);
	nvme_dev_remove_admin(dev);
	nvme_dbbuf_dma_free(dev);
	nvme_free_queues(dev, 0);
	mempool_destroy(dev->iod_mempool);
	nvme_release_prp_pools(dev);
	nvme_dev_unmap(dev);
	nvme_uninit_ctrl(&dev->ctrl);
}

#ifdef CONFIG_PM_SLEEP
static int nvme_get_power_state(struct nvme_ctrl *ctrl, u32 *ps)
{
	return nvme_get_features(ctrl, NVME_FEAT_POWER_MGMT, 0, NULL, 0, ps);
}

static int nvme_set_power_state(struct nvme_ctrl *ctrl, u32 ps)
{
	return nvme_set_features(ctrl, NVME_FEAT_POWER_MGMT, ps, NULL, 0, NULL);
}

static int nvme_resume(struct device *dev)
{
	struct nvme_dev *ndev = pci_get_drvdata(to_pci_dev(dev));
	struct nvme_ctrl *ctrl = &ndev->ctrl;

	if (ndev->last_ps == U32_MAX ||
	    nvme_set_power_state(ctrl, ndev->last_ps) != 0)
		goto reset;
	if (ctrl->hmpre && nvme_setup_host_mem(ndev))
		goto reset;

	return 0;
reset:
	return nvme_try_sched_reset(ctrl);
}

static int nvme_suspend(struct device *dev)
{
	struct pci_dev *pdev = to_pci_dev(dev);
	struct nvme_dev *ndev = pci_get_drvdata(pdev);
	struct nvme_ctrl *ctrl = &ndev->ctrl;
	int ret = -EBUSY;

	ndev->last_ps = U32_MAX;

	/*
	 * The platform does not remove power for a kernel managed suspend so
	 * use host managed nvme power settings for lowest idle power if
	 * possible. This should have quicker resume latency than a full device
	 * shutdown.  But if the firmware is involved after the suspend or the
	 * device does not support any non-default power states, shut down the
	 * device fully.
	 *
	 * If ASPM is not enabled for the device, shut down the device and allow
	 * the PCI bus layer to put it into D3 in order to take the PCIe link
	 * down, so as to allow the platform to achieve its minimum low-power
	 * state (which may not be possible if the link is up).
	 */
	if (pm_suspend_via_firmware() || !ctrl->npss ||
	    !pcie_aspm_enabled(pdev) ||
	    (ndev->ctrl.quirks & NVME_QUIRK_SIMPLE_SUSPEND))
		return nvme_disable_prepare_reset(ndev, true);

	nvme_start_freeze(ctrl);
	nvme_wait_freeze(ctrl);
	nvme_sync_queues(ctrl);

	if (nvme_ctrl_state(ctrl) != NVME_CTRL_LIVE)
		goto unfreeze;

	/*
	 * Host memory access may not be successful in a system suspend state,
	 * but the specification allows the controller to access memory in a
	 * non-operational power state.
	 */
	if (ndev->hmb) {
		ret = nvme_set_host_mem(ndev, 0);
		if (ret < 0)
			goto unfreeze;
	}

	ret = nvme_get_power_state(ctrl, &ndev->last_ps);
	if (ret < 0)
		goto unfreeze;

	/*
	 * A saved state prevents pci pm from generically controlling the
	 * device's power. If we're using protocol specific settings, we don't
	 * want pci interfering.
	 */
	pci_save_state(pdev);

	ret = nvme_set_power_state(ctrl, ctrl->npss);
	if (ret < 0)
		goto unfreeze;

	if (ret) {
		/* discard the saved state */
		pci_load_saved_state(pdev, NULL);

		/*
		 * Clearing npss forces a controller reset on resume. The
		 * correct value will be rediscovered then.
		 */
		ret = nvme_disable_prepare_reset(ndev, true);
		ctrl->npss = 0;
	}
unfreeze:
	nvme_unfreeze(ctrl);
	return ret;
}

static int nvme_simple_suspend(struct device *dev)
{
	struct nvme_dev *ndev = pci_get_drvdata(to_pci_dev(dev));

	return nvme_disable_prepare_reset(ndev, true);
}

static int nvme_simple_resume(struct device *dev)
{
	struct pci_dev *pdev = to_pci_dev(dev);
	struct nvme_dev *ndev = pci_get_drvdata(pdev);

	return nvme_try_sched_reset(&ndev->ctrl);
}

static const struct dev_pm_ops nvme_dev_pm_ops = {
	.suspend	= nvme_suspend,
	.resume		= nvme_resume,
	.freeze		= nvme_simple_suspend,
	.thaw		= nvme_simple_resume,
	.poweroff	= nvme_simple_suspend,
	.restore	= nvme_simple_resume,
};
#endif /* CONFIG_PM_SLEEP */

static pci_ers_result_t nvme_error_detected(struct pci_dev *pdev,
						pci_channel_state_t state)
{
	struct nvme_dev *dev = pci_get_drvdata(pdev);

	/*
	 * A frozen channel requires a reset. When detected, this method will
	 * shutdown the controller to quiesce. The controller will be restarted
	 * after the slot reset through driver's slot_reset callback.
	 */
	switch (state) {
	case pci_channel_io_normal:
		return PCI_ERS_RESULT_CAN_RECOVER;
	case pci_channel_io_frozen:
		dev_warn(dev->ctrl.device,
			"frozen state error detected, reset controller\n");
		if (!nvme_change_ctrl_state(&dev->ctrl, NVME_CTRL_RESETTING)) {
			nvme_dev_disable(dev, true);
			return PCI_ERS_RESULT_DISCONNECT;
		}
		nvme_dev_disable(dev, false);
		return PCI_ERS_RESULT_NEED_RESET;
	case pci_channel_io_perm_failure:
		dev_warn(dev->ctrl.device,
			"failure state error detected, request disconnect\n");
		return PCI_ERS_RESULT_DISCONNECT;
	}
	return PCI_ERS_RESULT_NEED_RESET;
}

static pci_ers_result_t nvme_slot_reset(struct pci_dev *pdev)
{
	struct nvme_dev *dev = pci_get_drvdata(pdev);

	dev_info(dev->ctrl.device, "restart after slot reset\n");
	pci_restore_state(pdev);
	if (!nvme_try_sched_reset(&dev->ctrl))
		nvme_unquiesce_io_queues(&dev->ctrl);
	return PCI_ERS_RESULT_RECOVERED;
}

static void nvme_error_resume(struct pci_dev *pdev)
{
	struct nvme_dev *dev = pci_get_drvdata(pdev);

	flush_work(&dev->ctrl.reset_work);
}

static const struct pci_error_handlers nvme_err_handler = {
	.error_detected	= nvme_error_detected,
	.slot_reset	= nvme_slot_reset,
	.resume		= nvme_error_resume,
	.reset_prepare	= nvme_reset_prepare,
	.reset_done	= nvme_reset_done,
};

static const struct pci_device_id nvme_id_table[] = {
	{ PCI_VDEVICE(INTEL, 0x0953),	/* Intel 750/P3500/P3600/P3700 */
		.driver_data = NVME_QUIRK_STRIPE_SIZE |
				NVME_QUIRK_DEALLOCATE_ZEROES, },
	{ PCI_VDEVICE(INTEL, 0x0a53),	/* Intel P3520 */
		.driver_data = NVME_QUIRK_STRIPE_SIZE |
				NVME_QUIRK_DEALLOCATE_ZEROES, },
	{ PCI_VDEVICE(INTEL, 0x0a54),	/* Intel P4500/P4600 */
		.driver_data = NVME_QUIRK_STRIPE_SIZE |
				NVME_QUIRK_DEALLOCATE_ZEROES |
				NVME_QUIRK_IGNORE_DEV_SUBNQN |
				NVME_QUIRK_BOGUS_NID, },
	{ PCI_VDEVICE(INTEL, 0x0a55),	/* Dell Express Flash P4600 */
		.driver_data = NVME_QUIRK_STRIPE_SIZE |
				NVME_QUIRK_DEALLOCATE_ZEROES, },
	{ PCI_VDEVICE(INTEL, 0xf1a5),	/* Intel 600P/P3100 */
		.driver_data = NVME_QUIRK_NO_DEEPEST_PS |
				NVME_QUIRK_MEDIUM_PRIO_SQ |
				NVME_QUIRK_NO_TEMP_THRESH_CHANGE |
				NVME_QUIRK_DISABLE_WRITE_ZEROES, },
	{ PCI_VDEVICE(INTEL, 0xf1a6),	/* Intel 760p/Pro 7600p */
		.driver_data = NVME_QUIRK_IGNORE_DEV_SUBNQN, },
	{ PCI_VDEVICE(INTEL, 0x5845),	/* Qemu emulated controller */
		.driver_data = NVME_QUIRK_IDENTIFY_CNS |
				NVME_QUIRK_DISABLE_WRITE_ZEROES |
				NVME_QUIRK_BOGUS_NID, },
	{ PCI_VDEVICE(REDHAT, 0x0010),	/* Qemu emulated controller */
		.driver_data = NVME_QUIRK_BOGUS_NID, },
	{ PCI_DEVICE(0x1217, 0x8760), /* O2 Micro 64GB Steam Deck */
<<<<<<< HEAD
		.driver_data = NVME_QUIRK_QDEPTH_ONE },
=======
		.driver_data = NVME_QUIRK_DMAPOOL_ALIGN_512, },
>>>>>>> 39eca19f
	{ PCI_DEVICE(0x126f, 0x2262),	/* Silicon Motion generic */
		.driver_data = NVME_QUIRK_NO_DEEPEST_PS |
				NVME_QUIRK_BOGUS_NID, },
	{ PCI_DEVICE(0x126f, 0x2263),	/* Silicon Motion unidentified */
		.driver_data = NVME_QUIRK_NO_NS_DESC_LIST |
				NVME_QUIRK_BOGUS_NID, },
	{ PCI_DEVICE(0x1bb1, 0x0100),   /* Seagate Nytro Flash Storage */
		.driver_data = NVME_QUIRK_DELAY_BEFORE_CHK_RDY |
				NVME_QUIRK_NO_NS_DESC_LIST, },
	{ PCI_DEVICE(0x1c58, 0x0003),	/* HGST adapter */
		.driver_data = NVME_QUIRK_DELAY_BEFORE_CHK_RDY, },
	{ PCI_DEVICE(0x1c58, 0x0023),	/* WDC SN200 adapter */
		.driver_data = NVME_QUIRK_DELAY_BEFORE_CHK_RDY, },
	{ PCI_DEVICE(0x1c5f, 0x0540),	/* Memblaze Pblaze4 adapter */
		.driver_data = NVME_QUIRK_DELAY_BEFORE_CHK_RDY, },
	{ PCI_DEVICE(0x144d, 0xa821),   /* Samsung PM1725 */
		.driver_data = NVME_QUIRK_DELAY_BEFORE_CHK_RDY, },
	{ PCI_DEVICE(0x144d, 0xa822),   /* Samsung PM1725a */
		.driver_data = NVME_QUIRK_DELAY_BEFORE_CHK_RDY |
				NVME_QUIRK_DISABLE_WRITE_ZEROES|
				NVME_QUIRK_IGNORE_DEV_SUBNQN, },
	{ PCI_DEVICE(0x15b7, 0x5008),   /* Sandisk SN530 */
		.driver_data = NVME_QUIRK_BROKEN_MSI },
	{ PCI_DEVICE(0x1987, 0x5012),	/* Phison E12 */
		.driver_data = NVME_QUIRK_BOGUS_NID, },
	{ PCI_DEVICE(0x1987, 0x5016),	/* Phison E16 */
		.driver_data = NVME_QUIRK_IGNORE_DEV_SUBNQN |
				NVME_QUIRK_BOGUS_NID, },
	{ PCI_DEVICE(0x1987, 0x5019),  /* phison E19 */
		.driver_data = NVME_QUIRK_DISABLE_WRITE_ZEROES, },
	{ PCI_DEVICE(0x1987, 0x5021),   /* Phison E21 */
		.driver_data = NVME_QUIRK_DISABLE_WRITE_ZEROES, },
	{ PCI_DEVICE(0x1b4b, 0x1092),	/* Lexar 256 GB SSD */
		.driver_data = NVME_QUIRK_NO_NS_DESC_LIST |
				NVME_QUIRK_IGNORE_DEV_SUBNQN, },
	{ PCI_DEVICE(0x1cc1, 0x33f8),   /* ADATA IM2P33F8ABR1 1 TB */
		.driver_data = NVME_QUIRK_BOGUS_NID, },
	{ PCI_DEVICE(0x10ec, 0x5762),   /* ADATA SX6000LNP */
		.driver_data = NVME_QUIRK_IGNORE_DEV_SUBNQN |
				NVME_QUIRK_BOGUS_NID, },
	{ PCI_DEVICE(0x10ec, 0x5763),  /* ADATA SX6000PNP */
		.driver_data = NVME_QUIRK_BOGUS_NID, },
	{ PCI_DEVICE(0x1cc1, 0x8201),   /* ADATA SX8200PNP 512GB */
		.driver_data = NVME_QUIRK_NO_DEEPEST_PS |
				NVME_QUIRK_IGNORE_DEV_SUBNQN, },
	 { PCI_DEVICE(0x1344, 0x5407), /* Micron Technology Inc NVMe SSD */
		.driver_data = NVME_QUIRK_IGNORE_DEV_SUBNQN },
	 { PCI_DEVICE(0x1344, 0x6001),   /* Micron Nitro NVMe */
		 .driver_data = NVME_QUIRK_BOGUS_NID, },
	{ PCI_DEVICE(0x1c5c, 0x1504),   /* SK Hynix PC400 */
		.driver_data = NVME_QUIRK_DISABLE_WRITE_ZEROES, },
	{ PCI_DEVICE(0x1c5c, 0x174a),   /* SK Hynix P31 SSD */
		.driver_data = NVME_QUIRK_BOGUS_NID, },
	{ PCI_DEVICE(0x1c5c, 0x1D59),   /* SK Hynix BC901 */
		.driver_data = NVME_QUIRK_DISABLE_WRITE_ZEROES, },
	{ PCI_DEVICE(0x15b7, 0x2001),   /*  Sandisk Skyhawk */
		.driver_data = NVME_QUIRK_DISABLE_WRITE_ZEROES, },
	{ PCI_DEVICE(0x1d97, 0x2263),   /* SPCC */
		.driver_data = NVME_QUIRK_DISABLE_WRITE_ZEROES, },
	{ PCI_DEVICE(0x144d, 0xa80b),   /* Samsung PM9B1 256G and 512G */
		.driver_data = NVME_QUIRK_DISABLE_WRITE_ZEROES |
				NVME_QUIRK_BOGUS_NID, },
	{ PCI_DEVICE(0x144d, 0xa809),   /* Samsung MZALQ256HBJD 256G */
		.driver_data = NVME_QUIRK_DISABLE_WRITE_ZEROES, },
	{ PCI_DEVICE(0x144d, 0xa802),   /* Samsung SM953 */
		.driver_data = NVME_QUIRK_BOGUS_NID, },
	{ PCI_DEVICE(0x1cc4, 0x6303),   /* UMIS RPJTJ512MGE1QDY 512G */
		.driver_data = NVME_QUIRK_DISABLE_WRITE_ZEROES, },
	{ PCI_DEVICE(0x1cc4, 0x6302),   /* UMIS RPJTJ256MGE1QDY 256G */
		.driver_data = NVME_QUIRK_DISABLE_WRITE_ZEROES, },
	{ PCI_DEVICE(0x2646, 0x2262),   /* KINGSTON SKC2000 NVMe SSD */
		.driver_data = NVME_QUIRK_NO_DEEPEST_PS, },
	{ PCI_DEVICE(0x2646, 0x2263),   /* KINGSTON A2000 NVMe SSD  */
		.driver_data = NVME_QUIRK_NO_DEEPEST_PS, },
	{ PCI_DEVICE(0x2646, 0x5013),   /* Kingston KC3000, Kingston FURY Renegade */
		.driver_data = NVME_QUIRK_NO_SECONDARY_TEMP_THRESH, },
	{ PCI_DEVICE(0x2646, 0x5018),   /* KINGSTON OM8SFP4xxxxP OS21012 NVMe SSD */
		.driver_data = NVME_QUIRK_DISABLE_WRITE_ZEROES, },
	{ PCI_DEVICE(0x2646, 0x5016),   /* KINGSTON OM3PGP4xxxxP OS21011 NVMe SSD */
		.driver_data = NVME_QUIRK_DISABLE_WRITE_ZEROES, },
	{ PCI_DEVICE(0x2646, 0x501A),   /* KINGSTON OM8PGP4xxxxP OS21005 NVMe SSD */
		.driver_data = NVME_QUIRK_DISABLE_WRITE_ZEROES, },
	{ PCI_DEVICE(0x2646, 0x501B),   /* KINGSTON OM8PGP4xxxxQ OS21005 NVMe SSD */
		.driver_data = NVME_QUIRK_DISABLE_WRITE_ZEROES, },
	{ PCI_DEVICE(0x2646, 0x501E),   /* KINGSTON OM3PGP4xxxxQ OS21011 NVMe SSD */
		.driver_data = NVME_QUIRK_DISABLE_WRITE_ZEROES, },
	{ PCI_DEVICE(0x1f40, 0x1202),   /* Netac Technologies Co. NV3000 NVMe SSD */
		.driver_data = NVME_QUIRK_BOGUS_NID, },
	{ PCI_DEVICE(0x1f40, 0x5236),   /* Netac Technologies Co. NV7000 NVMe SSD */
		.driver_data = NVME_QUIRK_BOGUS_NID, },
	{ PCI_DEVICE(0x1e4B, 0x1001),   /* MAXIO MAP1001 */
		.driver_data = NVME_QUIRK_BOGUS_NID, },
	{ PCI_DEVICE(0x1e4B, 0x1002),   /* MAXIO MAP1002 */
		.driver_data = NVME_QUIRK_BOGUS_NID, },
	{ PCI_DEVICE(0x1e4B, 0x1202),   /* MAXIO MAP1202 */
		.driver_data = NVME_QUIRK_BOGUS_NID, },
	{ PCI_DEVICE(0x1e4B, 0x1602),   /* MAXIO MAP1602 */
		.driver_data = NVME_QUIRK_BOGUS_NID, },
	{ PCI_DEVICE(0x1cc1, 0x5350),   /* ADATA XPG GAMMIX S50 */
		.driver_data = NVME_QUIRK_BOGUS_NID, },
	{ PCI_DEVICE(0x1dbe, 0x5236),   /* ADATA XPG GAMMIX S70 */
		.driver_data = NVME_QUIRK_BOGUS_NID, },
	{ PCI_DEVICE(0x1e49, 0x0021),   /* ZHITAI TiPro5000 NVMe SSD */
		.driver_data = NVME_QUIRK_NO_DEEPEST_PS, },
	{ PCI_DEVICE(0x1e49, 0x0041),   /* ZHITAI TiPro7000 NVMe SSD */
		.driver_data = NVME_QUIRK_NO_DEEPEST_PS, },
	{ PCI_DEVICE(0xc0a9, 0x540a),   /* Crucial P2 */
		.driver_data = NVME_QUIRK_BOGUS_NID, },
	{ PCI_DEVICE(0x1d97, 0x2263), /* Lexar NM610 */
		.driver_data = NVME_QUIRK_BOGUS_NID, },
	{ PCI_DEVICE(0x1d97, 0x1d97), /* Lexar NM620 */
		.driver_data = NVME_QUIRK_BOGUS_NID, },
	{ PCI_DEVICE(0x1d97, 0x2269), /* Lexar NM760 */
		.driver_data = NVME_QUIRK_BOGUS_NID |
				NVME_QUIRK_IGNORE_DEV_SUBNQN, },
	{ PCI_DEVICE(0x10ec, 0x5763), /* TEAMGROUP T-FORCE CARDEA ZERO Z330 SSD */
		.driver_data = NVME_QUIRK_BOGUS_NID, },
	{ PCI_DEVICE(0x1e4b, 0x1602), /* HS-SSD-FUTURE 2048G  */
		.driver_data = NVME_QUIRK_BOGUS_NID, },
	{ PCI_DEVICE(0x10ec, 0x5765), /* TEAMGROUP MP33 2TB SSD */
		.driver_data = NVME_QUIRK_BOGUS_NID, },
	{ PCI_DEVICE(PCI_VENDOR_ID_AMAZON, 0x0061),
		.driver_data = NVME_QUIRK_DMA_ADDRESS_BITS_48, },
	{ PCI_DEVICE(PCI_VENDOR_ID_AMAZON, 0x0065),
		.driver_data = NVME_QUIRK_DMA_ADDRESS_BITS_48, },
	{ PCI_DEVICE(PCI_VENDOR_ID_AMAZON, 0x8061),
		.driver_data = NVME_QUIRK_DMA_ADDRESS_BITS_48, },
	{ PCI_DEVICE(PCI_VENDOR_ID_AMAZON, 0xcd00),
		.driver_data = NVME_QUIRK_DMA_ADDRESS_BITS_48, },
	{ PCI_DEVICE(PCI_VENDOR_ID_AMAZON, 0xcd01),
		.driver_data = NVME_QUIRK_DMA_ADDRESS_BITS_48, },
	{ PCI_DEVICE(PCI_VENDOR_ID_AMAZON, 0xcd02),
		.driver_data = NVME_QUIRK_DMA_ADDRESS_BITS_48, },
	{ PCI_DEVICE(PCI_VENDOR_ID_APPLE, 0x2001),
		/*
		 * Fix for the Apple controller found in the MacBook8,1 and
		 * some MacBook7,1 to avoid controller resets and data loss.
		 */
		.driver_data = NVME_QUIRK_SINGLE_VECTOR |
				NVME_QUIRK_QDEPTH_ONE },
	{ PCI_DEVICE(PCI_VENDOR_ID_APPLE, 0x2003) },
	{ PCI_DEVICE(PCI_VENDOR_ID_APPLE, 0x2005),
		.driver_data = NVME_QUIRK_SINGLE_VECTOR |
				NVME_QUIRK_128_BYTES_SQES |
				NVME_QUIRK_SHARED_TAGS |
				NVME_QUIRK_SKIP_CID_GEN |
				NVME_QUIRK_IDENTIFY_CNS },
	{ PCI_DEVICE_CLASS(PCI_CLASS_STORAGE_EXPRESS, 0xffffff) },
	{ 0, }
};
MODULE_DEVICE_TABLE(pci, nvme_id_table);

static struct pci_driver nvme_driver = {
	.name		= "nvme",
	.id_table	= nvme_id_table,
	.probe		= nvme_probe,
	.remove		= nvme_remove,
	.shutdown	= nvme_shutdown,
	.driver		= {
		.probe_type	= PROBE_PREFER_ASYNCHRONOUS,
#ifdef CONFIG_PM_SLEEP
		.pm		= &nvme_dev_pm_ops,
#endif
	},
	.sriov_configure = pci_sriov_configure_simple,
	.err_handler	= &nvme_err_handler,
};

static int __init nvme_init(void)
{
	BUILD_BUG_ON(sizeof(struct nvme_create_cq) != 64);
	BUILD_BUG_ON(sizeof(struct nvme_create_sq) != 64);
	BUILD_BUG_ON(sizeof(struct nvme_delete_queue) != 64);
	BUILD_BUG_ON(IRQ_AFFINITY_MAX_SETS < 2);
	BUILD_BUG_ON(NVME_MAX_SEGS > SGES_PER_PAGE);
	BUILD_BUG_ON(sizeof(struct scatterlist) * NVME_MAX_SEGS > PAGE_SIZE);
	BUILD_BUG_ON(nvme_pci_npages_prp() > NVME_MAX_NR_ALLOCATIONS);

	return pci_register_driver(&nvme_driver);
}

static void __exit nvme_exit(void)
{
	pci_unregister_driver(&nvme_driver);
	flush_workqueue(nvme_wq);
}

MODULE_AUTHOR("Matthew Wilcox <willy@linux.intel.com>");
MODULE_LICENSE("GPL");
MODULE_VERSION("1.0");
MODULE_DESCRIPTION("NVMe host PCIe transport driver");
module_init(nvme_init);
module_exit(nvme_exit);<|MERGE_RESOLUTION|>--- conflicted
+++ resolved
@@ -3441,11 +3441,7 @@
 	{ PCI_VDEVICE(REDHAT, 0x0010),	/* Qemu emulated controller */
 		.driver_data = NVME_QUIRK_BOGUS_NID, },
 	{ PCI_DEVICE(0x1217, 0x8760), /* O2 Micro 64GB Steam Deck */
-<<<<<<< HEAD
-		.driver_data = NVME_QUIRK_QDEPTH_ONE },
-=======
 		.driver_data = NVME_QUIRK_DMAPOOL_ALIGN_512, },
->>>>>>> 39eca19f
 	{ PCI_DEVICE(0x126f, 0x2262),	/* Silicon Motion generic */
 		.driver_data = NVME_QUIRK_NO_DEEPEST_PS |
 				NVME_QUIRK_BOGUS_NID, },
