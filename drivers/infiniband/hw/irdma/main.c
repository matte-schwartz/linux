--- conflicted
+++ resolved
@@ -221,13 +221,8 @@
 			break;
 
 	if (i < IRDMA_MIN_MSIX) {
-<<<<<<< HEAD
-		for (; i > 0; i--)
+		while (--i >= 0)
 			ice_free_rdma_qvector(cdev, &rf->msix_entries[i]);
-=======
-		while (--i >= 0)
-			ice_free_rdma_qvector(pf, &rf->msix_entries[i]);
->>>>>>> 5cdb2c77
 
 		kfree(rf->msix_entries);
 		return -ENOMEM;
@@ -261,13 +256,9 @@
 	irdma_ib_unregister_device(iwdev);
 	irdma_deinit_interrupts(iwdev->rf, cdev_info);
 
-<<<<<<< HEAD
+	kfree(iwdev->rf);
+
 	pr_debug("INIT: Gen2 PF[%d] device remove success\n", PCI_FUNC(cdev_info->pdev->devfn));
-=======
-	kfree(iwdev->rf);
-
-	pr_debug("INIT: Gen2 PF[%d] device remove success\n", PCI_FUNC(pf->pdev->devfn));
->>>>>>> 5cdb2c77
 }
 
 static void irdma_fill_device_info(struct irdma_device *iwdev,
