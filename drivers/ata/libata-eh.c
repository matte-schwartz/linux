/*
 *  libata-eh.c - libata error handling
 *
 *  Maintained by:  Jeff Garzik <jgarzik@pobox.com>
 *    		    Please ALWAYS copy linux-ide@vger.kernel.org
 *		    on emails.
 *
 *  Copyright 2006 Tejun Heo <htejun@gmail.com>
 *
 *
 *  This program is free software; you can redistribute it and/or
 *  modify it under the terms of the GNU General Public License as
 *  published by the Free Software Foundation; either version 2, or
 *  (at your option) any later version.
 *
 *  This program is distributed in the hope that it will be useful,
 *  but WITHOUT ANY WARRANTY; without even the implied warranty of
 *  MERCHANTABILITY or FITNESS FOR A PARTICULAR PURPOSE.  See the GNU
 *  General Public License for more details.
 *
 *  You should have received a copy of the GNU General Public License
 *  along with this program; see the file COPYING.  If not, write to
 *  the Free Software Foundation, 675 Mass Ave, Cambridge, MA 02139,
 *  USA.
 *
 *
 *  libata documentation is available via 'make {ps|pdf}docs',
 *  as Documentation/DocBook/libata.*
 *
 *  Hardware documentation available from http://www.t13.org/ and
 *  http://www.sata-io.org/
 *
 */

#include <linux/kernel.h>
#include <linux/blkdev.h>
#include <linux/pci.h>
#include <scsi/scsi.h>
#include <scsi/scsi_host.h>
#include <scsi/scsi_eh.h>
#include <scsi/scsi_device.h>
#include <scsi/scsi_cmnd.h>
#include "../scsi/scsi_transport_api.h"

#include <linux/libata.h>

#include "libata.h"

enum {
	/* speed down verdicts */
	ATA_EH_SPDN_NCQ_OFF		= (1 << 0),
	ATA_EH_SPDN_SPEED_DOWN		= (1 << 1),
	ATA_EH_SPDN_FALLBACK_TO_PIO	= (1 << 2),
	ATA_EH_SPDN_KEEP_ERRORS		= (1 << 3),

	/* error flags */
	ATA_EFLAG_IS_IO			= (1 << 0),
	ATA_EFLAG_DUBIOUS_XFER		= (1 << 1),

	/* error categories */
	ATA_ECAT_NONE			= 0,
	ATA_ECAT_ATA_BUS		= 1,
	ATA_ECAT_TOUT_HSM		= 2,
	ATA_ECAT_UNK_DEV		= 3,
	ATA_ECAT_DUBIOUS_NONE		= 4,
	ATA_ECAT_DUBIOUS_ATA_BUS	= 5,
	ATA_ECAT_DUBIOUS_TOUT_HSM	= 6,
	ATA_ECAT_DUBIOUS_UNK_DEV	= 7,
	ATA_ECAT_NR			= 8,

	ATA_EH_CMD_DFL_TIMEOUT		=  5000,

	/* always put at least this amount of time between resets */
	ATA_EH_RESET_COOL_DOWN		=  5000,

	/* Waiting in ->prereset can never be reliable.  It's
	 * sometimes nice to wait there but it can't be depended upon;
	 * otherwise, we wouldn't be resetting.  Just give it enough
	 * time for most drives to spin up.
	 */
	ATA_EH_PRERESET_TIMEOUT		= 10000,
	ATA_EH_FASTDRAIN_INTERVAL	=  3000,

	ATA_EH_UA_TRIES			= 5,
};

/* The following table determines how we sequence resets.  Each entry
 * represents timeout for that try.  The first try can be soft or
 * hardreset.  All others are hardreset if available.  In most cases
 * the first reset w/ 10sec timeout should succeed.  Following entries
 * are mostly for error handling, hotplug and retarded devices.
 */
static const unsigned long ata_eh_reset_timeouts[] = {
	10000,	/* most drives spin up by 10sec */
	10000,	/* > 99% working drives spin up before 20sec */
	35000,	/* give > 30 secs of idleness for retarded devices */
	 5000,	/* and sweet one last chance */
	ULONG_MAX, /* > 1 min has elapsed, give up */
};

static const unsigned long ata_eh_identify_timeouts[] = {
	 5000,	/* covers > 99% of successes and not too boring on failures */
	10000,  /* combined time till here is enough even for media access */
	30000,	/* for true idiots */
	ULONG_MAX,
};

static const unsigned long ata_eh_other_timeouts[] = {
	 5000,	/* same rationale as identify timeout */
	10000,	/* ditto */
	/* but no merciful 30sec for other commands, it just isn't worth it */
	ULONG_MAX,
};

struct ata_eh_cmd_timeout_ent {
	const u8		*commands;
	const unsigned long	*timeouts;
};

/* The following table determines timeouts to use for EH internal
 * commands.  Each table entry is a command class and matches the
 * commands the entry applies to and the timeout table to use.
 *
 * On the retry after a command timed out, the next timeout value from
 * the table is used.  If the table doesn't contain further entries,
 * the last value is used.
 *
 * ehc->cmd_timeout_idx keeps track of which timeout to use per
 * command class, so if SET_FEATURES times out on the first try, the
 * next try will use the second timeout value only for that class.
 */
#define CMDS(cmds...)	(const u8 []){ cmds, 0 }
static const struct ata_eh_cmd_timeout_ent
ata_eh_cmd_timeout_table[ATA_EH_CMD_TIMEOUT_TABLE_SIZE] = {
	{ .commands = CMDS(ATA_CMD_ID_ATA, ATA_CMD_ID_ATAPI),
	  .timeouts = ata_eh_identify_timeouts, },
	{ .commands = CMDS(ATA_CMD_READ_NATIVE_MAX, ATA_CMD_READ_NATIVE_MAX_EXT),
	  .timeouts = ata_eh_other_timeouts, },
	{ .commands = CMDS(ATA_CMD_SET_MAX, ATA_CMD_SET_MAX_EXT),
	  .timeouts = ata_eh_other_timeouts, },
	{ .commands = CMDS(ATA_CMD_SET_FEATURES),
	  .timeouts = ata_eh_other_timeouts, },
	{ .commands = CMDS(ATA_CMD_INIT_DEV_PARAMS),
	  .timeouts = ata_eh_other_timeouts, },
};
#undef CMDS

static void __ata_port_freeze(struct ata_port *ap);
#ifdef CONFIG_PM
static void ata_eh_handle_port_suspend(struct ata_port *ap);
static void ata_eh_handle_port_resume(struct ata_port *ap);
#else /* CONFIG_PM */
static void ata_eh_handle_port_suspend(struct ata_port *ap)
{ }

static void ata_eh_handle_port_resume(struct ata_port *ap)
{ }
#endif /* CONFIG_PM */

static void __ata_ehi_pushv_desc(struct ata_eh_info *ehi, const char *fmt,
				 va_list args)
{
	ehi->desc_len += vscnprintf(ehi->desc + ehi->desc_len,
				     ATA_EH_DESC_LEN - ehi->desc_len,
				     fmt, args);
}

/**
 *	__ata_ehi_push_desc - push error description without adding separator
 *	@ehi: target EHI
 *	@fmt: printf format string
 *
 *	Format string according to @fmt and append it to @ehi->desc.
 *
 *	LOCKING:
 *	spin_lock_irqsave(host lock)
 */
void __ata_ehi_push_desc(struct ata_eh_info *ehi, const char *fmt, ...)
{
	va_list args;

	va_start(args, fmt);
	__ata_ehi_pushv_desc(ehi, fmt, args);
	va_end(args);
}

/**
 *	ata_ehi_push_desc - push error description with separator
 *	@ehi: target EHI
 *	@fmt: printf format string
 *
 *	Format string according to @fmt and append it to @ehi->desc.
 *	If @ehi->desc is not empty, ", " is added in-between.
 *
 *	LOCKING:
 *	spin_lock_irqsave(host lock)
 */
void ata_ehi_push_desc(struct ata_eh_info *ehi, const char *fmt, ...)
{
	va_list args;

	if (ehi->desc_len)
		__ata_ehi_push_desc(ehi, ", ");

	va_start(args, fmt);
	__ata_ehi_pushv_desc(ehi, fmt, args);
	va_end(args);
}

/**
 *	ata_ehi_clear_desc - clean error description
 *	@ehi: target EHI
 *
 *	Clear @ehi->desc.
 *
 *	LOCKING:
 *	spin_lock_irqsave(host lock)
 */
void ata_ehi_clear_desc(struct ata_eh_info *ehi)
{
	ehi->desc[0] = '\0';
	ehi->desc_len = 0;
}

/**
 *	ata_port_desc - append port description
 *	@ap: target ATA port
 *	@fmt: printf format string
 *
 *	Format string according to @fmt and append it to port
 *	description.  If port description is not empty, " " is added
 *	in-between.  This function is to be used while initializing
 *	ata_host.  The description is printed on host registration.
 *
 *	LOCKING:
 *	None.
 */
void ata_port_desc(struct ata_port *ap, const char *fmt, ...)
{
	va_list args;

	WARN_ON(!(ap->pflags & ATA_PFLAG_INITIALIZING));

	if (ap->link.eh_info.desc_len)
		__ata_ehi_push_desc(&ap->link.eh_info, " ");

	va_start(args, fmt);
	__ata_ehi_pushv_desc(&ap->link.eh_info, fmt, args);
	va_end(args);
}

#ifdef CONFIG_PCI

/**
 *	ata_port_pbar_desc - append PCI BAR description
 *	@ap: target ATA port
 *	@bar: target PCI BAR
 *	@offset: offset into PCI BAR
 *	@name: name of the area
 *
 *	If @offset is negative, this function formats a string which
 *	contains the name, address, size and type of the BAR and
 *	appends it to the port description.  If @offset is zero or
 *	positive, only name and offsetted address is appended.
 *
 *	LOCKING:
 *	None.
 */
void ata_port_pbar_desc(struct ata_port *ap, int bar, ssize_t offset,
			const char *name)
{
	struct pci_dev *pdev = to_pci_dev(ap->host->dev);
	char *type = "";
	unsigned long long start, len;

	if (pci_resource_flags(pdev, bar) & IORESOURCE_MEM)
		type = "m";
	else if (pci_resource_flags(pdev, bar) & IORESOURCE_IO)
		type = "i";

	start = (unsigned long long)pci_resource_start(pdev, bar);
	len = (unsigned long long)pci_resource_len(pdev, bar);

	if (offset < 0)
		ata_port_desc(ap, "%s %s%llu@0x%llx", name, type, len, start);
	else
		ata_port_desc(ap, "%s 0x%llx", name,
				start + (unsigned long long)offset);
}

#endif /* CONFIG_PCI */

static int ata_lookup_timeout_table(u8 cmd)
{
	int i;

	for (i = 0; i < ATA_EH_CMD_TIMEOUT_TABLE_SIZE; i++) {
		const u8 *cur;

		for (cur = ata_eh_cmd_timeout_table[i].commands; *cur; cur++)
			if (*cur == cmd)
				return i;
	}

	return -1;
}

/**
 *	ata_internal_cmd_timeout - determine timeout for an internal command
 *	@dev: target device
 *	@cmd: internal command to be issued
 *
 *	Determine timeout for internal command @cmd for @dev.
 *
 *	LOCKING:
 *	EH context.
 *
 *	RETURNS:
 *	Determined timeout.
 */
unsigned long ata_internal_cmd_timeout(struct ata_device *dev, u8 cmd)
{
	struct ata_eh_context *ehc = &dev->link->eh_context;
	int ent = ata_lookup_timeout_table(cmd);
	int idx;

	if (ent < 0)
		return ATA_EH_CMD_DFL_TIMEOUT;

	idx = ehc->cmd_timeout_idx[dev->devno][ent];
	return ata_eh_cmd_timeout_table[ent].timeouts[idx];
}

/**
 *	ata_internal_cmd_timed_out - notification for internal command timeout
 *	@dev: target device
 *	@cmd: internal command which timed out
 *
 *	Notify EH that internal command @cmd for @dev timed out.  This
 *	function should be called only for commands whose timeouts are
 *	determined using ata_internal_cmd_timeout().
 *
 *	LOCKING:
 *	EH context.
 */
void ata_internal_cmd_timed_out(struct ata_device *dev, u8 cmd)
{
	struct ata_eh_context *ehc = &dev->link->eh_context;
	int ent = ata_lookup_timeout_table(cmd);
	int idx;

	if (ent < 0)
		return;

	idx = ehc->cmd_timeout_idx[dev->devno][ent];
	if (ata_eh_cmd_timeout_table[ent].timeouts[idx + 1] != ULONG_MAX)
		ehc->cmd_timeout_idx[dev->devno][ent]++;
}

static void ata_ering_record(struct ata_ering *ering, unsigned int eflags,
			     unsigned int err_mask)
{
	struct ata_ering_entry *ent;

	WARN_ON(!err_mask);

	ering->cursor++;
	ering->cursor %= ATA_ERING_SIZE;

	ent = &ering->ring[ering->cursor];
	ent->eflags = eflags;
	ent->err_mask = err_mask;
	ent->timestamp = get_jiffies_64();
}

static struct ata_ering_entry *ata_ering_top(struct ata_ering *ering)
{
	struct ata_ering_entry *ent = &ering->ring[ering->cursor];

	if (ent->err_mask)
		return ent;
	return NULL;
}

static void ata_ering_clear(struct ata_ering *ering)
{
	memset(ering, 0, sizeof(*ering));
}

static int ata_ering_map(struct ata_ering *ering,
			 int (*map_fn)(struct ata_ering_entry *, void *),
			 void *arg)
{
	int idx, rc = 0;
	struct ata_ering_entry *ent;

	idx = ering->cursor;
	do {
		ent = &ering->ring[idx];
		if (!ent->err_mask)
			break;
		rc = map_fn(ent, arg);
		if (rc)
			break;
		idx = (idx - 1 + ATA_ERING_SIZE) % ATA_ERING_SIZE;
	} while (idx != ering->cursor);

	return rc;
}

static unsigned int ata_eh_dev_action(struct ata_device *dev)
{
	struct ata_eh_context *ehc = &dev->link->eh_context;

	return ehc->i.action | ehc->i.dev_action[dev->devno];
}

static void ata_eh_clear_action(struct ata_link *link, struct ata_device *dev,
				struct ata_eh_info *ehi, unsigned int action)
{
	struct ata_device *tdev;

	if (!dev) {
		ehi->action &= ~action;
		ata_link_for_each_dev(tdev, link)
			ehi->dev_action[tdev->devno] &= ~action;
	} else {
		/* doesn't make sense for port-wide EH actions */
		WARN_ON(!(action & ATA_EH_PERDEV_MASK));

		/* break ehi->action into ehi->dev_action */
		if (ehi->action & action) {
			ata_link_for_each_dev(tdev, link)
				ehi->dev_action[tdev->devno] |=
					ehi->action & action;
			ehi->action &= ~action;
		}

		/* turn off the specified per-dev action */
		ehi->dev_action[dev->devno] &= ~action;
	}
}

/**
 *	ata_scsi_timed_out - SCSI layer time out callback
 *	@cmd: timed out SCSI command
 *
 *	Handles SCSI layer timeout.  We race with normal completion of
 *	the qc for @cmd.  If the qc is already gone, we lose and let
 *	the scsi command finish (EH_HANDLED).  Otherwise, the qc has
 *	timed out and EH should be invoked.  Prevent ata_qc_complete()
 *	from finishing it by setting EH_SCHEDULED and return
 *	EH_NOT_HANDLED.
 *
 *	TODO: kill this function once old EH is gone.
 *
 *	LOCKING:
 *	Called from timer context
 *
 *	RETURNS:
 *	EH_HANDLED or EH_NOT_HANDLED
 */
enum blk_eh_timer_return ata_scsi_timed_out(struct scsi_cmnd *cmd)
{
	struct Scsi_Host *host = cmd->device->host;
	struct ata_port *ap = ata_shost_to_port(host);
	unsigned long flags;
	struct ata_queued_cmd *qc;
	enum blk_eh_timer_return ret;

	DPRINTK("ENTER\n");

	if (ap->ops->error_handler) {
		ret = BLK_EH_NOT_HANDLED;
		goto out;
	}

	ret = BLK_EH_HANDLED;
	spin_lock_irqsave(ap->lock, flags);
	qc = ata_qc_from_tag(ap, ap->link.active_tag);
	if (qc) {
		WARN_ON(qc->scsicmd != cmd);
		qc->flags |= ATA_QCFLAG_EH_SCHEDULED;
		qc->err_mask |= AC_ERR_TIMEOUT;
		ret = BLK_EH_NOT_HANDLED;
	}
	spin_unlock_irqrestore(ap->lock, flags);

 out:
	DPRINTK("EXIT, ret=%d\n", ret);
	return ret;
}

/**
 *	ata_scsi_error - SCSI layer error handler callback
 *	@host: SCSI host on which error occurred
 *
 *	Handles SCSI-layer-thrown error events.
 *
 *	LOCKING:
 *	Inherited from SCSI layer (none, can sleep)
 *
 *	RETURNS:
 *	Zero.
 */
void ata_scsi_error(struct Scsi_Host *host)
{
	struct ata_port *ap = ata_shost_to_port(host);
	int i;
	unsigned long flags;

	DPRINTK("ENTER\n");

	/* synchronize with port task */
	ata_port_flush_task(ap);

	/* synchronize with host lock and sort out timeouts */

	/* For new EH, all qcs are finished in one of three ways -
	 * normal completion, error completion, and SCSI timeout.
	 * Both cmpletions can race against SCSI timeout.  When normal
	 * completion wins, the qc never reaches EH.  When error
	 * completion wins, the qc has ATA_QCFLAG_FAILED set.
	 *
	 * When SCSI timeout wins, things are a bit more complex.
	 * Normal or error completion can occur after the timeout but
	 * before this point.  In such cases, both types of
	 * completions are honored.  A scmd is determined to have
	 * timed out iff its associated qc is active and not failed.
	 */
	if (ap->ops->error_handler) {
		struct scsi_cmnd *scmd, *tmp;
		int nr_timedout = 0;

		spin_lock_irqsave(ap->lock, flags);

		list_for_each_entry_safe(scmd, tmp, &host->eh_cmd_q, eh_entry) {
			struct ata_queued_cmd *qc;

			for (i = 0; i < ATA_MAX_QUEUE; i++) {
				qc = __ata_qc_from_tag(ap, i);
				if (qc->flags & ATA_QCFLAG_ACTIVE &&
				    qc->scsicmd == scmd)
					break;
			}

			if (i < ATA_MAX_QUEUE) {
				/* the scmd has an associated qc */
				if (!(qc->flags & ATA_QCFLAG_FAILED)) {
					/* which hasn't failed yet, timeout */
					qc->err_mask |= AC_ERR_TIMEOUT;
					qc->flags |= ATA_QCFLAG_FAILED;
					nr_timedout++;
				}
			} else {
				/* Normal completion occurred after
				 * SCSI timeout but before this point.
				 * Successfully complete it.
				 */
				scmd->retries = scmd->allowed;
				scsi_eh_finish_cmd(scmd, &ap->eh_done_q);
			}
		}

		/* If we have timed out qcs.  They belong to EH from
		 * this point but the state of the controller is
		 * unknown.  Freeze the port to make sure the IRQ
		 * handler doesn't diddle with those qcs.  This must
		 * be done atomically w.r.t. setting QCFLAG_FAILED.
		 */
		if (nr_timedout)
			__ata_port_freeze(ap);

		spin_unlock_irqrestore(ap->lock, flags);

		/* initialize eh_tries */
		ap->eh_tries = ATA_EH_MAX_TRIES;
	} else
		spin_unlock_wait(ap->lock);

 repeat:
	/* invoke error handler */
	if (ap->ops->error_handler) {
		struct ata_link *link;

		/* kill fast drain timer */
		del_timer_sync(&ap->fastdrain_timer);

		/* process port resume request */
		ata_eh_handle_port_resume(ap);

		/* fetch & clear EH info */
		spin_lock_irqsave(ap->lock, flags);

		__ata_port_for_each_link(link, ap) {
			struct ata_eh_context *ehc = &link->eh_context;
			struct ata_device *dev;

			memset(&link->eh_context, 0, sizeof(link->eh_context));
			link->eh_context.i = link->eh_info;
			memset(&link->eh_info, 0, sizeof(link->eh_info));

			ata_link_for_each_dev(dev, link) {
				int devno = dev->devno;

				if (!ata_dev_enabled(dev))
					continue;

				ehc->saved_xfer_mode[devno] = dev->xfer_mode;
				if (ata_ncq_enabled(dev))
					ehc->saved_ncq_enabled |= 1 << devno;
			}
		}

		ap->pflags |= ATA_PFLAG_EH_IN_PROGRESS;
		ap->pflags &= ~ATA_PFLAG_EH_PENDING;
		ap->excl_link = NULL;	/* don't maintain exclusion over EH */

		spin_unlock_irqrestore(ap->lock, flags);

		/* invoke EH, skip if unloading or suspended */
		if (!(ap->pflags & (ATA_PFLAG_UNLOADING | ATA_PFLAG_SUSPENDED)))
			ap->ops->error_handler(ap);
		else
			ata_eh_finish(ap);

		/* process port suspend request */
		ata_eh_handle_port_suspend(ap);

		/* Exception might have happend after ->error_handler
		 * recovered the port but before this point.  Repeat
		 * EH in such case.
		 */
		spin_lock_irqsave(ap->lock, flags);

		if (ap->pflags & ATA_PFLAG_EH_PENDING) {
			if (--ap->eh_tries) {
				spin_unlock_irqrestore(ap->lock, flags);
				goto repeat;
			}
			ata_port_printk(ap, KERN_ERR, "EH pending after %d "
					"tries, giving up\n", ATA_EH_MAX_TRIES);
			ap->pflags &= ~ATA_PFLAG_EH_PENDING;
		}

		/* this run is complete, make sure EH info is clear */
		__ata_port_for_each_link(link, ap)
			memset(&link->eh_info, 0, sizeof(link->eh_info));

		/* Clear host_eh_scheduled while holding ap->lock such
		 * that if exception occurs after this point but
		 * before EH completion, SCSI midlayer will
		 * re-initiate EH.
		 */
		host->host_eh_scheduled = 0;

		spin_unlock_irqrestore(ap->lock, flags);
	} else {
		WARN_ON(ata_qc_from_tag(ap, ap->link.active_tag) == NULL);
		ap->ops->eng_timeout(ap);
	}

	/* finish or retry handled scmd's and clean up */
	WARN_ON(host->host_failed || !list_empty(&host->eh_cmd_q));

	scsi_eh_flush_done_q(&ap->eh_done_q);

	/* clean up */
	spin_lock_irqsave(ap->lock, flags);

	if (ap->pflags & ATA_PFLAG_LOADING)
		ap->pflags &= ~ATA_PFLAG_LOADING;
	else if (ap->pflags & ATA_PFLAG_SCSI_HOTPLUG)
		queue_delayed_work(ata_aux_wq, &ap->hotplug_task, 0);

	if (ap->pflags & ATA_PFLAG_RECOVERED)
		ata_port_printk(ap, KERN_INFO, "EH complete\n");

	ap->pflags &= ~(ATA_PFLAG_SCSI_HOTPLUG | ATA_PFLAG_RECOVERED);

	/* tell wait_eh that we're done */
	ap->pflags &= ~ATA_PFLAG_EH_IN_PROGRESS;
	wake_up_all(&ap->eh_wait_q);

	spin_unlock_irqrestore(ap->lock, flags);

	DPRINTK("EXIT\n");
}

/**
 *	ata_port_wait_eh - Wait for the currently pending EH to complete
 *	@ap: Port to wait EH for
 *
 *	Wait until the currently pending EH is complete.
 *
 *	LOCKING:
 *	Kernel thread context (may sleep).
 */
void ata_port_wait_eh(struct ata_port *ap)
{
	unsigned long flags;
	DEFINE_WAIT(wait);

 retry:
	spin_lock_irqsave(ap->lock, flags);

	while (ap->pflags & (ATA_PFLAG_EH_PENDING | ATA_PFLAG_EH_IN_PROGRESS)) {
		prepare_to_wait(&ap->eh_wait_q, &wait, TASK_UNINTERRUPTIBLE);
		spin_unlock_irqrestore(ap->lock, flags);
		schedule();
		spin_lock_irqsave(ap->lock, flags);
	}
	finish_wait(&ap->eh_wait_q, &wait);

	spin_unlock_irqrestore(ap->lock, flags);

	/* make sure SCSI EH is complete */
	if (scsi_host_in_recovery(ap->scsi_host)) {
		msleep(10);
		goto retry;
	}
}

static int ata_eh_nr_in_flight(struct ata_port *ap)
{
	unsigned int tag;
	int nr = 0;

	/* count only non-internal commands */
	for (tag = 0; tag < ATA_MAX_QUEUE - 1; tag++)
		if (ata_qc_from_tag(ap, tag))
			nr++;

	return nr;
}

void ata_eh_fastdrain_timerfn(unsigned long arg)
{
	struct ata_port *ap = (void *)arg;
	unsigned long flags;
	int cnt;

	spin_lock_irqsave(ap->lock, flags);

	cnt = ata_eh_nr_in_flight(ap);

	/* are we done? */
	if (!cnt)
		goto out_unlock;

	if (cnt == ap->fastdrain_cnt) {
		unsigned int tag;

		/* No progress during the last interval, tag all
		 * in-flight qcs as timed out and freeze the port.
		 */
		for (tag = 0; tag < ATA_MAX_QUEUE - 1; tag++) {
			struct ata_queued_cmd *qc = ata_qc_from_tag(ap, tag);
			if (qc)
				qc->err_mask |= AC_ERR_TIMEOUT;
		}

		ata_port_freeze(ap);
	} else {
		/* some qcs have finished, give it another chance */
		ap->fastdrain_cnt = cnt;
		ap->fastdrain_timer.expires =
			ata_deadline(jiffies, ATA_EH_FASTDRAIN_INTERVAL);
		add_timer(&ap->fastdrain_timer);
	}

 out_unlock:
	spin_unlock_irqrestore(ap->lock, flags);
}

/**
 *	ata_eh_set_pending - set ATA_PFLAG_EH_PENDING and activate fast drain
 *	@ap: target ATA port
 *	@fastdrain: activate fast drain
 *
 *	Set ATA_PFLAG_EH_PENDING and activate fast drain if @fastdrain
 *	is non-zero and EH wasn't pending before.  Fast drain ensures
 *	that EH kicks in in timely manner.
 *
 *	LOCKING:
 *	spin_lock_irqsave(host lock)
 */
static void ata_eh_set_pending(struct ata_port *ap, int fastdrain)
{
	int cnt;

	/* already scheduled? */
	if (ap->pflags & ATA_PFLAG_EH_PENDING)
		return;

	ap->pflags |= ATA_PFLAG_EH_PENDING;

	if (!fastdrain)
		return;

	/* do we have in-flight qcs? */
	cnt = ata_eh_nr_in_flight(ap);
	if (!cnt)
		return;

	/* activate fast drain */
	ap->fastdrain_cnt = cnt;
	ap->fastdrain_timer.expires =
		ata_deadline(jiffies, ATA_EH_FASTDRAIN_INTERVAL);
	add_timer(&ap->fastdrain_timer);
}

/**
 *	ata_qc_schedule_eh - schedule qc for error handling
 *	@qc: command to schedule error handling for
 *
 *	Schedule error handling for @qc.  EH will kick in as soon as
 *	other commands are drained.
 *
 *	LOCKING:
 *	spin_lock_irqsave(host lock)
 */
void ata_qc_schedule_eh(struct ata_queued_cmd *qc)
{
	struct ata_port *ap = qc->ap;

	WARN_ON(!ap->ops->error_handler);

	qc->flags |= ATA_QCFLAG_FAILED;
	ata_eh_set_pending(ap, 1);

	/* The following will fail if timeout has already expired.
	 * ata_scsi_error() takes care of such scmds on EH entry.
	 * Note that ATA_QCFLAG_FAILED is unconditionally set after
	 * this function completes.
	 */
	blk_abort_request(qc->scsicmd->request);
}

/**
 *	ata_port_schedule_eh - schedule error handling without a qc
 *	@ap: ATA port to schedule EH for
 *
 *	Schedule error handling for @ap.  EH will kick in as soon as
 *	all commands are drained.
 *
 *	LOCKING:
 *	spin_lock_irqsave(host lock)
 */
void ata_port_schedule_eh(struct ata_port *ap)
{
	WARN_ON(!ap->ops->error_handler);

	if (ap->pflags & ATA_PFLAG_INITIALIZING)
		return;

	ata_eh_set_pending(ap, 1);
	scsi_schedule_eh(ap->scsi_host);

	DPRINTK("port EH scheduled\n");
}

static int ata_do_link_abort(struct ata_port *ap, struct ata_link *link)
{
	int tag, nr_aborted = 0;

	WARN_ON(!ap->ops->error_handler);

	/* we're gonna abort all commands, no need for fast drain */
	ata_eh_set_pending(ap, 0);

	for (tag = 0; tag < ATA_MAX_QUEUE; tag++) {
		struct ata_queued_cmd *qc = ata_qc_from_tag(ap, tag);

		if (qc && (!link || qc->dev->link == link)) {
			qc->flags |= ATA_QCFLAG_FAILED;
			ata_qc_complete(qc);
			nr_aborted++;
		}
	}

	if (!nr_aborted)
		ata_port_schedule_eh(ap);

	return nr_aborted;
}

/**
 *	ata_link_abort - abort all qc's on the link
 *	@link: ATA link to abort qc's for
 *
 *	Abort all active qc's active on @link and schedule EH.
 *
 *	LOCKING:
 *	spin_lock_irqsave(host lock)
 *
 *	RETURNS:
 *	Number of aborted qc's.
 */
int ata_link_abort(struct ata_link *link)
{
	return ata_do_link_abort(link->ap, link);
}

/**
 *	ata_port_abort - abort all qc's on the port
 *	@ap: ATA port to abort qc's for
 *
 *	Abort all active qc's of @ap and schedule EH.
 *
 *	LOCKING:
 *	spin_lock_irqsave(host_set lock)
 *
 *	RETURNS:
 *	Number of aborted qc's.
 */
int ata_port_abort(struct ata_port *ap)
{
	return ata_do_link_abort(ap, NULL);
}

/**
 *	__ata_port_freeze - freeze port
 *	@ap: ATA port to freeze
 *
 *	This function is called when HSM violation or some other
 *	condition disrupts normal operation of the port.  Frozen port
 *	is not allowed to perform any operation until the port is
 *	thawed, which usually follows a successful reset.
 *
 *	ap->ops->freeze() callback can be used for freezing the port
 *	hardware-wise (e.g. mask interrupt and stop DMA engine).  If a
 *	port cannot be frozen hardware-wise, the interrupt handler
 *	must ack and clear interrupts unconditionally while the port
 *	is frozen.
 *
 *	LOCKING:
 *	spin_lock_irqsave(host lock)
 */
static void __ata_port_freeze(struct ata_port *ap)
{
	WARN_ON(!ap->ops->error_handler);

	if (ap->ops->freeze)
		ap->ops->freeze(ap);

	ap->pflags |= ATA_PFLAG_FROZEN;

	DPRINTK("ata%u port frozen\n", ap->print_id);
}

/**
 *	ata_port_freeze - abort & freeze port
 *	@ap: ATA port to freeze
 *
 *	Abort and freeze @ap.
 *
 *	LOCKING:
 *	spin_lock_irqsave(host lock)
 *
 *	RETURNS:
 *	Number of aborted commands.
 */
int ata_port_freeze(struct ata_port *ap)
{
	int nr_aborted;

	WARN_ON(!ap->ops->error_handler);

	nr_aborted = ata_port_abort(ap);
	__ata_port_freeze(ap);

	return nr_aborted;
}

/**
 *	sata_async_notification - SATA async notification handler
 *	@ap: ATA port where async notification is received
 *
 *	Handler to be called when async notification via SDB FIS is
 *	received.  This function schedules EH if necessary.
 *
 *	LOCKING:
 *	spin_lock_irqsave(host lock)
 *
 *	RETURNS:
 *	1 if EH is scheduled, 0 otherwise.
 */
int sata_async_notification(struct ata_port *ap)
{
	u32 sntf;
	int rc;

	if (!(ap->flags & ATA_FLAG_AN))
		return 0;

	rc = sata_scr_read(&ap->link, SCR_NOTIFICATION, &sntf);
	if (rc == 0)
		sata_scr_write(&ap->link, SCR_NOTIFICATION, sntf);

	if (!sata_pmp_attached(ap) || rc) {
		/* PMP is not attached or SNTF is not available */
		if (!sata_pmp_attached(ap)) {
			/* PMP is not attached.  Check whether ATAPI
			 * AN is configured.  If so, notify media
			 * change.
			 */
			struct ata_device *dev = ap->link.device;

			if ((dev->class == ATA_DEV_ATAPI) &&
			    (dev->flags & ATA_DFLAG_AN))
				ata_scsi_media_change_notify(dev);
			return 0;
		} else {
			/* PMP is attached but SNTF is not available.
			 * ATAPI async media change notification is
			 * not used.  The PMP must be reporting PHY
			 * status change, schedule EH.
			 */
			ata_port_schedule_eh(ap);
			return 1;
		}
	} else {
		/* PMP is attached and SNTF is available */
		struct ata_link *link;

		/* check and notify ATAPI AN */
		ata_port_for_each_link(link, ap) {
			if (!(sntf & (1 << link->pmp)))
				continue;

			if ((link->device->class == ATA_DEV_ATAPI) &&
			    (link->device->flags & ATA_DFLAG_AN))
				ata_scsi_media_change_notify(link->device);
		}

		/* If PMP is reporting that PHY status of some
		 * downstream ports has changed, schedule EH.
		 */
		if (sntf & (1 << SATA_PMP_CTRL_PORT)) {
			ata_port_schedule_eh(ap);
			return 1;
		}

		return 0;
	}
}

/**
 *	ata_eh_freeze_port - EH helper to freeze port
 *	@ap: ATA port to freeze
 *
 *	Freeze @ap.
 *
 *	LOCKING:
 *	None.
 */
void ata_eh_freeze_port(struct ata_port *ap)
{
	unsigned long flags;

	if (!ap->ops->error_handler)
		return;

	spin_lock_irqsave(ap->lock, flags);
	__ata_port_freeze(ap);
	spin_unlock_irqrestore(ap->lock, flags);
}

/**
 *	ata_port_thaw_port - EH helper to thaw port
 *	@ap: ATA port to thaw
 *
 *	Thaw frozen port @ap.
 *
 *	LOCKING:
 *	None.
 */
void ata_eh_thaw_port(struct ata_port *ap)
{
	unsigned long flags;

	if (!ap->ops->error_handler)
		return;

	spin_lock_irqsave(ap->lock, flags);

	ap->pflags &= ~ATA_PFLAG_FROZEN;

	if (ap->ops->thaw)
		ap->ops->thaw(ap);

	spin_unlock_irqrestore(ap->lock, flags);

	DPRINTK("ata%u port thawed\n", ap->print_id);
}

static void ata_eh_scsidone(struct scsi_cmnd *scmd)
{
	/* nada */
}

static void __ata_eh_qc_complete(struct ata_queued_cmd *qc)
{
	struct ata_port *ap = qc->ap;
	struct scsi_cmnd *scmd = qc->scsicmd;
	unsigned long flags;

	spin_lock_irqsave(ap->lock, flags);
	qc->scsidone = ata_eh_scsidone;
	__ata_qc_complete(qc);
	WARN_ON(ata_tag_valid(qc->tag));
	spin_unlock_irqrestore(ap->lock, flags);

	scsi_eh_finish_cmd(scmd, &ap->eh_done_q);
}

/**
 *	ata_eh_qc_complete - Complete an active ATA command from EH
 *	@qc: Command to complete
 *
 *	Indicate to the mid and upper layers that an ATA command has
 *	completed.  To be used from EH.
 */
void ata_eh_qc_complete(struct ata_queued_cmd *qc)
{
	struct scsi_cmnd *scmd = qc->scsicmd;
	scmd->retries = scmd->allowed;
	__ata_eh_qc_complete(qc);
}

/**
 *	ata_eh_qc_retry - Tell midlayer to retry an ATA command after EH
 *	@qc: Command to retry
 *
 *	Indicate to the mid and upper layers that an ATA command
 *	should be retried.  To be used from EH.
 *
 *	SCSI midlayer limits the number of retries to scmd->allowed.
 *	scmd->retries is decremented for commands which get retried
 *	due to unrelated failures (qc->err_mask is zero).
 */
void ata_eh_qc_retry(struct ata_queued_cmd *qc)
{
	struct scsi_cmnd *scmd = qc->scsicmd;
	if (!qc->err_mask && scmd->retries)
		scmd->retries--;
	__ata_eh_qc_complete(qc);
}

/**
 *	ata_eh_detach_dev - detach ATA device
 *	@dev: ATA device to detach
 *
 *	Detach @dev.
 *
 *	LOCKING:
 *	None.
 */
void ata_eh_detach_dev(struct ata_device *dev)
{
	struct ata_link *link = dev->link;
	struct ata_port *ap = link->ap;
	struct ata_eh_context *ehc = &link->eh_context;
	unsigned long flags;

	ata_dev_disable(dev);

	spin_lock_irqsave(ap->lock, flags);

	dev->flags &= ~ATA_DFLAG_DETACH;

	if (ata_scsi_offline_dev(dev)) {
		dev->flags |= ATA_DFLAG_DETACHED;
		ap->pflags |= ATA_PFLAG_SCSI_HOTPLUG;
	}

	/* clear per-dev EH info */
	ata_eh_clear_action(link, dev, &link->eh_info, ATA_EH_PERDEV_MASK);
	ata_eh_clear_action(link, dev, &link->eh_context.i, ATA_EH_PERDEV_MASK);
	ehc->saved_xfer_mode[dev->devno] = 0;
	ehc->saved_ncq_enabled &= ~(1 << dev->devno);

	spin_unlock_irqrestore(ap->lock, flags);
}

/**
 *	ata_eh_about_to_do - about to perform eh_action
 *	@link: target ATA link
 *	@dev: target ATA dev for per-dev action (can be NULL)
 *	@action: action about to be performed
 *
 *	Called just before performing EH actions to clear related bits
 *	in @link->eh_info such that eh actions are not unnecessarily
 *	repeated.
 *
 *	LOCKING:
 *	None.
 */
void ata_eh_about_to_do(struct ata_link *link, struct ata_device *dev,
			unsigned int action)
{
	struct ata_port *ap = link->ap;
	struct ata_eh_info *ehi = &link->eh_info;
	struct ata_eh_context *ehc = &link->eh_context;
	unsigned long flags;

	spin_lock_irqsave(ap->lock, flags);

	ata_eh_clear_action(link, dev, ehi, action);

	/* About to take EH action, set RECOVERED.  Ignore actions on
	 * slave links as master will do them again.
	 */
	if (!(ehc->i.flags & ATA_EHI_QUIET) && link != ap->slave_link)
		ap->pflags |= ATA_PFLAG_RECOVERED;

	spin_unlock_irqrestore(ap->lock, flags);
}

/**
 *	ata_eh_done - EH action complete
*	@ap: target ATA port
 *	@dev: target ATA dev for per-dev action (can be NULL)
 *	@action: action just completed
 *
 *	Called right after performing EH actions to clear related bits
 *	in @link->eh_context.
 *
 *	LOCKING:
 *	None.
 */
void ata_eh_done(struct ata_link *link, struct ata_device *dev,
		 unsigned int action)
{
	struct ata_eh_context *ehc = &link->eh_context;

	ata_eh_clear_action(link, dev, &ehc->i, action);
}

/**
 *	ata_err_string - convert err_mask to descriptive string
 *	@err_mask: error mask to convert to string
 *
 *	Convert @err_mask to descriptive string.  Errors are
 *	prioritized according to severity and only the most severe
 *	error is reported.
 *
 *	LOCKING:
 *	None.
 *
 *	RETURNS:
 *	Descriptive string for @err_mask
 */
static const char *ata_err_string(unsigned int err_mask)
{
	if (err_mask & AC_ERR_HOST_BUS)
		return "host bus error";
	if (err_mask & AC_ERR_ATA_BUS)
		return "ATA bus error";
	if (err_mask & AC_ERR_TIMEOUT)
		return "timeout";
	if (err_mask & AC_ERR_HSM)
		return "HSM violation";
	if (err_mask & AC_ERR_SYSTEM)
		return "internal error";
	if (err_mask & AC_ERR_MEDIA)
		return "media error";
	if (err_mask & AC_ERR_INVALID)
		return "invalid argument";
	if (err_mask & AC_ERR_DEV)
		return "device error";
	return "unknown error";
}

/**
 *	ata_read_log_page - read a specific log page
 *	@dev: target device
 *	@page: page to read
 *	@buf: buffer to store read page
 *	@sectors: number of sectors to read
 *
 *	Read log page using READ_LOG_EXT command.
 *
 *	LOCKING:
 *	Kernel thread context (may sleep).
 *
 *	RETURNS:
 *	0 on success, AC_ERR_* mask otherwise.
 */
static unsigned int ata_read_log_page(struct ata_device *dev,
				      u8 page, void *buf, unsigned int sectors)
{
	struct ata_taskfile tf;
	unsigned int err_mask;

	DPRINTK("read log page - page %d\n", page);

	ata_tf_init(dev, &tf);
	tf.command = ATA_CMD_READ_LOG_EXT;
	tf.lbal = page;
	tf.nsect = sectors;
	tf.hob_nsect = sectors >> 8;
	tf.flags |= ATA_TFLAG_ISADDR | ATA_TFLAG_LBA48 | ATA_TFLAG_DEVICE;
	tf.protocol = ATA_PROT_PIO;

	err_mask = ata_exec_internal(dev, &tf, NULL, DMA_FROM_DEVICE,
				     buf, sectors * ATA_SECT_SIZE, 0);

	DPRINTK("EXIT, err_mask=%x\n", err_mask);
	return err_mask;
}

/**
 *	ata_eh_read_log_10h - Read log page 10h for NCQ error details
 *	@dev: Device to read log page 10h from
 *	@tag: Resulting tag of the failed command
 *	@tf: Resulting taskfile registers of the failed command
 *
 *	Read log page 10h to obtain NCQ error details and clear error
 *	condition.
 *
 *	LOCKING:
 *	Kernel thread context (may sleep).
 *
 *	RETURNS:
 *	0 on success, -errno otherwise.
 */
static int ata_eh_read_log_10h(struct ata_device *dev,
			       int *tag, struct ata_taskfile *tf)
{
	u8 *buf = dev->link->ap->sector_buf;
	unsigned int err_mask;
	u8 csum;
	int i;

	err_mask = ata_read_log_page(dev, ATA_LOG_SATA_NCQ, buf, 1);
	if (err_mask)
		return -EIO;

	csum = 0;
	for (i = 0; i < ATA_SECT_SIZE; i++)
		csum += buf[i];
	if (csum)
		ata_dev_printk(dev, KERN_WARNING,
			       "invalid checksum 0x%x on log page 10h\n", csum);

	if (buf[0] & 0x80)
		return -ENOENT;

	*tag = buf[0] & 0x1f;

	tf->command = buf[2];
	tf->feature = buf[3];
	tf->lbal = buf[4];
	tf->lbam = buf[5];
	tf->lbah = buf[6];
	tf->device = buf[7];
	tf->hob_lbal = buf[8];
	tf->hob_lbam = buf[9];
	tf->hob_lbah = buf[10];
	tf->nsect = buf[12];
	tf->hob_nsect = buf[13];

	return 0;
}

/**
 *	atapi_eh_tur - perform ATAPI TEST_UNIT_READY
 *	@dev: target ATAPI device
 *	@r_sense_key: out parameter for sense_key
 *
 *	Perform ATAPI TEST_UNIT_READY.
 *
 *	LOCKING:
 *	EH context (may sleep).
 *
 *	RETURNS:
 *	0 on success, AC_ERR_* mask on failure.
 */
static unsigned int atapi_eh_tur(struct ata_device *dev, u8 *r_sense_key)
{
	u8 cdb[ATAPI_CDB_LEN] = { TEST_UNIT_READY, 0, 0, 0, 0, 0 };
	struct ata_taskfile tf;
	unsigned int err_mask;

	ata_tf_init(dev, &tf);

	tf.flags |= ATA_TFLAG_ISADDR | ATA_TFLAG_DEVICE;
	tf.command = ATA_CMD_PACKET;
	tf.protocol = ATAPI_PROT_NODATA;

	err_mask = ata_exec_internal(dev, &tf, cdb, DMA_NONE, NULL, 0, 0);
	if (err_mask == AC_ERR_DEV)
		*r_sense_key = tf.feature >> 4;
	return err_mask;
}

/**
 *	atapi_eh_request_sense - perform ATAPI REQUEST_SENSE
 *	@dev: device to perform REQUEST_SENSE to
 *	@sense_buf: result sense data buffer (SCSI_SENSE_BUFFERSIZE bytes long)
 *	@dfl_sense_key: default sense key to use
 *
 *	Perform ATAPI REQUEST_SENSE after the device reported CHECK
 *	SENSE.  This function is EH helper.
 *
 *	LOCKING:
 *	Kernel thread context (may sleep).
 *
 *	RETURNS:
 *	0 on success, AC_ERR_* mask on failure
 */
static unsigned int atapi_eh_request_sense(struct ata_device *dev,
					   u8 *sense_buf, u8 dfl_sense_key)
{
	u8 cdb[ATAPI_CDB_LEN] =
		{ REQUEST_SENSE, 0, 0, 0, SCSI_SENSE_BUFFERSIZE, 0 };
	struct ata_port *ap = dev->link->ap;
	struct ata_taskfile tf;

	DPRINTK("ATAPI request sense\n");

	/* FIXME: is this needed? */
	memset(sense_buf, 0, SCSI_SENSE_BUFFERSIZE);

	/* initialize sense_buf with the error register,
	 * for the case where they are -not- overwritten
	 */
	sense_buf[0] = 0x70;
	sense_buf[2] = dfl_sense_key;

	/* some devices time out if garbage left in tf */
	ata_tf_init(dev, &tf);

	tf.flags |= ATA_TFLAG_ISADDR | ATA_TFLAG_DEVICE;
	tf.command = ATA_CMD_PACKET;

	/* is it pointless to prefer PIO for "safety reasons"? */
	if (ap->flags & ATA_FLAG_PIO_DMA) {
		tf.protocol = ATAPI_PROT_DMA;
		tf.feature |= ATAPI_PKT_DMA;
	} else {
		tf.protocol = ATAPI_PROT_PIO;
		tf.lbam = SCSI_SENSE_BUFFERSIZE;
		tf.lbah = 0;
	}

	return ata_exec_internal(dev, &tf, cdb, DMA_FROM_DEVICE,
				 sense_buf, SCSI_SENSE_BUFFERSIZE, 0);
}

/**
 *	ata_eh_analyze_serror - analyze SError for a failed port
 *	@link: ATA link to analyze SError for
 *
 *	Analyze SError if available and further determine cause of
 *	failure.
 *
 *	LOCKING:
 *	None.
 */
static void ata_eh_analyze_serror(struct ata_link *link)
{
	struct ata_eh_context *ehc = &link->eh_context;
	u32 serror = ehc->i.serror;
	unsigned int err_mask = 0, action = 0;
	u32 hotplug_mask;

	if (serror & (SERR_PERSISTENT | SERR_DATA)) {
		err_mask |= AC_ERR_ATA_BUS;
		action |= ATA_EH_RESET;
	}
	if (serror & SERR_PROTOCOL) {
		err_mask |= AC_ERR_HSM;
		action |= ATA_EH_RESET;
	}
	if (serror & SERR_INTERNAL) {
		err_mask |= AC_ERR_SYSTEM;
		action |= ATA_EH_RESET;
	}

	/* Determine whether a hotplug event has occurred.  Both
	 * SError.N/X are considered hotplug events for enabled or
	 * host links.  For disabled PMP links, only N bit is
	 * considered as X bit is left at 1 for link plugging.
	 */
	hotplug_mask = 0;

	if (!(link->flags & ATA_LFLAG_DISABLED) || ata_is_host_link(link))
		hotplug_mask = SERR_PHYRDY_CHG | SERR_DEV_XCHG;
	else
		hotplug_mask = SERR_PHYRDY_CHG;

	if (serror & hotplug_mask)
		ata_ehi_hotplugged(&ehc->i);

	ehc->i.err_mask |= err_mask;
	ehc->i.action |= action;
}

/**
 *	ata_eh_analyze_ncq_error - analyze NCQ error
 *	@link: ATA link to analyze NCQ error for
 *
 *	Read log page 10h, determine the offending qc and acquire
 *	error status TF.  For NCQ device errors, all LLDDs have to do
 *	is setting AC_ERR_DEV in ehi->err_mask.  This function takes
 *	care of the rest.
 *
 *	LOCKING:
 *	Kernel thread context (may sleep).
 */
void ata_eh_analyze_ncq_error(struct ata_link *link)
{
	struct ata_port *ap = link->ap;
	struct ata_eh_context *ehc = &link->eh_context;
	struct ata_device *dev = link->device;
	struct ata_queued_cmd *qc;
	struct ata_taskfile tf;
	int tag, rc;

	/* if frozen, we can't do much */
	if (ap->pflags & ATA_PFLAG_FROZEN)
		return;

	/* is it NCQ device error? */
	if (!link->sactive || !(ehc->i.err_mask & AC_ERR_DEV))
		return;

	/* has LLDD analyzed already? */
	for (tag = 0; tag < ATA_MAX_QUEUE; tag++) {
		qc = __ata_qc_from_tag(ap, tag);

		if (!(qc->flags & ATA_QCFLAG_FAILED))
			continue;

		if (qc->err_mask)
			return;
	}

	/* okay, this error is ours */
	rc = ata_eh_read_log_10h(dev, &tag, &tf);
	if (rc) {
		ata_link_printk(link, KERN_ERR, "failed to read log page 10h "
				"(errno=%d)\n", rc);
		return;
	}

	if (!(link->sactive & (1 << tag))) {
		ata_link_printk(link, KERN_ERR, "log page 10h reported "
				"inactive tag %d\n", tag);
		return;
	}

	/* we've got the perpetrator, condemn it */
	qc = __ata_qc_from_tag(ap, tag);
	memcpy(&qc->result_tf, &tf, sizeof(tf));
	qc->result_tf.flags = ATA_TFLAG_ISADDR | ATA_TFLAG_LBA | ATA_TFLAG_LBA48;
	qc->err_mask |= AC_ERR_DEV | AC_ERR_NCQ;
	ehc->i.err_mask &= ~AC_ERR_DEV;
}

/**
 *	ata_eh_analyze_tf - analyze taskfile of a failed qc
 *	@qc: qc to analyze
 *	@tf: Taskfile registers to analyze
 *
 *	Analyze taskfile of @qc and further determine cause of
 *	failure.  This function also requests ATAPI sense data if
 *	avaliable.
 *
 *	LOCKING:
 *	Kernel thread context (may sleep).
 *
 *	RETURNS:
 *	Determined recovery action
 */
static unsigned int ata_eh_analyze_tf(struct ata_queued_cmd *qc,
				      const struct ata_taskfile *tf)
{
	unsigned int tmp, action = 0;
	u8 stat = tf->command, err = tf->feature;

	if ((stat & (ATA_BUSY | ATA_DRQ | ATA_DRDY)) != ATA_DRDY) {
		qc->err_mask |= AC_ERR_HSM;
		return ATA_EH_RESET;
	}

	if (stat & (ATA_ERR | ATA_DF))
		qc->err_mask |= AC_ERR_DEV;
	else
		return 0;

	switch (qc->dev->class) {
	case ATA_DEV_ATA:
		if (err & ATA_ICRC)
			qc->err_mask |= AC_ERR_ATA_BUS;
		if (err & ATA_UNC)
			qc->err_mask |= AC_ERR_MEDIA;
		if (err & ATA_IDNF)
			qc->err_mask |= AC_ERR_INVALID;
		break;

	case ATA_DEV_ATAPI:
		if (!(qc->ap->pflags & ATA_PFLAG_FROZEN)) {
			tmp = atapi_eh_request_sense(qc->dev,
						qc->scsicmd->sense_buffer,
						qc->result_tf.feature >> 4);
			if (!tmp) {
				/* ATA_QCFLAG_SENSE_VALID is used to
				 * tell atapi_qc_complete() that sense
				 * data is already valid.
				 *
				 * TODO: interpret sense data and set
				 * appropriate err_mask.
				 */
				qc->flags |= ATA_QCFLAG_SENSE_VALID;
			} else
				qc->err_mask |= tmp;
		}
	}

	if (qc->err_mask & (AC_ERR_HSM | AC_ERR_TIMEOUT | AC_ERR_ATA_BUS))
		action |= ATA_EH_RESET;

	return action;
}

static int ata_eh_categorize_error(unsigned int eflags, unsigned int err_mask,
				   int *xfer_ok)
{
	int base = 0;

	if (!(eflags & ATA_EFLAG_DUBIOUS_XFER))
		*xfer_ok = 1;

	if (!*xfer_ok)
		base = ATA_ECAT_DUBIOUS_NONE;

	if (err_mask & AC_ERR_ATA_BUS)
		return base + ATA_ECAT_ATA_BUS;

	if (err_mask & AC_ERR_TIMEOUT)
		return base + ATA_ECAT_TOUT_HSM;

	if (eflags & ATA_EFLAG_IS_IO) {
		if (err_mask & AC_ERR_HSM)
			return base + ATA_ECAT_TOUT_HSM;
		if ((err_mask &
		     (AC_ERR_DEV|AC_ERR_MEDIA|AC_ERR_INVALID)) == AC_ERR_DEV)
			return base + ATA_ECAT_UNK_DEV;
	}

	return 0;
}

struct speed_down_verdict_arg {
	u64 since;
	int xfer_ok;
	int nr_errors[ATA_ECAT_NR];
};

static int speed_down_verdict_cb(struct ata_ering_entry *ent, void *void_arg)
{
	struct speed_down_verdict_arg *arg = void_arg;
	int cat;

	if (ent->timestamp < arg->since)
		return -1;

	cat = ata_eh_categorize_error(ent->eflags, ent->err_mask,
				      &arg->xfer_ok);
	arg->nr_errors[cat]++;

	return 0;
}

/**
 *	ata_eh_speed_down_verdict - Determine speed down verdict
 *	@dev: Device of interest
 *
 *	This function examines error ring of @dev and determines
 *	whether NCQ needs to be turned off, transfer speed should be
 *	stepped down, or falling back to PIO is necessary.
 *
 *	ECAT_ATA_BUS	: ATA_BUS error for any command
 *
 *	ECAT_TOUT_HSM	: TIMEOUT for any command or HSM violation for
 *			  IO commands
 *
 *	ECAT_UNK_DEV	: Unknown DEV error for IO commands
 *
 *	ECAT_DUBIOUS_*	: Identical to above three but occurred while
 *			  data transfer hasn't been verified.
 *
 *	Verdicts are
 *
 *	NCQ_OFF		: Turn off NCQ.
 *
 *	SPEED_DOWN	: Speed down transfer speed but don't fall back
 *			  to PIO.
 *
 *	FALLBACK_TO_PIO	: Fall back to PIO.
 *
 *	Even if multiple verdicts are returned, only one action is
 *	taken per error.  An action triggered by non-DUBIOUS errors
 *	clears ering, while one triggered by DUBIOUS_* errors doesn't.
 *	This is to expedite speed down decisions right after device is
 *	initially configured.
 *
 *	The followings are speed down rules.  #1 and #2 deal with
 *	DUBIOUS errors.
 *
 *	1. If more than one DUBIOUS_ATA_BUS or DUBIOUS_TOUT_HSM errors
 *	   occurred during last 5 mins, SPEED_DOWN and FALLBACK_TO_PIO.
 *
 *	2. If more than one DUBIOUS_TOUT_HSM or DUBIOUS_UNK_DEV errors
 *	   occurred during last 5 mins, NCQ_OFF.
 *
 *	3. If more than 8 ATA_BUS, TOUT_HSM or UNK_DEV errors
 *	   ocurred during last 5 mins, FALLBACK_TO_PIO
 *
 *	4. If more than 3 TOUT_HSM or UNK_DEV errors occurred
 *	   during last 10 mins, NCQ_OFF.
 *
 *	5. If more than 3 ATA_BUS or TOUT_HSM errors, or more than 6
 *	   UNK_DEV errors occurred during last 10 mins, SPEED_DOWN.
 *
 *	LOCKING:
 *	Inherited from caller.
 *
 *	RETURNS:
 *	OR of ATA_EH_SPDN_* flags.
 */
static unsigned int ata_eh_speed_down_verdict(struct ata_device *dev)
{
	const u64 j5mins = 5LLU * 60 * HZ, j10mins = 10LLU * 60 * HZ;
	u64 j64 = get_jiffies_64();
	struct speed_down_verdict_arg arg;
	unsigned int verdict = 0;

	/* scan past 5 mins of error history */
	memset(&arg, 0, sizeof(arg));
	arg.since = j64 - min(j64, j5mins);
	ata_ering_map(&dev->ering, speed_down_verdict_cb, &arg);

	if (arg.nr_errors[ATA_ECAT_DUBIOUS_ATA_BUS] +
	    arg.nr_errors[ATA_ECAT_DUBIOUS_TOUT_HSM] > 1)
		verdict |= ATA_EH_SPDN_SPEED_DOWN |
			ATA_EH_SPDN_FALLBACK_TO_PIO | ATA_EH_SPDN_KEEP_ERRORS;

	if (arg.nr_errors[ATA_ECAT_DUBIOUS_TOUT_HSM] +
	    arg.nr_errors[ATA_ECAT_DUBIOUS_UNK_DEV] > 1)
		verdict |= ATA_EH_SPDN_NCQ_OFF | ATA_EH_SPDN_KEEP_ERRORS;

	if (arg.nr_errors[ATA_ECAT_ATA_BUS] +
	    arg.nr_errors[ATA_ECAT_TOUT_HSM] +
	    arg.nr_errors[ATA_ECAT_UNK_DEV] > 6)
		verdict |= ATA_EH_SPDN_FALLBACK_TO_PIO;

	/* scan past 10 mins of error history */
	memset(&arg, 0, sizeof(arg));
	arg.since = j64 - min(j64, j10mins);
	ata_ering_map(&dev->ering, speed_down_verdict_cb, &arg);

	if (arg.nr_errors[ATA_ECAT_TOUT_HSM] +
	    arg.nr_errors[ATA_ECAT_UNK_DEV] > 3)
		verdict |= ATA_EH_SPDN_NCQ_OFF;

	if (arg.nr_errors[ATA_ECAT_ATA_BUS] +
	    arg.nr_errors[ATA_ECAT_TOUT_HSM] > 3 ||
	    arg.nr_errors[ATA_ECAT_UNK_DEV] > 6)
		verdict |= ATA_EH_SPDN_SPEED_DOWN;

	return verdict;
}

/**
 *	ata_eh_speed_down - record error and speed down if necessary
 *	@dev: Failed device
 *	@eflags: mask of ATA_EFLAG_* flags
 *	@err_mask: err_mask of the error
 *
 *	Record error and examine error history to determine whether
 *	adjusting transmission speed is necessary.  It also sets
 *	transmission limits appropriately if such adjustment is
 *	necessary.
 *
 *	LOCKING:
 *	Kernel thread context (may sleep).
 *
 *	RETURNS:
 *	Determined recovery action.
 */
static unsigned int ata_eh_speed_down(struct ata_device *dev,
				unsigned int eflags, unsigned int err_mask)
{
	struct ata_link *link = ata_dev_phys_link(dev);
	int xfer_ok = 0;
	unsigned int verdict;
	unsigned int action = 0;

	/* don't bother if Cat-0 error */
	if (ata_eh_categorize_error(eflags, err_mask, &xfer_ok) == 0)
		return 0;

	/* record error and determine whether speed down is necessary */
	ata_ering_record(&dev->ering, eflags, err_mask);
	verdict = ata_eh_speed_down_verdict(dev);

	/* turn off NCQ? */
	if ((verdict & ATA_EH_SPDN_NCQ_OFF) &&
	    (dev->flags & (ATA_DFLAG_PIO | ATA_DFLAG_NCQ |
			   ATA_DFLAG_NCQ_OFF)) == ATA_DFLAG_NCQ) {
		dev->flags |= ATA_DFLAG_NCQ_OFF;
		ata_dev_printk(dev, KERN_WARNING,
			       "NCQ disabled due to excessive errors\n");
		goto done;
	}

	/* speed down? */
	if (verdict & ATA_EH_SPDN_SPEED_DOWN) {
		/* speed down SATA link speed if possible */
		if (sata_down_spd_limit(link) == 0) {
			action |= ATA_EH_RESET;
			goto done;
		}

		/* lower transfer mode */
		if (dev->spdn_cnt < 2) {
			static const int dma_dnxfer_sel[] =
				{ ATA_DNXFER_DMA, ATA_DNXFER_40C };
			static const int pio_dnxfer_sel[] =
				{ ATA_DNXFER_PIO, ATA_DNXFER_FORCE_PIO0 };
			int sel;

			if (dev->xfer_shift != ATA_SHIFT_PIO)
				sel = dma_dnxfer_sel[dev->spdn_cnt];
			else
				sel = pio_dnxfer_sel[dev->spdn_cnt];

			dev->spdn_cnt++;

			if (ata_down_xfermask_limit(dev, sel) == 0) {
				action |= ATA_EH_RESET;
				goto done;
			}
		}
	}

	/* Fall back to PIO?  Slowing down to PIO is meaningless for
	 * SATA ATA devices.  Consider it only for PATA and SATAPI.
	 */
	if ((verdict & ATA_EH_SPDN_FALLBACK_TO_PIO) && (dev->spdn_cnt >= 2) &&
	    (link->ap->cbl != ATA_CBL_SATA || dev->class == ATA_DEV_ATAPI) &&
	    (dev->xfer_shift != ATA_SHIFT_PIO)) {
		if (ata_down_xfermask_limit(dev, ATA_DNXFER_FORCE_PIO) == 0) {
			dev->spdn_cnt = 0;
			action |= ATA_EH_RESET;
			goto done;
		}
	}

	return 0;
 done:
	/* device has been slowed down, blow error history */
	if (!(verdict & ATA_EH_SPDN_KEEP_ERRORS))
		ata_ering_clear(&dev->ering);
	return action;
}

/**
 *	ata_eh_link_autopsy - analyze error and determine recovery action
 *	@link: host link to perform autopsy on
 *
 *	Analyze why @link failed and determine which recovery actions
 *	are needed.  This function also sets more detailed AC_ERR_*
 *	values and fills sense data for ATAPI CHECK SENSE.
 *
 *	LOCKING:
 *	Kernel thread context (may sleep).
 */
static void ata_eh_link_autopsy(struct ata_link *link)
{
	struct ata_port *ap = link->ap;
	struct ata_eh_context *ehc = &link->eh_context;
	struct ata_device *dev;
	unsigned int all_err_mask = 0, eflags = 0;
	int tag;
	u32 serror;
	int rc;

	DPRINTK("ENTER\n");

	if (ehc->i.flags & ATA_EHI_NO_AUTOPSY)
		return;

	/* obtain and analyze SError */
	rc = sata_scr_read(link, SCR_ERROR, &serror);
	if (rc == 0) {
		ehc->i.serror |= serror;
		ata_eh_analyze_serror(link);
	} else if (rc != -EOPNOTSUPP) {
		/* SError read failed, force reset and probing */
		ehc->i.probe_mask |= ATA_ALL_DEVICES;
		ehc->i.action |= ATA_EH_RESET;
		ehc->i.err_mask |= AC_ERR_OTHER;
	}

	/* analyze NCQ failure */
	ata_eh_analyze_ncq_error(link);

	/* any real error trumps AC_ERR_OTHER */
	if (ehc->i.err_mask & ~AC_ERR_OTHER)
		ehc->i.err_mask &= ~AC_ERR_OTHER;

	all_err_mask |= ehc->i.err_mask;

	for (tag = 0; tag < ATA_MAX_QUEUE; tag++) {
		struct ata_queued_cmd *qc = __ata_qc_from_tag(ap, tag);

		if (!(qc->flags & ATA_QCFLAG_FAILED) ||
		    ata_dev_phys_link(qc->dev) != link)
			continue;

		/* inherit upper level err_mask */
		qc->err_mask |= ehc->i.err_mask;

		/* analyze TF */
		ehc->i.action |= ata_eh_analyze_tf(qc, &qc->result_tf);

		/* DEV errors are probably spurious in case of ATA_BUS error */
		if (qc->err_mask & AC_ERR_ATA_BUS)
			qc->err_mask &= ~(AC_ERR_DEV | AC_ERR_MEDIA |
					  AC_ERR_INVALID);

		/* any real error trumps unknown error */
		if (qc->err_mask & ~AC_ERR_OTHER)
			qc->err_mask &= ~AC_ERR_OTHER;

		/* SENSE_VALID trumps dev/unknown error and revalidation */
		if (qc->flags & ATA_QCFLAG_SENSE_VALID)
			qc->err_mask &= ~(AC_ERR_DEV | AC_ERR_OTHER);

		/* determine whether the command is worth retrying */
		if (!(qc->err_mask & AC_ERR_INVALID) &&
		    ((qc->flags & ATA_QCFLAG_IO) || qc->err_mask != AC_ERR_DEV))
			qc->flags |= ATA_QCFLAG_RETRY;

		/* accumulate error info */
		ehc->i.dev = qc->dev;
		all_err_mask |= qc->err_mask;
		if (qc->flags & ATA_QCFLAG_IO)
			eflags |= ATA_EFLAG_IS_IO;
	}

	/* enforce default EH actions */
	if (ap->pflags & ATA_PFLAG_FROZEN ||
	    all_err_mask & (AC_ERR_HSM | AC_ERR_TIMEOUT))
		ehc->i.action |= ATA_EH_RESET;
	else if (((eflags & ATA_EFLAG_IS_IO) && all_err_mask) ||
		 (!(eflags & ATA_EFLAG_IS_IO) && (all_err_mask & ~AC_ERR_DEV)))
		ehc->i.action |= ATA_EH_REVALIDATE;

	/* If we have offending qcs and the associated failed device,
	 * perform per-dev EH action only on the offending device.
	 */
	if (ehc->i.dev) {
		ehc->i.dev_action[ehc->i.dev->devno] |=
			ehc->i.action & ATA_EH_PERDEV_MASK;
		ehc->i.action &= ~ATA_EH_PERDEV_MASK;
	}

	/* propagate timeout to host link */
	if ((all_err_mask & AC_ERR_TIMEOUT) && !ata_is_host_link(link))
		ap->link.eh_context.i.err_mask |= AC_ERR_TIMEOUT;

	/* record error and consider speeding down */
	dev = ehc->i.dev;
	if (!dev && ((ata_link_max_devices(link) == 1 &&
		      ata_dev_enabled(link->device))))
	    dev = link->device;

	if (dev) {
		if (dev->flags & ATA_DFLAG_DUBIOUS_XFER)
			eflags |= ATA_EFLAG_DUBIOUS_XFER;
		ehc->i.action |= ata_eh_speed_down(dev, eflags, all_err_mask);
	}

	DPRINTK("EXIT\n");
}

/**
 *	ata_eh_autopsy - analyze error and determine recovery action
 *	@ap: host port to perform autopsy on
 *
 *	Analyze all links of @ap and determine why they failed and
 *	which recovery actions are needed.
 *
 *	LOCKING:
 *	Kernel thread context (may sleep).
 */
void ata_eh_autopsy(struct ata_port *ap)
{
	struct ata_link *link;

	ata_port_for_each_link(link, ap)
		ata_eh_link_autopsy(link);

	/* Handle the frigging slave link.  Autopsy is done similarly
	 * but actions and flags are transferred over to the master
	 * link and handled from there.
	 */
	if (ap->slave_link) {
		struct ata_eh_context *mehc = &ap->link.eh_context;
		struct ata_eh_context *sehc = &ap->slave_link->eh_context;

		/* transfer control flags from master to slave */
		sehc->i.flags |= mehc->i.flags & ATA_EHI_TO_SLAVE_MASK;

		/* perform autopsy on the slave link */
		ata_eh_link_autopsy(ap->slave_link);

		/* transfer actions from slave to master and clear slave */
		ata_eh_about_to_do(ap->slave_link, NULL, ATA_EH_ALL_ACTIONS);
		mehc->i.action		|= sehc->i.action;
		mehc->i.dev_action[1]	|= sehc->i.dev_action[1];
		mehc->i.flags		|= sehc->i.flags;
		ata_eh_done(ap->slave_link, NULL, ATA_EH_ALL_ACTIONS);
	}

	/* Autopsy of fanout ports can affect host link autopsy.
	 * Perform host link autopsy last.
	 */
	if (sata_pmp_attached(ap))
		ata_eh_link_autopsy(&ap->link);
}

/**
 *	ata_eh_link_report - report error handling to user
 *	@link: ATA link EH is going on
 *
 *	Report EH to user.
 *
 *	LOCKING:
 *	None.
 */
static void ata_eh_link_report(struct ata_link *link)
{
	struct ata_port *ap = link->ap;
	struct ata_eh_context *ehc = &link->eh_context;
	const char *frozen, *desc;
	char tries_buf[6];
	int tag, nr_failed = 0;

	if (ehc->i.flags & ATA_EHI_QUIET)
		return;

	desc = NULL;
	if (ehc->i.desc[0] != '\0')
		desc = ehc->i.desc;

	for (tag = 0; tag < ATA_MAX_QUEUE; tag++) {
		struct ata_queued_cmd *qc = __ata_qc_from_tag(ap, tag);

		if (!(qc->flags & ATA_QCFLAG_FAILED) ||
		    ata_dev_phys_link(qc->dev) != link ||
		    ((qc->flags & ATA_QCFLAG_QUIET) &&
		     qc->err_mask == AC_ERR_DEV))
			continue;
		if (qc->flags & ATA_QCFLAG_SENSE_VALID && !qc->err_mask)
			continue;

		nr_failed++;
	}

	if (!nr_failed && !ehc->i.err_mask)
		return;

	frozen = "";
	if (ap->pflags & ATA_PFLAG_FROZEN)
		frozen = " frozen";

	memset(tries_buf, 0, sizeof(tries_buf));
	if (ap->eh_tries < ATA_EH_MAX_TRIES)
		snprintf(tries_buf, sizeof(tries_buf) - 1, " t%d",
			 ap->eh_tries);

	if (ehc->i.dev) {
		ata_dev_printk(ehc->i.dev, KERN_ERR, "exception Emask 0x%x "
			       "SAct 0x%x SErr 0x%x action 0x%x%s%s\n",
			       ehc->i.err_mask, link->sactive, ehc->i.serror,
			       ehc->i.action, frozen, tries_buf);
		if (desc)
			ata_dev_printk(ehc->i.dev, KERN_ERR, "%s\n", desc);
	} else {
		ata_link_printk(link, KERN_ERR, "exception Emask 0x%x "
				"SAct 0x%x SErr 0x%x action 0x%x%s%s\n",
				ehc->i.err_mask, link->sactive, ehc->i.serror,
				ehc->i.action, frozen, tries_buf);
		if (desc)
			ata_link_printk(link, KERN_ERR, "%s\n", desc);
	}

	if (ehc->i.serror)
		ata_link_printk(link, KERN_ERR,
		  "SError: { %s%s%s%s%s%s%s%s%s%s%s%s%s%s%s%s%s}\n",
		  ehc->i.serror & SERR_DATA_RECOVERED ? "RecovData " : "",
		  ehc->i.serror & SERR_COMM_RECOVERED ? "RecovComm " : "",
		  ehc->i.serror & SERR_DATA ? "UnrecovData " : "",
		  ehc->i.serror & SERR_PERSISTENT ? "Persist " : "",
		  ehc->i.serror & SERR_PROTOCOL ? "Proto " : "",
		  ehc->i.serror & SERR_INTERNAL ? "HostInt " : "",
		  ehc->i.serror & SERR_PHYRDY_CHG ? "PHYRdyChg " : "",
		  ehc->i.serror & SERR_PHY_INT_ERR ? "PHYInt " : "",
		  ehc->i.serror & SERR_COMM_WAKE ? "CommWake " : "",
		  ehc->i.serror & SERR_10B_8B_ERR ? "10B8B " : "",
		  ehc->i.serror & SERR_DISPARITY ? "Dispar " : "",
		  ehc->i.serror & SERR_CRC ? "BadCRC " : "",
		  ehc->i.serror & SERR_HANDSHAKE ? "Handshk " : "",
		  ehc->i.serror & SERR_LINK_SEQ_ERR ? "LinkSeq " : "",
		  ehc->i.serror & SERR_TRANS_ST_ERROR ? "TrStaTrns " : "",
		  ehc->i.serror & SERR_UNRECOG_FIS ? "UnrecFIS " : "",
		  ehc->i.serror & SERR_DEV_XCHG ? "DevExch " : "");

	for (tag = 0; tag < ATA_MAX_QUEUE; tag++) {
		struct ata_queued_cmd *qc = __ata_qc_from_tag(ap, tag);
		struct ata_taskfile *cmd = &qc->tf, *res = &qc->result_tf;
		const u8 *cdb = qc->cdb;
		char data_buf[20] = "";
		char cdb_buf[70] = "";

		if (!(qc->flags & ATA_QCFLAG_FAILED) ||
		    ata_dev_phys_link(qc->dev) != link || !qc->err_mask)
			continue;

		if (qc->dma_dir != DMA_NONE) {
			static const char *dma_str[] = {
				[DMA_BIDIRECTIONAL]	= "bidi",
				[DMA_TO_DEVICE]		= "out",
				[DMA_FROM_DEVICE]	= "in",
			};
			static const char *prot_str[] = {
				[ATA_PROT_PIO]		= "pio",
				[ATA_PROT_DMA]		= "dma",
				[ATA_PROT_NCQ]		= "ncq",
				[ATAPI_PROT_PIO]	= "pio",
				[ATAPI_PROT_DMA]	= "dma",
			};

			snprintf(data_buf, sizeof(data_buf), " %s %u %s",
				 prot_str[qc->tf.protocol], qc->nbytes,
				 dma_str[qc->dma_dir]);
		}

		if (ata_is_atapi(qc->tf.protocol))
			snprintf(cdb_buf, sizeof(cdb_buf),
				 "cdb %02x %02x %02x %02x %02x %02x %02x %02x  "
				 "%02x %02x %02x %02x %02x %02x %02x %02x\n         ",
				 cdb[0], cdb[1], cdb[2], cdb[3],
				 cdb[4], cdb[5], cdb[6], cdb[7],
				 cdb[8], cdb[9], cdb[10], cdb[11],
				 cdb[12], cdb[13], cdb[14], cdb[15]);

		ata_dev_printk(qc->dev, KERN_ERR,
			"cmd %02x/%02x:%02x:%02x:%02x:%02x/%02x:%02x:%02x:%02x:%02x/%02x "
			"tag %d%s\n         %s"
			"res %02x/%02x:%02x:%02x:%02x:%02x/%02x:%02x:%02x:%02x:%02x/%02x "
			"Emask 0x%x (%s)%s\n",
			cmd->command, cmd->feature, cmd->nsect,
			cmd->lbal, cmd->lbam, cmd->lbah,
			cmd->hob_feature, cmd->hob_nsect,
			cmd->hob_lbal, cmd->hob_lbam, cmd->hob_lbah,
			cmd->device, qc->tag, data_buf, cdb_buf,
			res->command, res->feature, res->nsect,
			res->lbal, res->lbam, res->lbah,
			res->hob_feature, res->hob_nsect,
			res->hob_lbal, res->hob_lbam, res->hob_lbah,
			res->device, qc->err_mask, ata_err_string(qc->err_mask),
			qc->err_mask & AC_ERR_NCQ ? " <F>" : "");

		if (res->command & (ATA_BUSY | ATA_DRDY | ATA_DF | ATA_DRQ |
				    ATA_ERR)) {
			if (res->command & ATA_BUSY)
				ata_dev_printk(qc->dev, KERN_ERR,
				  "status: { Busy }\n");
			else
				ata_dev_printk(qc->dev, KERN_ERR,
				  "status: { %s%s%s%s}\n",
				  res->command & ATA_DRDY ? "DRDY " : "",
				  res->command & ATA_DF ? "DF " : "",
				  res->command & ATA_DRQ ? "DRQ " : "",
				  res->command & ATA_ERR ? "ERR " : "");
		}

		if (cmd->command != ATA_CMD_PACKET &&
		    (res->feature & (ATA_ICRC | ATA_UNC | ATA_IDNF |
				     ATA_ABORTED)))
			ata_dev_printk(qc->dev, KERN_ERR,
			  "error: { %s%s%s%s}\n",
			  res->feature & ATA_ICRC ? "ICRC " : "",
			  res->feature & ATA_UNC ? "UNC " : "",
			  res->feature & ATA_IDNF ? "IDNF " : "",
			  res->feature & ATA_ABORTED ? "ABRT " : "");
	}
}

/**
 *	ata_eh_report - report error handling to user
 *	@ap: ATA port to report EH about
 *
 *	Report EH to user.
 *
 *	LOCKING:
 *	None.
 */
void ata_eh_report(struct ata_port *ap)
{
	struct ata_link *link;

	__ata_port_for_each_link(link, ap)
		ata_eh_link_report(link);
}

static int ata_do_reset(struct ata_link *link, ata_reset_fn_t reset,
			unsigned int *classes, unsigned long deadline,
			bool clear_classes)
{
	struct ata_device *dev;

	if (clear_classes)
		ata_link_for_each_dev(dev, link)
			classes[dev->devno] = ATA_DEV_UNKNOWN;

	return reset(link, classes, deadline);
}

static int ata_eh_followup_srst_needed(struct ata_link *link,
				       int rc, const unsigned int *classes)
{
	if ((link->flags & ATA_LFLAG_NO_SRST) || ata_link_offline(link))
		return 0;
	if (rc == -EAGAIN)
		return 1;
	if (sata_pmp_supported(link->ap) && ata_is_host_link(link))
		return 1;
	return 0;
}

int ata_eh_reset(struct ata_link *link, int classify,
		 ata_prereset_fn_t prereset, ata_reset_fn_t softreset,
		 ata_reset_fn_t hardreset, ata_postreset_fn_t postreset)
{
	struct ata_port *ap = link->ap;
	struct ata_link *slave = ap->slave_link;
	struct ata_eh_context *ehc = &link->eh_context;
	struct ata_eh_context *sehc = &slave->eh_context;
	unsigned int *classes = ehc->classes;
	unsigned int lflags = link->flags;
	int verbose = !(ehc->i.flags & ATA_EHI_QUIET);
	int max_tries = 0, try = 0;
	struct ata_link *failed_link;
	struct ata_device *dev;
	unsigned long deadline, now;
	ata_reset_fn_t reset;
	unsigned long flags;
	u32 sstatus;
	int nr_unknown, rc;

	/*
	 * Prepare to reset
	 */
	while (ata_eh_reset_timeouts[max_tries] != ULONG_MAX)
		max_tries++;
	if (link->flags & ATA_LFLAG_NO_HRST)
		hardreset = NULL;
	if (link->flags & ATA_LFLAG_NO_SRST)
		softreset = NULL;

	/* make sure each reset attemp is at least COOL_DOWN apart */
	if (ehc->i.flags & ATA_EHI_DID_RESET) {
		now = jiffies;
		WARN_ON(time_after(ehc->last_reset, now));
		deadline = ata_deadline(ehc->last_reset,
					ATA_EH_RESET_COOL_DOWN);
		if (time_before(now, deadline))
			schedule_timeout_uninterruptible(deadline - now);
	}

	spin_lock_irqsave(ap->lock, flags);
	ap->pflags |= ATA_PFLAG_RESETTING;
	spin_unlock_irqrestore(ap->lock, flags);

	ata_eh_about_to_do(link, NULL, ATA_EH_RESET);

	ata_link_for_each_dev(dev, link) {
		/* If we issue an SRST then an ATA drive (not ATAPI)
		 * may change configuration and be in PIO0 timing. If
		 * we do a hard reset (or are coming from power on)
		 * this is true for ATA or ATAPI. Until we've set a
		 * suitable controller mode we should not touch the
		 * bus as we may be talking too fast.
		 */
		dev->pio_mode = XFER_PIO_0;

		/* If the controller has a pio mode setup function
		 * then use it to set the chipset to rights. Don't
		 * touch the DMA setup as that will be dealt with when
		 * configuring devices.
		 */
		if (ap->ops->set_piomode)
			ap->ops->set_piomode(ap, dev);
	}

	/* prefer hardreset */
	reset = NULL;
	ehc->i.action &= ~ATA_EH_RESET;
	if (hardreset) {
		reset = hardreset;
		ehc->i.action |= ATA_EH_HARDRESET;
	} else if (softreset) {
		reset = softreset;
		ehc->i.action |= ATA_EH_SOFTRESET;
	}

	if (prereset) {
		unsigned long deadline = ata_deadline(jiffies,
						      ATA_EH_PRERESET_TIMEOUT);

		if (slave) {
			sehc->i.action &= ~ATA_EH_RESET;
			sehc->i.action |= ehc->i.action;
		}

		rc = prereset(link, deadline);

		/* If present, do prereset on slave link too.  Reset
		 * is skipped iff both master and slave links report
		 * -ENOENT or clear ATA_EH_RESET.
		 */
		if (slave && (rc == 0 || rc == -ENOENT)) {
			int tmp;

			tmp = prereset(slave, deadline);
			if (tmp != -ENOENT)
				rc = tmp;

			ehc->i.action |= sehc->i.action;
		}

		if (rc) {
			if (rc == -ENOENT) {
				ata_link_printk(link, KERN_DEBUG,
						"port disabled. ignoring.\n");
				ehc->i.action &= ~ATA_EH_RESET;

				ata_link_for_each_dev(dev, link)
					classes[dev->devno] = ATA_DEV_NONE;

				rc = 0;
			} else
				ata_link_printk(link, KERN_ERR,
					"prereset failed (errno=%d)\n", rc);
			goto out;
		}

		/* prereset() might have cleared ATA_EH_RESET.  If so,
		 * bang classes and return.
		 */
		if (reset && !(ehc->i.action & ATA_EH_RESET)) {
			ata_link_for_each_dev(dev, link)
				classes[dev->devno] = ATA_DEV_NONE;
			rc = 0;
			goto out;
		}
	}

 retry:
	/*
	 * Perform reset
	 */
	if (ata_is_host_link(link))
		ata_eh_freeze_port(ap);

	deadline = ata_deadline(jiffies, ata_eh_reset_timeouts[try++]);

	if (reset) {
		if (verbose)
			ata_link_printk(link, KERN_INFO, "%s resetting link\n",
					reset == softreset ? "soft" : "hard");

		/* mark that this EH session started with reset */
		ehc->last_reset = jiffies;
		if (reset == hardreset)
			ehc->i.flags |= ATA_EHI_DID_HARDRESET;
		else
			ehc->i.flags |= ATA_EHI_DID_SOFTRESET;

		rc = ata_do_reset(link, reset, classes, deadline, true);
		if (rc && rc != -EAGAIN) {
			failed_link = link;
			goto fail;
		}
<<<<<<< HEAD

		/* hardreset slave link if existent */
		if (slave && reset == hardreset) {
			int tmp;

			if (verbose)
				ata_link_printk(slave, KERN_INFO,
						"hard resetting link\n");

			ata_eh_about_to_do(slave, NULL, ATA_EH_RESET);
			tmp = ata_do_reset(slave, reset, classes, deadline,
					   false);
			switch (tmp) {
			case -EAGAIN:
				rc = -EAGAIN;
			case 0:
				break;
			default:
				failed_link = slave;
				rc = tmp;
				goto fail;
			}
		}

=======

		/* hardreset slave link if existent */
		if (slave && reset == hardreset) {
			int tmp;

			if (verbose)
				ata_link_printk(slave, KERN_INFO,
						"hard resetting link\n");

			ata_eh_about_to_do(slave, NULL, ATA_EH_RESET);
			tmp = ata_do_reset(slave, reset, classes, deadline,
					   false);
			switch (tmp) {
			case -EAGAIN:
				rc = -EAGAIN;
			case 0:
				break;
			default:
				failed_link = slave;
				rc = tmp;
				goto fail;
			}
		}

>>>>>>> c07f62e5
		/* perform follow-up SRST if necessary */
		if (reset == hardreset &&
		    ata_eh_followup_srst_needed(link, rc, classes)) {
			reset = softreset;

			if (!reset) {
				ata_link_printk(link, KERN_ERR,
						"follow-up softreset required "
						"but no softreset avaliable\n");
				failed_link = link;
				rc = -EINVAL;
				goto fail;
			}

			ata_eh_about_to_do(link, NULL, ATA_EH_RESET);
			rc = ata_do_reset(link, reset, classes, deadline, true);
		}
	} else {
		if (verbose)
			ata_link_printk(link, KERN_INFO, "no reset method "
					"available, skipping reset\n");
		if (!(lflags & ATA_LFLAG_ASSUME_CLASS))
			lflags |= ATA_LFLAG_ASSUME_ATA;
	}

	/*
	 * Post-reset processing
	 */
	ata_link_for_each_dev(dev, link) {
		/* After the reset, the device state is PIO 0 and the
		 * controller state is undefined.  Reset also wakes up
		 * drives from sleeping mode.
		 */
		dev->pio_mode = XFER_PIO_0;
		dev->flags &= ~ATA_DFLAG_SLEEPING;

		if (!ata_phys_link_offline(ata_dev_phys_link(dev))) {
			/* apply class override */
			if (lflags & ATA_LFLAG_ASSUME_ATA)
				classes[dev->devno] = ATA_DEV_ATA;
			else if (lflags & ATA_LFLAG_ASSUME_SEMB)
				classes[dev->devno] = ATA_DEV_SEMB_UNSUP;
		} else
			classes[dev->devno] = ATA_DEV_NONE;
	}

	/* record current link speed */
	if (sata_scr_read(link, SCR_STATUS, &sstatus) == 0)
		link->sata_spd = (sstatus >> 4) & 0xf;
	if (slave && sata_scr_read(slave, SCR_STATUS, &sstatus) == 0)
		slave->sata_spd = (sstatus >> 4) & 0xf;

	/* thaw the port */
	if (ata_is_host_link(link))
		ata_eh_thaw_port(ap);

	/* postreset() should clear hardware SError.  Although SError
	 * is cleared during link resume, clearing SError here is
	 * necessary as some PHYs raise hotplug events after SRST.
	 * This introduces race condition where hotplug occurs between
	 * reset and here.  This race is mediated by cross checking
	 * link onlineness and classification result later.
	 */
	if (postreset) {
		postreset(link, classes);
		if (slave)
			postreset(slave, classes);
	}

	/* clear cached SError */
	spin_lock_irqsave(link->ap->lock, flags);
	link->eh_info.serror = 0;
	if (slave)
		slave->eh_info.serror = 0;
	spin_unlock_irqrestore(link->ap->lock, flags);

	/* Make sure onlineness and classification result correspond.
	 * Hotplug could have happened during reset and some
	 * controllers fail to wait while a drive is spinning up after
	 * being hotplugged causing misdetection.  By cross checking
	 * link onlineness and classification result, those conditions
	 * can be reliably detected and retried.
	 */
	nr_unknown = 0;
	ata_link_for_each_dev(dev, link) {
		/* convert all ATA_DEV_UNKNOWN to ATA_DEV_NONE */
		if (classes[dev->devno] == ATA_DEV_UNKNOWN) {
			classes[dev->devno] = ATA_DEV_NONE;
			if (ata_phys_link_online(ata_dev_phys_link(dev)))
				nr_unknown++;
		}
	}

	if (classify && nr_unknown) {
		if (try < max_tries) {
			ata_link_printk(link, KERN_WARNING, "link online but "
				       "device misclassified, retrying\n");
			failed_link = link;
			rc = -EAGAIN;
			goto fail;
		}
		ata_link_printk(link, KERN_WARNING,
			       "link online but device misclassified, "
			       "device detection might fail\n");
	}

	/* reset successful, schedule revalidation */
	ata_eh_done(link, NULL, ATA_EH_RESET);
	if (slave)
		ata_eh_done(slave, NULL, ATA_EH_RESET);
<<<<<<< HEAD
	ehc->last_reset = jiffies;
=======
	ehc->last_reset = jiffies;	/* update to completion time */
>>>>>>> c07f62e5
	ehc->i.action |= ATA_EH_REVALIDATE;

	rc = 0;
 out:
	/* clear hotplug flag */
	ehc->i.flags &= ~ATA_EHI_HOTPLUGGED;
	if (slave)
		sehc->i.flags &= ~ATA_EHI_HOTPLUGGED;

	spin_lock_irqsave(ap->lock, flags);
	ap->pflags &= ~ATA_PFLAG_RESETTING;
	spin_unlock_irqrestore(ap->lock, flags);

	return rc;

 fail:
	/* if SCR isn't accessible on a fan-out port, PMP needs to be reset */
	if (!ata_is_host_link(link) &&
	    sata_scr_read(link, SCR_STATUS, &sstatus))
		rc = -ERESTART;

	if (rc == -ERESTART || try >= max_tries)
		goto out;

	now = jiffies;
	if (time_before(now, deadline)) {
		unsigned long delta = deadline - now;

		ata_link_printk(failed_link, KERN_WARNING,
			"reset failed (errno=%d), retrying in %u secs\n",
			rc, DIV_ROUND_UP(jiffies_to_msecs(delta), 1000));

		while (delta)
			delta = schedule_timeout_uninterruptible(delta);
	}

	if (try == max_tries - 1) {
		sata_down_spd_limit(link);
		if (slave)
			sata_down_spd_limit(slave);
	} else if (rc == -EPIPE)
		sata_down_spd_limit(failed_link);

	if (hardreset)
		reset = hardreset;
	goto retry;
}

static inline void ata_eh_pull_park_action(struct ata_port *ap)
{
	struct ata_link *link;
	struct ata_device *dev;
	unsigned long flags;

	/*
	 * This function can be thought of as an extended version of
	 * ata_eh_about_to_do() specially crafted to accommodate the
	 * requirements of ATA_EH_PARK handling. Since the EH thread
	 * does not leave the do {} while () loop in ata_eh_recover as
	 * long as the timeout for a park request to *one* device on
	 * the port has not expired, and since we still want to pick
	 * up park requests to other devices on the same port or
	 * timeout updates for the same device, we have to pull
	 * ATA_EH_PARK actions from eh_info into eh_context.i
	 * ourselves at the beginning of each pass over the loop.
	 *
	 * Additionally, all write accesses to &ap->park_req_pending
	 * through INIT_COMPLETION() (see below) or complete_all()
	 * (see ata_scsi_park_store()) are protected by the host lock.
	 * As a result we have that park_req_pending.done is zero on
	 * exit from this function, i.e. when ATA_EH_PARK actions for
	 * *all* devices on port ap have been pulled into the
	 * respective eh_context structs. If, and only if,
	 * park_req_pending.done is non-zero by the time we reach
	 * wait_for_completion_timeout(), another ATA_EH_PARK action
	 * has been scheduled for at least one of the devices on port
	 * ap and we have to cycle over the do {} while () loop in
	 * ata_eh_recover() again.
	 */

	spin_lock_irqsave(ap->lock, flags);
	INIT_COMPLETION(ap->park_req_pending);
	ata_port_for_each_link(link, ap) {
		ata_link_for_each_dev(dev, link) {
			struct ata_eh_info *ehi = &link->eh_info;

			link->eh_context.i.dev_action[dev->devno] |=
				ehi->dev_action[dev->devno] & ATA_EH_PARK;
			ata_eh_clear_action(link, dev, ehi, ATA_EH_PARK);
		}
	}
	spin_unlock_irqrestore(ap->lock, flags);
}

static void ata_eh_park_issue_cmd(struct ata_device *dev, int park)
{
	struct ata_eh_context *ehc = &dev->link->eh_context;
	struct ata_taskfile tf;
	unsigned int err_mask;

	ata_tf_init(dev, &tf);
	if (park) {
		ehc->unloaded_mask |= 1 << dev->devno;
		tf.command = ATA_CMD_IDLEIMMEDIATE;
		tf.feature = 0x44;
		tf.lbal = 0x4c;
		tf.lbam = 0x4e;
		tf.lbah = 0x55;
	} else {
		ehc->unloaded_mask &= ~(1 << dev->devno);
		tf.command = ATA_CMD_CHK_POWER;
	}

	tf.flags |= ATA_TFLAG_DEVICE | ATA_TFLAG_ISADDR;
	tf.protocol |= ATA_PROT_NODATA;
	err_mask = ata_exec_internal(dev, &tf, NULL, DMA_NONE, NULL, 0, 0);
	if (park && (err_mask || tf.lbal != 0xc4)) {
		ata_dev_printk(dev, KERN_ERR, "head unload failed!\n");
		ehc->unloaded_mask &= ~(1 << dev->devno);
	}
}

static int ata_eh_revalidate_and_attach(struct ata_link *link,
					struct ata_device **r_failed_dev)
{
	struct ata_port *ap = link->ap;
	struct ata_eh_context *ehc = &link->eh_context;
	struct ata_device *dev;
	unsigned int new_mask = 0;
	unsigned long flags;
	int rc = 0;

	DPRINTK("ENTER\n");

	/* For PATA drive side cable detection to work, IDENTIFY must
	 * be done backwards such that PDIAG- is released by the slave
	 * device before the master device is identified.
	 */
	ata_link_for_each_dev_reverse(dev, link) {
		unsigned int action = ata_eh_dev_action(dev);
		unsigned int readid_flags = 0;

		if (ehc->i.flags & ATA_EHI_DID_RESET)
			readid_flags |= ATA_READID_POSTRESET;

		if ((action & ATA_EH_REVALIDATE) && ata_dev_enabled(dev)) {
			WARN_ON(dev->class == ATA_DEV_PMP);

			if (ata_phys_link_offline(ata_dev_phys_link(dev))) {
				rc = -EIO;
				goto err;
			}

			ata_eh_about_to_do(link, dev, ATA_EH_REVALIDATE);
			rc = ata_dev_revalidate(dev, ehc->classes[dev->devno],
						readid_flags);
			if (rc)
				goto err;

			ata_eh_done(link, dev, ATA_EH_REVALIDATE);

			/* Configuration may have changed, reconfigure
			 * transfer mode.
			 */
			ehc->i.flags |= ATA_EHI_SETMODE;

			/* schedule the scsi_rescan_device() here */
			queue_work(ata_aux_wq, &(ap->scsi_rescan_task));
		} else if (dev->class == ATA_DEV_UNKNOWN &&
			   ehc->tries[dev->devno] &&
			   ata_class_enabled(ehc->classes[dev->devno])) {
			dev->class = ehc->classes[dev->devno];

			if (dev->class == ATA_DEV_PMP)
				rc = sata_pmp_attach(dev);
			else
				rc = ata_dev_read_id(dev, &dev->class,
						     readid_flags, dev->id);
			switch (rc) {
			case 0:
				new_mask |= 1 << dev->devno;
				break;
			case -ENOENT:
				/* IDENTIFY was issued to non-existent
				 * device.  No need to reset.  Just
				 * thaw and kill the device.
				 */
				ata_eh_thaw_port(ap);
				dev->class = ATA_DEV_UNKNOWN;
				break;
			default:
				dev->class = ATA_DEV_UNKNOWN;
				goto err;
			}
		}
	}

	/* PDIAG- should have been released, ask cable type if post-reset */
	if ((ehc->i.flags & ATA_EHI_DID_RESET) && ata_is_host_link(link)) {
		if (ap->ops->cable_detect)
			ap->cbl = ap->ops->cable_detect(ap);
		ata_force_cbl(ap);
	}

	/* Configure new devices forward such that user doesn't see
	 * device detection messages backwards.
	 */
	ata_link_for_each_dev(dev, link) {
		if (!(new_mask & (1 << dev->devno)) ||
		    dev->class == ATA_DEV_PMP)
			continue;

		ehc->i.flags |= ATA_EHI_PRINTINFO;
		rc = ata_dev_configure(dev);
		ehc->i.flags &= ~ATA_EHI_PRINTINFO;
		if (rc)
			goto err;

		spin_lock_irqsave(ap->lock, flags);
		ap->pflags |= ATA_PFLAG_SCSI_HOTPLUG;
		spin_unlock_irqrestore(ap->lock, flags);

		/* new device discovered, configure xfermode */
		ehc->i.flags |= ATA_EHI_SETMODE;
	}

	return 0;

 err:
	*r_failed_dev = dev;
	DPRINTK("EXIT rc=%d\n", rc);
	return rc;
}

/**
 *	ata_set_mode - Program timings and issue SET FEATURES - XFER
 *	@link: link on which timings will be programmed
 *	@r_failed_dev: out paramter for failed device
 *
 *	Set ATA device disk transfer mode (PIO3, UDMA6, etc.).  If
 *	ata_set_mode() fails, pointer to the failing device is
 *	returned in @r_failed_dev.
 *
 *	LOCKING:
 *	PCI/etc. bus probe sem.
 *
 *	RETURNS:
 *	0 on success, negative errno otherwise
 */
int ata_set_mode(struct ata_link *link, struct ata_device **r_failed_dev)
{
	struct ata_port *ap = link->ap;
	struct ata_device *dev;
	int rc;

	/* if data transfer is verified, clear DUBIOUS_XFER on ering top */
	ata_link_for_each_dev(dev, link) {
		if (!ata_dev_enabled(dev))
			continue;

		if (!(dev->flags & ATA_DFLAG_DUBIOUS_XFER)) {
			struct ata_ering_entry *ent;

			ent = ata_ering_top(&dev->ering);
			if (ent)
				ent->eflags &= ~ATA_EFLAG_DUBIOUS_XFER;
		}
	}

	/* has private set_mode? */
	if (ap->ops->set_mode)
		rc = ap->ops->set_mode(link, r_failed_dev);
	else
		rc = ata_do_set_mode(link, r_failed_dev);

	/* if transfer mode has changed, set DUBIOUS_XFER on device */
	ata_link_for_each_dev(dev, link) {
		struct ata_eh_context *ehc = &link->eh_context;
		u8 saved_xfer_mode = ehc->saved_xfer_mode[dev->devno];
		u8 saved_ncq = !!(ehc->saved_ncq_enabled & (1 << dev->devno));

		if (!ata_dev_enabled(dev))
			continue;

		if (dev->xfer_mode != saved_xfer_mode ||
		    ata_ncq_enabled(dev) != saved_ncq)
			dev->flags |= ATA_DFLAG_DUBIOUS_XFER;
	}

	return rc;
}

/**
 *	atapi_eh_clear_ua - Clear ATAPI UNIT ATTENTION after reset
 *	@dev: ATAPI device to clear UA for
 *
 *	Resets and other operations can make an ATAPI device raise
 *	UNIT ATTENTION which causes the next operation to fail.  This
 *	function clears UA.
 *
 *	LOCKING:
 *	EH context (may sleep).
 *
 *	RETURNS:
 *	0 on success, -errno on failure.
 */
static int atapi_eh_clear_ua(struct ata_device *dev)
{
	int i;

	for (i = 0; i < ATA_EH_UA_TRIES; i++) {
		u8 sense_buffer[SCSI_SENSE_BUFFERSIZE];
		u8 sense_key = 0;
		unsigned int err_mask;

		err_mask = atapi_eh_tur(dev, &sense_key);
		if (err_mask != 0 && err_mask != AC_ERR_DEV) {
			ata_dev_printk(dev, KERN_WARNING, "TEST_UNIT_READY "
				"failed (err_mask=0x%x)\n", err_mask);
			return -EIO;
		}

		if (!err_mask || sense_key != UNIT_ATTENTION)
			return 0;

		err_mask = atapi_eh_request_sense(dev, sense_buffer, sense_key);
		if (err_mask) {
			ata_dev_printk(dev, KERN_WARNING, "failed to clear "
				"UNIT ATTENTION (err_mask=0x%x)\n", err_mask);
			return -EIO;
		}
	}

	ata_dev_printk(dev, KERN_WARNING,
		"UNIT ATTENTION persists after %d tries\n", ATA_EH_UA_TRIES);

	return 0;
}

static int ata_link_nr_enabled(struct ata_link *link)
{
	struct ata_device *dev;
	int cnt = 0;

	ata_link_for_each_dev(dev, link)
		if (ata_dev_enabled(dev))
			cnt++;
	return cnt;
}

static int ata_link_nr_vacant(struct ata_link *link)
{
	struct ata_device *dev;
	int cnt = 0;

	ata_link_for_each_dev(dev, link)
		if (dev->class == ATA_DEV_UNKNOWN)
			cnt++;
	return cnt;
}

static int ata_eh_skip_recovery(struct ata_link *link)
{
	struct ata_port *ap = link->ap;
	struct ata_eh_context *ehc = &link->eh_context;
	struct ata_device *dev;

	/* skip disabled links */
	if (link->flags & ATA_LFLAG_DISABLED)
		return 1;

	/* thaw frozen port and recover failed devices */
	if ((ap->pflags & ATA_PFLAG_FROZEN) || ata_link_nr_enabled(link))
		return 0;

	/* reset at least once if reset is requested */
	if ((ehc->i.action & ATA_EH_RESET) &&
	    !(ehc->i.flags & ATA_EHI_DID_RESET))
		return 0;

	/* skip if class codes for all vacant slots are ATA_DEV_NONE */
	ata_link_for_each_dev(dev, link) {
		if (dev->class == ATA_DEV_UNKNOWN &&
		    ehc->classes[dev->devno] != ATA_DEV_NONE)
			return 0;
	}

	return 1;
}

static int ata_eh_schedule_probe(struct ata_device *dev)
{
	struct ata_eh_context *ehc = &dev->link->eh_context;

	if (!(ehc->i.probe_mask & (1 << dev->devno)) ||
	    (ehc->did_probe_mask & (1 << dev->devno)))
		return 0;

	ata_eh_detach_dev(dev);
	ata_dev_init(dev);
	ehc->did_probe_mask |= (1 << dev->devno);
	ehc->i.action |= ATA_EH_RESET;
	ehc->saved_xfer_mode[dev->devno] = 0;
	ehc->saved_ncq_enabled &= ~(1 << dev->devno);

	return 1;
}

static int ata_eh_handle_dev_fail(struct ata_device *dev, int err)
{
	struct ata_eh_context *ehc = &dev->link->eh_context;

	ehc->tries[dev->devno]--;

	switch (err) {
	case -ENODEV:
		/* device missing or wrong IDENTIFY data, schedule probing */
		ehc->i.probe_mask |= (1 << dev->devno);
	case -EINVAL:
		/* give it just one more chance */
		ehc->tries[dev->devno] = min(ehc->tries[dev->devno], 1);
	case -EIO:
		if (ehc->tries[dev->devno] == 1 && dev->pio_mode > XFER_PIO_0) {
			/* This is the last chance, better to slow
			 * down than lose it.
			 */
			sata_down_spd_limit(ata_dev_phys_link(dev));
			ata_down_xfermask_limit(dev, ATA_DNXFER_PIO);
		}
	}

	if (ata_dev_enabled(dev) && !ehc->tries[dev->devno]) {
		/* disable device if it has used up all its chances */
		ata_dev_disable(dev);

		/* detach if offline */
		if (ata_phys_link_offline(ata_dev_phys_link(dev)))
			ata_eh_detach_dev(dev);

		/* schedule probe if necessary */
		if (ata_eh_schedule_probe(dev)) {
			ehc->tries[dev->devno] = ATA_EH_DEV_TRIES;
			memset(ehc->cmd_timeout_idx[dev->devno], 0,
			       sizeof(ehc->cmd_timeout_idx[dev->devno]));
		}

		return 1;
	} else {
		ehc->i.action |= ATA_EH_RESET;
		return 0;
	}
}

/**
 *	ata_eh_recover - recover host port after error
 *	@ap: host port to recover
 *	@prereset: prereset method (can be NULL)
 *	@softreset: softreset method (can be NULL)
 *	@hardreset: hardreset method (can be NULL)
 *	@postreset: postreset method (can be NULL)
 *	@r_failed_link: out parameter for failed link
 *
 *	This is the alpha and omega, eum and yang, heart and soul of
 *	libata exception handling.  On entry, actions required to
 *	recover each link and hotplug requests are recorded in the
 *	link's eh_context.  This function executes all the operations
 *	with appropriate retrials and fallbacks to resurrect failed
 *	devices, detach goners and greet newcomers.
 *
 *	LOCKING:
 *	Kernel thread context (may sleep).
 *
 *	RETURNS:
 *	0 on success, -errno on failure.
 */
int ata_eh_recover(struct ata_port *ap, ata_prereset_fn_t prereset,
		   ata_reset_fn_t softreset, ata_reset_fn_t hardreset,
		   ata_postreset_fn_t postreset,
		   struct ata_link **r_failed_link)
{
	struct ata_link *link;
	struct ata_device *dev;
	int nr_failed_devs;
	int rc;
	unsigned long flags, deadline;

	DPRINTK("ENTER\n");

	/* prep for recovery */
	ata_port_for_each_link(link, ap) {
		struct ata_eh_context *ehc = &link->eh_context;

		/* re-enable link? */
		if (ehc->i.action & ATA_EH_ENABLE_LINK) {
			ata_eh_about_to_do(link, NULL, ATA_EH_ENABLE_LINK);
			spin_lock_irqsave(ap->lock, flags);
			link->flags &= ~ATA_LFLAG_DISABLED;
			spin_unlock_irqrestore(ap->lock, flags);
			ata_eh_done(link, NULL, ATA_EH_ENABLE_LINK);
		}

		ata_link_for_each_dev(dev, link) {
			if (link->flags & ATA_LFLAG_NO_RETRY)
				ehc->tries[dev->devno] = 1;
			else
				ehc->tries[dev->devno] = ATA_EH_DEV_TRIES;

			/* collect port action mask recorded in dev actions */
			ehc->i.action |= ehc->i.dev_action[dev->devno] &
					 ~ATA_EH_PERDEV_MASK;
			ehc->i.dev_action[dev->devno] &= ATA_EH_PERDEV_MASK;

			/* process hotplug request */
			if (dev->flags & ATA_DFLAG_DETACH)
				ata_eh_detach_dev(dev);

			/* schedule probe if necessary */
			if (!ata_dev_enabled(dev))
				ata_eh_schedule_probe(dev);
		}
	}

 retry:
	rc = 0;
	nr_failed_devs = 0;

	/* if UNLOADING, finish immediately */
	if (ap->pflags & ATA_PFLAG_UNLOADING)
		goto out;

	/* prep for EH */
	ata_port_for_each_link(link, ap) {
		struct ata_eh_context *ehc = &link->eh_context;

		/* skip EH if possible. */
		if (ata_eh_skip_recovery(link))
			ehc->i.action = 0;

		ata_link_for_each_dev(dev, link)
			ehc->classes[dev->devno] = ATA_DEV_UNKNOWN;
	}

	/* reset */
	ata_port_for_each_link(link, ap) {
		struct ata_eh_context *ehc = &link->eh_context;

		if (!(ehc->i.action & ATA_EH_RESET))
			continue;

		rc = ata_eh_reset(link, ata_link_nr_vacant(link),
				  prereset, softreset, hardreset, postreset);
		if (rc) {
			ata_link_printk(link, KERN_ERR,
					"reset failed, giving up\n");
			goto out;
		}
	}

	do {
		unsigned long now;

		/*
		 * clears ATA_EH_PARK in eh_info and resets
		 * ap->park_req_pending
		 */
		ata_eh_pull_park_action(ap);

		deadline = jiffies;
		ata_port_for_each_link(link, ap) {
			ata_link_for_each_dev(dev, link) {
				struct ata_eh_context *ehc = &link->eh_context;
				unsigned long tmp;

				if (dev->class != ATA_DEV_ATA)
					continue;
				if (!(ehc->i.dev_action[dev->devno] &
				      ATA_EH_PARK))
					continue;
				tmp = dev->unpark_deadline;
				if (time_before(deadline, tmp))
					deadline = tmp;
				else if (time_before_eq(tmp, jiffies))
					continue;
				if (ehc->unloaded_mask & (1 << dev->devno))
					continue;

				ata_eh_park_issue_cmd(dev, 1);
			}
		}

		now = jiffies;
		if (time_before_eq(deadline, now))
			break;

		deadline = wait_for_completion_timeout(&ap->park_req_pending,
						       deadline - now);
	} while (deadline);
	ata_port_for_each_link(link, ap) {
		ata_link_for_each_dev(dev, link) {
			if (!(link->eh_context.unloaded_mask &
			      (1 << dev->devno)))
				continue;

			ata_eh_park_issue_cmd(dev, 0);
			ata_eh_done(link, dev, ATA_EH_PARK);
		}
	}

	/* the rest */
	ata_port_for_each_link(link, ap) {
		struct ata_eh_context *ehc = &link->eh_context;

		/* revalidate existing devices and attach new ones */
		rc = ata_eh_revalidate_and_attach(link, &dev);
		if (rc)
			goto dev_fail;

		/* if PMP got attached, return, pmp EH will take care of it */
		if (link->device->class == ATA_DEV_PMP) {
			ehc->i.action = 0;
			return 0;
		}

		/* configure transfer mode if necessary */
		if (ehc->i.flags & ATA_EHI_SETMODE) {
			rc = ata_set_mode(link, &dev);
			if (rc)
				goto dev_fail;
			ehc->i.flags &= ~ATA_EHI_SETMODE;
		}

		/* If reset has been issued, clear UA to avoid
		 * disrupting the current users of the device.
		 */
		if (ehc->i.flags & ATA_EHI_DID_RESET) {
			ata_link_for_each_dev(dev, link) {
				if (dev->class != ATA_DEV_ATAPI)
					continue;
				rc = atapi_eh_clear_ua(dev);
				if (rc)
					goto dev_fail;
			}
		}

		/* configure link power saving */
		if (ehc->i.action & ATA_EH_LPM)
			ata_link_for_each_dev(dev, link)
				ata_dev_enable_pm(dev, ap->pm_policy);

		/* this link is okay now */
		ehc->i.flags = 0;
		continue;

dev_fail:
		nr_failed_devs++;
		ata_eh_handle_dev_fail(dev, rc);

		if (ap->pflags & ATA_PFLAG_FROZEN) {
			/* PMP reset requires working host port.
			 * Can't retry if it's frozen.
			 */
			if (sata_pmp_attached(ap))
				goto out;
			break;
		}
	}

	if (nr_failed_devs)
		goto retry;

 out:
	if (rc && r_failed_link)
		*r_failed_link = link;

	DPRINTK("EXIT, rc=%d\n", rc);
	return rc;
}

/**
 *	ata_eh_finish - finish up EH
 *	@ap: host port to finish EH for
 *
 *	Recovery is complete.  Clean up EH states and retry or finish
 *	failed qcs.
 *
 *	LOCKING:
 *	None.
 */
void ata_eh_finish(struct ata_port *ap)
{
	int tag;

	/* retry or finish qcs */
	for (tag = 0; tag < ATA_MAX_QUEUE; tag++) {
		struct ata_queued_cmd *qc = __ata_qc_from_tag(ap, tag);

		if (!(qc->flags & ATA_QCFLAG_FAILED))
			continue;

		if (qc->err_mask) {
			/* FIXME: Once EH migration is complete,
			 * generate sense data in this function,
			 * considering both err_mask and tf.
			 */
			if (qc->flags & ATA_QCFLAG_RETRY)
				ata_eh_qc_retry(qc);
			else
				ata_eh_qc_complete(qc);
		} else {
			if (qc->flags & ATA_QCFLAG_SENSE_VALID) {
				ata_eh_qc_complete(qc);
			} else {
				/* feed zero TF to sense generation */
				memset(&qc->result_tf, 0, sizeof(qc->result_tf));
				ata_eh_qc_retry(qc);
			}
		}
	}

	/* make sure nr_active_links is zero after EH */
	WARN_ON(ap->nr_active_links);
	ap->nr_active_links = 0;
}

/**
 *	ata_do_eh - do standard error handling
 *	@ap: host port to handle error for
 *
 *	@prereset: prereset method (can be NULL)
 *	@softreset: softreset method (can be NULL)
 *	@hardreset: hardreset method (can be NULL)
 *	@postreset: postreset method (can be NULL)
 *
 *	Perform standard error handling sequence.
 *
 *	LOCKING:
 *	Kernel thread context (may sleep).
 */
void ata_do_eh(struct ata_port *ap, ata_prereset_fn_t prereset,
	       ata_reset_fn_t softreset, ata_reset_fn_t hardreset,
	       ata_postreset_fn_t postreset)
{
	struct ata_device *dev;
	int rc;

	ata_eh_autopsy(ap);
	ata_eh_report(ap);

	rc = ata_eh_recover(ap, prereset, softreset, hardreset, postreset,
			    NULL);
	if (rc) {
		ata_link_for_each_dev(dev, &ap->link)
			ata_dev_disable(dev);
	}

	ata_eh_finish(ap);
}

/**
 *	ata_std_error_handler - standard error handler
 *	@ap: host port to handle error for
 *
 *	Standard error handler
 *
 *	LOCKING:
 *	Kernel thread context (may sleep).
 */
void ata_std_error_handler(struct ata_port *ap)
{
	struct ata_port_operations *ops = ap->ops;
	ata_reset_fn_t hardreset = ops->hardreset;

	/* ignore built-in hardreset if SCR access is not available */
	if (ata_is_builtin_hardreset(hardreset) && !sata_scr_valid(&ap->link))
		hardreset = NULL;

	ata_do_eh(ap, ops->prereset, ops->softreset, hardreset, ops->postreset);
}

#ifdef CONFIG_PM
/**
 *	ata_eh_handle_port_suspend - perform port suspend operation
 *	@ap: port to suspend
 *
 *	Suspend @ap.
 *
 *	LOCKING:
 *	Kernel thread context (may sleep).
 */
static void ata_eh_handle_port_suspend(struct ata_port *ap)
{
	unsigned long flags;
	int rc = 0;

	/* are we suspending? */
	spin_lock_irqsave(ap->lock, flags);
	if (!(ap->pflags & ATA_PFLAG_PM_PENDING) ||
	    ap->pm_mesg.event == PM_EVENT_ON) {
		spin_unlock_irqrestore(ap->lock, flags);
		return;
	}
	spin_unlock_irqrestore(ap->lock, flags);

	WARN_ON(ap->pflags & ATA_PFLAG_SUSPENDED);

	/* tell ACPI we're suspending */
	rc = ata_acpi_on_suspend(ap);
	if (rc)
		goto out;

	/* suspend */
	ata_eh_freeze_port(ap);

	if (ap->ops->port_suspend)
		rc = ap->ops->port_suspend(ap, ap->pm_mesg);

	ata_acpi_set_state(ap, PMSG_SUSPEND);
 out:
	/* report result */
	spin_lock_irqsave(ap->lock, flags);

	ap->pflags &= ~ATA_PFLAG_PM_PENDING;
	if (rc == 0)
		ap->pflags |= ATA_PFLAG_SUSPENDED;
	else if (ap->pflags & ATA_PFLAG_FROZEN)
		ata_port_schedule_eh(ap);

	if (ap->pm_result) {
		*ap->pm_result = rc;
		ap->pm_result = NULL;
	}

	spin_unlock_irqrestore(ap->lock, flags);

	return;
}

/**
 *	ata_eh_handle_port_resume - perform port resume operation
 *	@ap: port to resume
 *
 *	Resume @ap.
 *
 *	LOCKING:
 *	Kernel thread context (may sleep).
 */
static void ata_eh_handle_port_resume(struct ata_port *ap)
{
	unsigned long flags;
	int rc = 0;

	/* are we resuming? */
	spin_lock_irqsave(ap->lock, flags);
	if (!(ap->pflags & ATA_PFLAG_PM_PENDING) ||
	    ap->pm_mesg.event != PM_EVENT_ON) {
		spin_unlock_irqrestore(ap->lock, flags);
		return;
	}
	spin_unlock_irqrestore(ap->lock, flags);

	WARN_ON(!(ap->pflags & ATA_PFLAG_SUSPENDED));

	ata_acpi_set_state(ap, PMSG_ON);

	if (ap->ops->port_resume)
		rc = ap->ops->port_resume(ap);

	/* tell ACPI that we're resuming */
	ata_acpi_on_resume(ap);

	/* report result */
	spin_lock_irqsave(ap->lock, flags);
	ap->pflags &= ~(ATA_PFLAG_PM_PENDING | ATA_PFLAG_SUSPENDED);
	if (ap->pm_result) {
		*ap->pm_result = rc;
		ap->pm_result = NULL;
	}
	spin_unlock_irqrestore(ap->lock, flags);
}
#endif /* CONFIG_PM */<|MERGE_RESOLUTION|>--- conflicted
+++ resolved
@@ -2402,7 +2402,6 @@
 			failed_link = link;
 			goto fail;
 		}
-<<<<<<< HEAD
 
 		/* hardreset slave link if existent */
 		if (slave && reset == hardreset) {
@@ -2427,32 +2426,6 @@
 			}
 		}
 
-=======
-
-		/* hardreset slave link if existent */
-		if (slave && reset == hardreset) {
-			int tmp;
-
-			if (verbose)
-				ata_link_printk(slave, KERN_INFO,
-						"hard resetting link\n");
-
-			ata_eh_about_to_do(slave, NULL, ATA_EH_RESET);
-			tmp = ata_do_reset(slave, reset, classes, deadline,
-					   false);
-			switch (tmp) {
-			case -EAGAIN:
-				rc = -EAGAIN;
-			case 0:
-				break;
-			default:
-				failed_link = slave;
-				rc = tmp;
-				goto fail;
-			}
-		}
-
->>>>>>> c07f62e5
 		/* perform follow-up SRST if necessary */
 		if (reset == hardreset &&
 		    ata_eh_followup_srst_needed(link, rc, classes)) {
@@ -2563,11 +2536,7 @@
 	ata_eh_done(link, NULL, ATA_EH_RESET);
 	if (slave)
 		ata_eh_done(slave, NULL, ATA_EH_RESET);
-<<<<<<< HEAD
-	ehc->last_reset = jiffies;
-=======
 	ehc->last_reset = jiffies;	/* update to completion time */
->>>>>>> c07f62e5
 	ehc->i.action |= ATA_EH_REVALIDATE;
 
 	rc = 0;
