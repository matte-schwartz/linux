--- conflicted
+++ resolved
@@ -1245,11 +1245,8 @@
 	msb->active = 1;
 	return 0;
 
-<<<<<<< HEAD
-=======
 out_cleanup_disk:
 	blk_cleanup_disk(msb->disk);
->>>>>>> df0cc57e
 out_free_tag_set:
 	blk_mq_free_tag_set(&msb->tag_set);
 out_release_id:
