--- conflicted
+++ resolved
@@ -265,33 +265,6 @@
 }
 
 /**
-<<<<<<< HEAD
- * ice_eswitch_calc_txq_handle
- * @ring: pointer to ring which unique index is needed
- *
- * To correctly work with many netdevs ring->q_index of Tx rings on switchdev
- * VSI can repeat. Hardware ring setup requires unique q_index. Calculate it
- * here by finding index in vsi->tx_rings of this ring.
- *
- * Return ICE_INVAL_Q_INDEX when index wasn't found. Should never happen,
- * because VSI is get from ring->vsi, so it has to be present in this VSI.
- */
-static u16 ice_eswitch_calc_txq_handle(struct ice_tx_ring *ring)
-{
-	const struct ice_vsi *vsi = ring->vsi;
-	int i;
-
-	ice_for_each_txq(vsi, i) {
-		if (vsi->tx_rings[i] == ring)
-			return i;
-	}
-
-	return ICE_INVAL_Q_INDEX;
-}
-
-/**
-=======
->>>>>>> 0c383648
  * ice_cfg_xps_tx_ring - Configure XPS for a Tx ring
  * @ring: The Tx ring to configure
  *
