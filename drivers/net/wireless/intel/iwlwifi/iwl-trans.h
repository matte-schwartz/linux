--- conflicted
+++ resolved
@@ -783,11 +783,8 @@
 
 	u32 domains_bitmap;
 	u32 ucode_preset;
-<<<<<<< HEAD
-=======
 	bool restart_required;
 	u32 last_tp_resetfw;
->>>>>>> 754e0b0e
 };
 
 struct iwl_dma_ptr {
