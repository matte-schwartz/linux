// SPDX-License-Identifier: GPL-2.0

/*
 * Architecture neutral utility routines for interacting with
 * Hyper-V. This file is specifically for code that must be
 * built-in to the kernel image when CONFIG_HYPERV is set
 * (vs. being in a module) because it is called from architecture
 * specific code under arch/.
 *
 * Copyright (C) 2021, Microsoft, Inc.
 *
 * Author : Michael Kelley <mikelley@microsoft.com>
 */

#include <linux/types.h>
#include <linux/acpi.h>
#include <linux/export.h>
#include <linux/bitfield.h>
#include <linux/cpumask.h>
#include <linux/sched/task_stack.h>
#include <linux/panic_notifier.h>
#include <linux/ptrace.h>
#include <linux/random.h>
#include <linux/efi.h>
#include <linux/kdebug.h>
#include <linux/kmsg_dump.h>
#include <linux/sizes.h>
#include <linux/slab.h>
#include <linux/dma-map-ops.h>
#include <linux/set_memory.h>
#include <asm/hyperv-tlfs.h>
#include <asm/mshyperv.h>

/*
 * hv_root_partition, ms_hyperv and hv_nested are defined here with other
 * Hyper-V specific globals so they are shared across all architectures and are
 * built only when CONFIG_HYPERV is defined.  But on x86,
 * ms_hyperv_init_platform() is built even when CONFIG_HYPERV is not
 * defined, and it uses these three variables.  So mark them as __weak
 * here, allowing for an overriding definition in the module containing
 * ms_hyperv_init_platform().
 */
bool __weak hv_root_partition;
EXPORT_SYMBOL_GPL(hv_root_partition);

bool __weak hv_nested;
EXPORT_SYMBOL_GPL(hv_nested);

struct ms_hyperv_info __weak ms_hyperv;
EXPORT_SYMBOL_GPL(ms_hyperv);

u32 *hv_vp_index;
EXPORT_SYMBOL_GPL(hv_vp_index);

u32 hv_max_vp_index;
EXPORT_SYMBOL_GPL(hv_max_vp_index);

void * __percpu *hyperv_pcpu_input_arg;
EXPORT_SYMBOL_GPL(hyperv_pcpu_input_arg);

void * __percpu *hyperv_pcpu_output_arg;
EXPORT_SYMBOL_GPL(hyperv_pcpu_output_arg);

static void hv_kmsg_dump_unregister(void);

static struct ctl_table_header *hv_ctl_table_hdr;

/*
 * Hyper-V specific initialization and shutdown code that is
 * common across all architectures.  Called from architecture
 * specific initialization functions.
 */

void __init hv_common_free(void)
{
	unregister_sysctl_table(hv_ctl_table_hdr);
	hv_ctl_table_hdr = NULL;

	if (ms_hyperv.misc_features & HV_FEATURE_GUEST_CRASH_MSR_AVAILABLE)
		hv_kmsg_dump_unregister();

	kfree(hv_vp_index);
	hv_vp_index = NULL;

	free_percpu(hyperv_pcpu_output_arg);
	hyperv_pcpu_output_arg = NULL;

	free_percpu(hyperv_pcpu_input_arg);
	hyperv_pcpu_input_arg = NULL;
}

/*
 * Functions for allocating and freeing memory with size and
 * alignment HV_HYP_PAGE_SIZE. These functions are needed because
 * the guest page size may not be the same as the Hyper-V page
 * size. We depend upon kmalloc() aligning power-of-two size
 * allocations to the allocation size boundary, so that the
 * allocated memory appears to Hyper-V as a page of the size
 * it expects.
 */

void *hv_alloc_hyperv_page(void)
{
	BUILD_BUG_ON(PAGE_SIZE <  HV_HYP_PAGE_SIZE);

	if (PAGE_SIZE == HV_HYP_PAGE_SIZE)
		return (void *)__get_free_page(GFP_KERNEL);
	else
		return kmalloc(HV_HYP_PAGE_SIZE, GFP_KERNEL);
}
EXPORT_SYMBOL_GPL(hv_alloc_hyperv_page);

void *hv_alloc_hyperv_zeroed_page(void)
{
	if (PAGE_SIZE == HV_HYP_PAGE_SIZE)
		return (void *)__get_free_page(GFP_KERNEL | __GFP_ZERO);
	else
		return kzalloc(HV_HYP_PAGE_SIZE, GFP_KERNEL);
}
EXPORT_SYMBOL_GPL(hv_alloc_hyperv_zeroed_page);

void hv_free_hyperv_page(void *addr)
{
	if (PAGE_SIZE == HV_HYP_PAGE_SIZE)
		free_page((unsigned long)addr);
	else
		kfree(addr);
}
EXPORT_SYMBOL_GPL(hv_free_hyperv_page);

static void *hv_panic_page;

/*
 * Boolean to control whether to report panic messages over Hyper-V.
 *
 * It can be set via /proc/sys/kernel/hyperv_record_panic_msg
 */
static int sysctl_record_panic_msg = 1;

/*
 * sysctl option to allow the user to control whether kmsg data should be
 * reported to Hyper-V on panic.
 */
static struct ctl_table hv_ctl_table[] = {
	{
		.procname	= "hyperv_record_panic_msg",
		.data		= &sysctl_record_panic_msg,
		.maxlen		= sizeof(int),
		.mode		= 0644,
		.proc_handler	= proc_dointvec_minmax,
		.extra1		= SYSCTL_ZERO,
		.extra2		= SYSCTL_ONE
	},
};

static int hv_die_panic_notify_crash(struct notifier_block *self,
				     unsigned long val, void *args);

static struct notifier_block hyperv_die_report_block = {
	.notifier_call = hv_die_panic_notify_crash,
};

static struct notifier_block hyperv_panic_report_block = {
	.notifier_call = hv_die_panic_notify_crash,
};

/*
 * The following callback works both as die and panic notifier; its
 * goal is to provide panic information to the hypervisor unless the
 * kmsg dumper is used [see hv_kmsg_dump()], which provides more
 * information but isn't always available.
 *
 * Notice that both the panic/die report notifiers are registered only
 * if we have the capability HV_FEATURE_GUEST_CRASH_MSR_AVAILABLE set.
 */
static int hv_die_panic_notify_crash(struct notifier_block *self,
				     unsigned long val, void *args)
{
	struct pt_regs *regs;
	bool is_die;

	/* Don't notify Hyper-V unless we have a die oops event or panic. */
	if (self == &hyperv_panic_report_block) {
		is_die = false;
		regs = current_pt_regs();
	} else { /* die event */
		if (val != DIE_OOPS)
			return NOTIFY_DONE;

		is_die = true;
		regs = ((struct die_args *)args)->regs;
	}

	/*
	 * Hyper-V should be notified only once about a panic/die. If we will
	 * be calling hv_kmsg_dump() later with kmsg data, don't do the
	 * notification here.
	 */
	if (!sysctl_record_panic_msg || !hv_panic_page)
		hyperv_report_panic(regs, val, is_die);

	return NOTIFY_DONE;
}

/*
 * Callback from kmsg_dump. Grab as much as possible from the end of the kmsg
 * buffer and call into Hyper-V to transfer the data.
 */
static void hv_kmsg_dump(struct kmsg_dumper *dumper,
			 enum kmsg_dump_reason reason)
{
	struct kmsg_dump_iter iter;
	size_t bytes_written;

	/* We are only interested in panics. */
	if (reason != KMSG_DUMP_PANIC || !sysctl_record_panic_msg)
		return;

	/*
	 * Write dump contents to the page. No need to synchronize; panic should
	 * be single-threaded.
	 */
	kmsg_dump_rewind(&iter);
	kmsg_dump_get_buffer(&iter, false, hv_panic_page, HV_HYP_PAGE_SIZE,
			     &bytes_written);
	if (!bytes_written)
		return;
	/*
	 * P3 to contain the physical address of the panic page & P4 to
	 * contain the size of the panic data in that page. Rest of the
	 * registers are no-op when the NOTIFY_MSG flag is set.
	 */
	hv_set_msr(HV_MSR_CRASH_P0, 0);
	hv_set_msr(HV_MSR_CRASH_P1, 0);
	hv_set_msr(HV_MSR_CRASH_P2, 0);
	hv_set_msr(HV_MSR_CRASH_P3, virt_to_phys(hv_panic_page));
	hv_set_msr(HV_MSR_CRASH_P4, bytes_written);

	/*
	 * Let Hyper-V know there is crash data available along with
	 * the panic message.
	 */
	hv_set_msr(HV_MSR_CRASH_CTL,
		   (HV_CRASH_CTL_CRASH_NOTIFY |
		    HV_CRASH_CTL_CRASH_NOTIFY_MSG));
}

static struct kmsg_dumper hv_kmsg_dumper = {
	.dump = hv_kmsg_dump,
};

static void hv_kmsg_dump_unregister(void)
{
	kmsg_dump_unregister(&hv_kmsg_dumper);
	unregister_die_notifier(&hyperv_die_report_block);
	atomic_notifier_chain_unregister(&panic_notifier_list,
					 &hyperv_panic_report_block);

	hv_free_hyperv_page(hv_panic_page);
	hv_panic_page = NULL;
}

static void hv_kmsg_dump_register(void)
{
	int ret;

	hv_panic_page = hv_alloc_hyperv_zeroed_page();
	if (!hv_panic_page) {
		pr_err("Hyper-V: panic message page memory allocation failed\n");
		return;
	}

	ret = kmsg_dump_register(&hv_kmsg_dumper);
	if (ret) {
		pr_err("Hyper-V: kmsg dump register error 0x%x\n", ret);
		hv_free_hyperv_page(hv_panic_page);
		hv_panic_page = NULL;
	}
}

int __init hv_common_init(void)
{
	int i;
	union hv_hypervisor_version_info version;

	/* Get information about the Hyper-V host version */
	if (!hv_get_hypervisor_version(&version))
		pr_info("Hyper-V: Host Build %d.%d.%d.%d-%d-%d\n",
			version.major_version, version.minor_version,
			version.build_number, version.service_number,
			version.service_pack, version.service_branch);

	if (hv_is_isolation_supported())
		sysctl_record_panic_msg = 0;

	/*
	 * Hyper-V expects to get crash register data or kmsg when
	 * crash enlightment is available and system crashes. Set
	 * crash_kexec_post_notifiers to be true to make sure that
	 * calling crash enlightment interface before running kdump
	 * kernel.
	 */
	if (ms_hyperv.misc_features & HV_FEATURE_GUEST_CRASH_MSR_AVAILABLE) {
		u64 hyperv_crash_ctl;

		crash_kexec_post_notifiers = true;
		pr_info("Hyper-V: enabling crash_kexec_post_notifiers\n");

		/*
		 * Panic message recording (sysctl_record_panic_msg)
		 * is enabled by default in non-isolated guests and
		 * disabled by default in isolated guests; the panic
		 * message recording won't be available in isolated
		 * guests should the following registration fail.
		 */
		hv_ctl_table_hdr = register_sysctl("kernel", hv_ctl_table);
		if (!hv_ctl_table_hdr)
			pr_err("Hyper-V: sysctl table register error");

		/*
		 * Register for panic kmsg callback only if the right
		 * capability is supported by the hypervisor.
		 */
		hyperv_crash_ctl = hv_get_msr(HV_MSR_CRASH_CTL);
		if (hyperv_crash_ctl & HV_CRASH_CTL_CRASH_NOTIFY_MSG)
			hv_kmsg_dump_register();

		register_die_notifier(&hyperv_die_report_block);
		atomic_notifier_chain_register(&panic_notifier_list,
					       &hyperv_panic_report_block);
	}

	/*
	 * Allocate the per-CPU state for the hypercall input arg.
	 * If this allocation fails, we will not be able to setup
	 * (per-CPU) hypercall input page and thus this failure is
	 * fatal on Hyper-V.
	 */
	hyperv_pcpu_input_arg = alloc_percpu(void  *);
	BUG_ON(!hyperv_pcpu_input_arg);

	/* Allocate the per-CPU state for output arg for root */
	if (hv_root_partition) {
		hyperv_pcpu_output_arg = alloc_percpu(void *);
		BUG_ON(!hyperv_pcpu_output_arg);
	}

	hv_vp_index = kmalloc_array(num_possible_cpus(), sizeof(*hv_vp_index),
				    GFP_KERNEL);
	if (!hv_vp_index) {
		hv_common_free();
		return -ENOMEM;
	}

	for (i = 0; i < num_possible_cpus(); i++)
		hv_vp_index[i] = VP_INVAL;

	return 0;
}

void __init ms_hyperv_late_init(void)
{
	struct acpi_table_header *header;
	acpi_status status;
	u8 *randomdata;
	u32 length, i;

	/*
	 * Seed the Linux random number generator with entropy provided by
	 * the Hyper-V host in ACPI table OEM0.
	 */
	if (!IS_ENABLED(CONFIG_ACPI))
		return;

	status = acpi_get_table("OEM0", 0, &header);
	if (ACPI_FAILURE(status) || !header)
		return;

	/*
	 * Since the "OEM0" table name is for OEM specific usage, verify
	 * that what we're seeing purports to be from Microsoft.
	 */
	if (strncmp(header->oem_table_id, "MICROSFT", 8))
		goto error;

	/*
	 * Ensure the length is reasonable. Requiring at least 8 bytes and
	 * no more than 4K bytes is somewhat arbitrary and just protects
	 * against a malformed table. Hyper-V currently provides 64 bytes,
	 * but allow for a change in a later version.
	 */
	if (header->length < sizeof(*header) + 8 ||
	    header->length > sizeof(*header) + SZ_4K)
		goto error;

	length = header->length - sizeof(*header);
	randomdata = (u8 *)(header + 1);

	pr_debug("Hyper-V: Seeding rng with %d random bytes from ACPI table OEM0\n",
			length);

	add_bootloader_randomness(randomdata, length);

	/*
	 * To prevent the seed data from being visible in /sys/firmware/acpi,
	 * zero out the random data in the ACPI table and fixup the checksum.
	 * The zero'ing is done out of an abundance of caution in avoiding
	 * potential security risks to the rng. Similarly, reset the table
	 * length to just the header size so that a subsequent kexec doesn't
	 * try to use the zero'ed out random data.
	 */
	for (i = 0; i < length; i++) {
		header->checksum += randomdata[i];
		randomdata[i] = 0;
	}

	for (i = 0; i < sizeof(header->length); i++)
		header->checksum += ((u8 *)&header->length)[i];
	header->length = sizeof(*header);
	for (i = 0; i < sizeof(header->length); i++)
		header->checksum -= ((u8 *)&header->length)[i];

error:
	acpi_put_table(header);
}

/*
 * Hyper-V specific initialization and die code for
 * individual CPUs that is common across all architectures.
 * Called by the CPU hotplug mechanism.
 */

int hv_common_cpu_init(unsigned int cpu)
{
	void **inputarg, **outputarg;
	u64 msr_vp_index;
	gfp_t flags;
	int pgcount = hv_root_partition ? 2 : 1;
	void *mem;
	int ret;

	/* hv_cpu_init() can be called with IRQs disabled from hv_resume() */
	flags = irqs_disabled() ? GFP_ATOMIC : GFP_KERNEL;

	inputarg = (void **)this_cpu_ptr(hyperv_pcpu_input_arg);

	/*
	 * hyperv_pcpu_input_arg and hyperv_pcpu_output_arg memory is already
	 * allocated if this CPU was previously online and then taken offline
	 */
	if (!*inputarg) {
		mem = kmalloc(pgcount * HV_HYP_PAGE_SIZE, flags);
		if (!mem)
			return -ENOMEM;

		if (hv_root_partition) {
			outputarg = (void **)this_cpu_ptr(hyperv_pcpu_output_arg);
			*outputarg = (char *)mem + HV_HYP_PAGE_SIZE;
		}

		if (!ms_hyperv.paravisor_present &&
		    (hv_isolation_type_snp() || hv_isolation_type_tdx())) {
			ret = set_memory_decrypted((unsigned long)mem, pgcount);
			if (ret) {
				/* It may be unsafe to free 'mem' */
				return ret;
			}

			memset(mem, 0x00, pgcount * HV_HYP_PAGE_SIZE);
		}

		/*
		 * In a fully enlightened TDX/SNP VM with more than 64 VPs, if
		 * hyperv_pcpu_input_arg is not NULL, set_memory_decrypted() ->
		 * ... -> cpa_flush()-> ... -> __send_ipi_mask_ex() tries to
		 * use hyperv_pcpu_input_arg as the hypercall input page, which
		 * must be a decrypted page in such a VM, but the page is still
		 * encrypted before set_memory_decrypted() returns. Fix this by
		 * setting *inputarg after the above set_memory_decrypted(): if
		 * hyperv_pcpu_input_arg is NULL, __send_ipi_mask_ex() returns
		 * HV_STATUS_INVALID_PARAMETER immediately, and the function
		 * hv_send_ipi_mask() falls back to orig_apic.send_IPI_mask(),
		 * which may be slightly slower than the hypercall, but still
		 * works correctly in such a VM.
		 */
		*inputarg = mem;
	}

	msr_vp_index = hv_get_msr(HV_MSR_VP_INDEX);

	hv_vp_index[cpu] = msr_vp_index;

	if (msr_vp_index > hv_max_vp_index)
		hv_max_vp_index = msr_vp_index;

	return 0;
}

int hv_common_cpu_die(unsigned int cpu)
{
	/*
	 * The hyperv_pcpu_input_arg and hyperv_pcpu_output_arg memory
	 * is not freed when the CPU goes offline as the hyperv_pcpu_input_arg
	 * may be used by the Hyper-V vPCI driver in reassigning interrupts
	 * as part of the offlining process.  The interrupt reassignment
	 * happens *after* the CPUHP_AP_HYPERV_ONLINE state has run and
	 * called this function.
	 *
	 * If a previously offlined CPU is brought back online again, the
	 * originally allocated memory is reused in hv_common_cpu_init().
	 */

	return 0;
}

/* Bit mask of the extended capability to query: see HV_EXT_CAPABILITY_xxx */
bool hv_query_ext_cap(u64 cap_query)
{
	/*
	 * The address of the 'hv_extended_cap' variable will be used as an
	 * output parameter to the hypercall below and so it should be
	 * compatible with 'virt_to_phys'. Which means, it's address should be
	 * directly mapped. Use 'static' to keep it compatible; stack variables
	 * can be virtually mapped, making them incompatible with
	 * 'virt_to_phys'.
	 * Hypercall input/output addresses should also be 8-byte aligned.
	 */
	static u64 hv_extended_cap __aligned(8);
	static bool hv_extended_cap_queried;
	u64 status;

	/*
	 * Querying extended capabilities is an extended hypercall. Check if the
	 * partition supports extended hypercall, first.
	 */
	if (!(ms_hyperv.priv_high & HV_ENABLE_EXTENDED_HYPERCALLS))
		return false;

	/* Extended capabilities do not change at runtime. */
	if (hv_extended_cap_queried)
		return hv_extended_cap & cap_query;

	status = hv_do_hypercall(HV_EXT_CALL_QUERY_CAPABILITIES, NULL,
				 &hv_extended_cap);

	/*
	 * The query extended capabilities hypercall should not fail under
	 * any normal circumstances. Avoid repeatedly making the hypercall, on
	 * error.
	 */
	hv_extended_cap_queried = true;
	if (!hv_result_success(status)) {
		pr_err("Hyper-V: Extended query capabilities hypercall failed 0x%llx\n",
		       status);
		return false;
	}

	return hv_extended_cap & cap_query;
}
EXPORT_SYMBOL_GPL(hv_query_ext_cap);

void hv_setup_dma_ops(struct device *dev, bool coherent)
{
<<<<<<< HEAD
	/*
	 * Hyper-V does not offer a vIOMMU in the guest
	 * VM, so pass 0/NULL for the IOMMU settings
	 */
	arch_setup_dma_ops(dev, 0, 0, coherent);
=======
	arch_setup_dma_ops(dev, coherent);
>>>>>>> 0c383648
}
EXPORT_SYMBOL_GPL(hv_setup_dma_ops);

bool hv_is_hibernation_supported(void)
{
	return !hv_root_partition && acpi_sleep_state_supported(ACPI_STATE_S4);
}
EXPORT_SYMBOL_GPL(hv_is_hibernation_supported);

/*
 * Default function to read the Hyper-V reference counter, independent
 * of whether Hyper-V enlightened clocks/timers are being used. But on
 * architectures where it is used, Hyper-V enlightenment code in
 * hyperv_timer.c may override this function.
 */
static u64 __hv_read_ref_counter(void)
{
	return hv_get_msr(HV_MSR_TIME_REF_COUNT);
}

u64 (*hv_read_reference_counter)(void) = __hv_read_ref_counter;
EXPORT_SYMBOL_GPL(hv_read_reference_counter);

/* These __weak functions provide default "no-op" behavior and
 * may be overridden by architecture specific versions. Architectures
 * for which the default "no-op" behavior is sufficient can leave
 * them unimplemented and not be cluttered with a bunch of stub
 * functions in arch-specific code.
 */

bool __weak hv_is_isolation_supported(void)
{
	return false;
}
EXPORT_SYMBOL_GPL(hv_is_isolation_supported);

bool __weak hv_isolation_type_snp(void)
{
	return false;
}
EXPORT_SYMBOL_GPL(hv_isolation_type_snp);

bool __weak hv_isolation_type_tdx(void)
{
	return false;
}
EXPORT_SYMBOL_GPL(hv_isolation_type_tdx);

void __weak hv_setup_vmbus_handler(void (*handler)(void))
{
}
EXPORT_SYMBOL_GPL(hv_setup_vmbus_handler);

void __weak hv_remove_vmbus_handler(void)
{
}
EXPORT_SYMBOL_GPL(hv_remove_vmbus_handler);

void __weak hv_setup_kexec_handler(void (*handler)(void))
{
}
EXPORT_SYMBOL_GPL(hv_setup_kexec_handler);

void __weak hv_remove_kexec_handler(void)
{
}
EXPORT_SYMBOL_GPL(hv_remove_kexec_handler);

void __weak hv_setup_crash_handler(void (*handler)(struct pt_regs *regs))
{
}
EXPORT_SYMBOL_GPL(hv_setup_crash_handler);

void __weak hv_remove_crash_handler(void)
{
}
EXPORT_SYMBOL_GPL(hv_remove_crash_handler);

void __weak hyperv_cleanup(void)
{
}
EXPORT_SYMBOL_GPL(hyperv_cleanup);

u64 __weak hv_ghcb_hypercall(u64 control, void *input, void *output, u32 input_size)
{
	return HV_STATUS_INVALID_PARAMETER;
}
EXPORT_SYMBOL_GPL(hv_ghcb_hypercall);

u64 __weak hv_tdx_hypercall(u64 control, u64 param1, u64 param2)
{
	return HV_STATUS_INVALID_PARAMETER;
}
EXPORT_SYMBOL_GPL(hv_tdx_hypercall);<|MERGE_RESOLUTION|>--- conflicted
+++ resolved
@@ -561,15 +561,7 @@
 
 void hv_setup_dma_ops(struct device *dev, bool coherent)
 {
-<<<<<<< HEAD
-	/*
-	 * Hyper-V does not offer a vIOMMU in the guest
-	 * VM, so pass 0/NULL for the IOMMU settings
-	 */
-	arch_setup_dma_ops(dev, 0, 0, coherent);
-=======
 	arch_setup_dma_ops(dev, coherent);
->>>>>>> 0c383648
 }
 EXPORT_SYMBOL_GPL(hv_setup_dma_ops);
 
