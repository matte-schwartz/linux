// SPDX-License-Identifier: GPL-2.0+
/*
 * Copyright (C) 2003-2008 Takahiro Hirofuchi
 */

#include <linux/device.h>
#include <linux/file.h>
#include <linux/kthread.h>
#include <linux/module.h>

#include "usbip_common.h"
#include "stub.h"

/*
 * usbip_status shows the status of usbip-host as long as this driver is bound
 * to the target device.
 */
static ssize_t usbip_status_show(struct device *dev,
				 struct device_attribute *attr, char *buf)
{
	struct stub_device *sdev = dev_get_drvdata(dev);
	int status;

	if (!sdev) {
		dev_err(dev, "sdev is null\n");
		return -ENODEV;
	}

	spin_lock_irq(&sdev->ud.lock);
	status = sdev->ud.status;
	spin_unlock_irq(&sdev->ud.lock);

	return snprintf(buf, PAGE_SIZE, "%d\n", status);
}
static DEVICE_ATTR_RO(usbip_status);

/*
 * usbip_sockfd gets a socket descriptor of an established TCP connection that
 * is used to transfer usbip requests by kernel threads. -1 is a magic number
 * by which usbip connection is finished.
 */
static ssize_t usbip_sockfd_store(struct device *dev, struct device_attribute *attr,
			    const char *buf, size_t count)
{
	struct stub_device *sdev = dev_get_drvdata(dev);
	int sockfd = 0;
	struct socket *socket;
	int rv;

	if (!sdev) {
		dev_err(dev, "sdev is null\n");
		return -ENODEV;
	}

	rv = sscanf(buf, "%d", &sockfd);
	if (rv != 1)
		return -EINVAL;

	if (sockfd != -1) {
		int err;

		dev_info(dev, "stub up\n");

		spin_lock_irq(&sdev->ud.lock);

		if (sdev->ud.status != SDEV_ST_AVAILABLE) {
			dev_err(dev, "not ready\n");
			goto err;
		}

		socket = sockfd_lookup(sockfd, &err);
		if (!socket)
			goto err;

		sdev->ud.tcp_socket = socket;
		sdev->ud.sockfd = sockfd;

		spin_unlock_irq(&sdev->ud.lock);

		sdev->ud.tcp_rx = kthread_get_run(stub_rx_loop, &sdev->ud,
						  "stub_rx");
		sdev->ud.tcp_tx = kthread_get_run(stub_tx_loop, &sdev->ud,
						  "stub_tx");

		spin_lock_irq(&sdev->ud.lock);
		sdev->ud.status = SDEV_ST_USED;
		spin_unlock_irq(&sdev->ud.lock);

	} else {
		dev_info(dev, "stub down\n");

		spin_lock_irq(&sdev->ud.lock);
		if (sdev->ud.status != SDEV_ST_USED)
			goto err;

		spin_unlock_irq(&sdev->ud.lock);

		usbip_event_add(&sdev->ud, SDEV_EVENT_DOWN);
	}

	return count;

err:
	spin_unlock_irq(&sdev->ud.lock);
	return -EINVAL;
}
static DEVICE_ATTR_WO(usbip_sockfd);

static int stub_add_files(struct device *dev)
{
	int err = 0;

	err = device_create_file(dev, &dev_attr_usbip_status);
	if (err)
		goto err_status;

	err = device_create_file(dev, &dev_attr_usbip_sockfd);
	if (err)
		goto err_sockfd;

	err = device_create_file(dev, &dev_attr_usbip_debug);
	if (err)
		goto err_debug;

	return 0;

err_debug:
	device_remove_file(dev, &dev_attr_usbip_sockfd);
err_sockfd:
	device_remove_file(dev, &dev_attr_usbip_status);
err_status:
	return err;
}

static void stub_remove_files(struct device *dev)
{
	device_remove_file(dev, &dev_attr_usbip_status);
	device_remove_file(dev, &dev_attr_usbip_sockfd);
	device_remove_file(dev, &dev_attr_usbip_debug);
}

static void stub_shutdown_connection(struct usbip_device *ud)
{
	struct stub_device *sdev = container_of(ud, struct stub_device, ud);

	/*
	 * When removing an exported device, kernel panic sometimes occurred
	 * and then EIP was sk_wait_data of stub_rx thread. Is this because
	 * sk_wait_data returned though stub_rx thread was already finished by
	 * step 1?
	 */
	if (ud->tcp_socket) {
		dev_dbg(&sdev->udev->dev, "shutdown sockfd %d\n", ud->sockfd);
		kernel_sock_shutdown(ud->tcp_socket, SHUT_RDWR);
	}

	/* 1. stop threads */
	if (ud->tcp_rx) {
		kthread_stop_put(ud->tcp_rx);
		ud->tcp_rx = NULL;
	}
	if (ud->tcp_tx) {
		kthread_stop_put(ud->tcp_tx);
		ud->tcp_tx = NULL;
	}

	/*
	 * 2. close the socket
	 *
	 * tcp_socket is freed after threads are killed so that usbip_xmit does
	 * not touch NULL socket.
	 */
	if (ud->tcp_socket) {
		sockfd_put(ud->tcp_socket);
		ud->tcp_socket = NULL;
		ud->sockfd = -1;
	}

	/* 3. free used data */
	stub_device_cleanup_urbs(sdev);

	/* 4. free stub_unlink */
	{
		unsigned long flags;
		struct stub_unlink *unlink, *tmp;

		spin_lock_irqsave(&sdev->priv_lock, flags);
		list_for_each_entry_safe(unlink, tmp, &sdev->unlink_tx, list) {
			list_del(&unlink->list);
			kfree(unlink);
		}
		list_for_each_entry_safe(unlink, tmp, &sdev->unlink_free,
					 list) {
			list_del(&unlink->list);
			kfree(unlink);
		}
		spin_unlock_irqrestore(&sdev->priv_lock, flags);
	}
}

static void stub_device_reset(struct usbip_device *ud)
{
	struct stub_device *sdev = container_of(ud, struct stub_device, ud);
	struct usb_device *udev = sdev->udev;
	int ret;

	dev_dbg(&udev->dev, "device reset");

	ret = usb_lock_device_for_reset(udev, NULL);
	if (ret < 0) {
		dev_err(&udev->dev, "lock for reset\n");
		spin_lock_irq(&ud->lock);
		ud->status = SDEV_ST_ERROR;
		spin_unlock_irq(&ud->lock);
		return;
	}

	/* try to reset the device */
	ret = usb_reset_device(udev);
	usb_unlock_device(udev);

	spin_lock_irq(&ud->lock);
	if (ret) {
		dev_err(&udev->dev, "device reset\n");
		ud->status = SDEV_ST_ERROR;
	} else {
		dev_info(&udev->dev, "device reset\n");
		ud->status = SDEV_ST_AVAILABLE;
	}
	spin_unlock_irq(&ud->lock);
}

static void stub_device_unusable(struct usbip_device *ud)
{
	spin_lock_irq(&ud->lock);
	ud->status = SDEV_ST_ERROR;
	spin_unlock_irq(&ud->lock);
}

/**
 * stub_device_alloc - allocate a new stub_device struct
 * @udev: usb_device of a new device
 *
 * Allocates and initializes a new stub_device struct.
 */
static struct stub_device *stub_device_alloc(struct usb_device *udev)
{
	struct stub_device *sdev;
	int busnum = udev->bus->busnum;
	int devnum = udev->devnum;

	dev_dbg(&udev->dev, "allocating stub device");

	/* yes, it's a new device */
	sdev = kzalloc(sizeof(struct stub_device), GFP_KERNEL);
	if (!sdev)
		return NULL;

	sdev->udev = usb_get_dev(udev);

	/*
	 * devid is defined with devnum when this driver is first allocated.
	 * devnum may change later if a device is reset. However, devid never
	 * changes during a usbip connection.
	 */
	sdev->devid		= (busnum << 16) | devnum;
	sdev->ud.side		= USBIP_STUB;
	sdev->ud.status		= SDEV_ST_AVAILABLE;
	spin_lock_init(&sdev->ud.lock);
	sdev->ud.tcp_socket	= NULL;
	sdev->ud.sockfd		= -1;

	INIT_LIST_HEAD(&sdev->priv_init);
	INIT_LIST_HEAD(&sdev->priv_tx);
	INIT_LIST_HEAD(&sdev->priv_free);
	INIT_LIST_HEAD(&sdev->unlink_free);
	INIT_LIST_HEAD(&sdev->unlink_tx);
	spin_lock_init(&sdev->priv_lock);

	init_waitqueue_head(&sdev->tx_waitq);

	sdev->ud.eh_ops.shutdown = stub_shutdown_connection;
	sdev->ud.eh_ops.reset    = stub_device_reset;
	sdev->ud.eh_ops.unusable = stub_device_unusable;

	usbip_start_eh(&sdev->ud);

	dev_dbg(&udev->dev, "register new device\n");

	return sdev;
}

static void stub_device_free(struct stub_device *sdev)
{
	kfree(sdev);
}

static int stub_probe(struct usb_device *udev)
{
	struct stub_device *sdev = NULL;
	const char *udev_busid = dev_name(&udev->dev);
	struct bus_id_priv *busid_priv;
	int rc = 0;

	dev_dbg(&udev->dev, "Enter probe\n");

	/* check we should claim or not by busid_table */
	busid_priv = get_busid_priv(udev_busid);
	if (!busid_priv || (busid_priv->status == STUB_BUSID_REMOV) ||
	    (busid_priv->status == STUB_BUSID_OTHER)) {
		dev_info(&udev->dev,
			"%s is not in match_busid table... skip!\n",
			udev_busid);

		/*
		 * Return value should be ENODEV or ENOXIO to continue trying
		 * other matched drivers by the driver core.
		 * See driver_probe_device() in driver/base/dd.c
		 */
		rc = -ENODEV;
		goto call_put_busid_priv;
	}

	if (udev->descriptor.bDeviceClass == USB_CLASS_HUB) {
		dev_dbg(&udev->dev, "%s is a usb hub device... skip!\n",
			 udev_busid);
		rc = -ENODEV;
		goto call_put_busid_priv;
	}

	if (!strcmp(udev->bus->bus_name, "vhci_hcd")) {
		dev_dbg(&udev->dev,
			"%s is attached on vhci_hcd... skip!\n",
			udev_busid);

		rc = -ENODEV;
		goto call_put_busid_priv;
	}

	/* ok, this is my device */
	sdev = stub_device_alloc(udev);
	if (!sdev) {
		rc = -ENOMEM;
		goto call_put_busid_priv;
	}

	dev_info(&udev->dev,
		"usbip-host: register new device (bus %u dev %u)\n",
		udev->bus->busnum, udev->devnum);

	busid_priv->shutdown_busid = 0;

	/* set private data to usb_device */
	dev_set_drvdata(&udev->dev, sdev);
	busid_priv->sdev = sdev;
	busid_priv->udev = udev;

	/*
	 * Claim this hub port.
	 * It doesn't matter what value we pass as owner
	 * (struct dev_state) as long as it is unique.
	 */
	rc = usb_hub_claim_port(udev->parent, udev->portnum,
			(struct usb_dev_state *) udev);
	if (rc) {
		dev_dbg(&udev->dev, "unable to claim port\n");
		goto err_port;
	}

	rc = stub_add_files(&udev->dev);
	if (rc) {
		dev_err(&udev->dev, "stub_add_files for %s\n", udev_busid);
		goto err_files;
	}
	busid_priv->status = STUB_BUSID_ALLOC;

	rc = 0;
	goto call_put_busid_priv;

err_files:
	usb_hub_release_port(udev->parent, udev->portnum,
			     (struct usb_dev_state *) udev);
err_port:
	dev_set_drvdata(&udev->dev, NULL);
	usb_put_dev(udev);

	busid_priv->sdev = NULL;
	stub_device_free(sdev);

call_put_busid_priv:
	put_busid_priv(busid_priv);
	return rc;
}

static void shutdown_busid(struct bus_id_priv *busid_priv)
{
	if (busid_priv->sdev && !busid_priv->shutdown_busid) {
		busid_priv->shutdown_busid = 1;
		usbip_event_add(&busid_priv->sdev->ud, SDEV_EVENT_REMOVED);

		/* wait for the stop of the event handler */
		usbip_stop_eh(&busid_priv->sdev->ud);
	}
}

/*
 * called in usb_disconnect() or usb_deregister()
 * but only if actconfig(active configuration) exists
 */
static void stub_disconnect(struct usb_device *udev)
{
	struct stub_device *sdev;
	const char *udev_busid = dev_name(&udev->dev);
	struct bus_id_priv *busid_priv;
	int rc;

	dev_dbg(&udev->dev, "Enter disconnect\n");

	busid_priv = get_busid_priv(udev_busid);
	if (!busid_priv) {
		BUG();
		return;
	}

	sdev = dev_get_drvdata(&udev->dev);

	/* get stub_device */
	if (!sdev) {
		dev_err(&udev->dev, "could not get device");
		goto call_put_busid_priv;
	}

	dev_set_drvdata(&udev->dev, NULL);

	/*
	 * NOTE: rx/tx threads are invoked for each usb_device.
	 */
	stub_remove_files(&udev->dev);

	/* release port */
	rc = usb_hub_release_port(udev->parent, udev->portnum,
				  (struct usb_dev_state *) udev);
	if (rc) {
		dev_dbg(&udev->dev, "unable to release port\n");
		goto call_put_busid_priv;
	}

	/* If usb reset is called from event handler */
	if (usbip_in_eh(current))
		goto call_put_busid_priv;

	/* shutdown the current connection */
	shutdown_busid(busid_priv);

	usb_put_dev(sdev->udev);

	/* free sdev */
	busid_priv->sdev = NULL;
	stub_device_free(sdev);

	if (busid_priv->status == STUB_BUSID_ALLOC)
		busid_priv->status = STUB_BUSID_ADDED;
<<<<<<< HEAD
=======

call_put_busid_priv:
	put_busid_priv(busid_priv);
>>>>>>> 771c577c
}

#ifdef CONFIG_PM

/* These functions need usb_port_suspend and usb_port_resume,
 * which reside in drivers/usb/core/usb.h. Skip for now. */

static int stub_suspend(struct usb_device *udev, pm_message_t message)
{
	dev_dbg(&udev->dev, "stub_suspend\n");

	return 0;
}

static int stub_resume(struct usb_device *udev, pm_message_t message)
{
	dev_dbg(&udev->dev, "stub_resume\n");

	return 0;
}

#endif	/* CONFIG_PM */

struct usb_device_driver stub_driver = {
	.name		= "usbip-host",
	.probe		= stub_probe,
	.disconnect	= stub_disconnect,
#ifdef CONFIG_PM
	.suspend	= stub_suspend,
	.resume		= stub_resume,
#endif
	.supports_autosuspend	=	0,
};<|MERGE_RESOLUTION|>--- conflicted
+++ resolved
@@ -460,12 +460,9 @@
 
 	if (busid_priv->status == STUB_BUSID_ALLOC)
 		busid_priv->status = STUB_BUSID_ADDED;
-<<<<<<< HEAD
-=======
 
 call_put_busid_priv:
 	put_busid_priv(busid_priv);
->>>>>>> 771c577c
 }
 
 #ifdef CONFIG_PM
