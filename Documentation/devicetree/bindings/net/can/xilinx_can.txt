Xilinx Axi CAN/Zynq CANPS controller Device Tree Bindings
---------------------------------------------------------

Required properties:
- compatible		: Should be:
			  - "xlnx,zynq-can-1.0" for Zynq CAN controllers
			  - "xlnx,axi-can-1.00.a" for Axi CAN controllers
			  - "xlnx,canfd-1.0" for CAN FD controllers
- reg			: Physical base address and size of the controller
			  registers map.
- interrupts		: Property with a value describing the interrupt
			  number.
<<<<<<< HEAD
- clock-names		: List of input clock names - "can_clk", "pclk"
			  (For CANPS), "can_clk" , "s_axi_aclk"(For AXI CAN)
=======
- interrupt-parent	: Must be core interrupt controller
- clock-names		: List of input clock names
			  - "can_clk", "pclk" (For CANPS),
			  - "can_clk", "s_axi_aclk" (For AXI CAN and CAN FD).
>>>>>>> 26a1ccc6
			  (See clock bindings for details).
- clocks		: Clock phandles (see clock bindings for details).
- tx-fifo-depth		: Can Tx fifo depth (Zynq, Axi CAN).
- rx-fifo-depth		: Can Rx fifo depth (Zynq, Axi CAN, CAN FD in
                          sequential Rx mode).
- tx-mailbox-count	: Can Tx mailbox buffer count (CAN FD).
- rx-mailbox-count	: Can Rx mailbox buffer count (CAN FD in mailbox Rx
			  mode).


Example:

For Zynq CANPS Dts file:
	zynq_can_0: can@e0008000 {
			compatible = "xlnx,zynq-can-1.0";
			clocks = <&clkc 19>, <&clkc 36>;
			clock-names = "can_clk", "pclk";
			reg = <0xe0008000 0x1000>;
			interrupts = <0 28 4>;
			interrupt-parent = <&intc>;
			tx-fifo-depth = <0x40>;
			rx-fifo-depth = <0x40>;
		};
For Axi CAN Dts file:
	axi_can_0: axi-can@40000000 {
			compatible = "xlnx,axi-can-1.00.a";
			clocks = <&clkc 0>, <&clkc 1>;
			clock-names = "can_clk","s_axi_aclk" ;
			reg = <0x40000000 0x10000>;
			interrupt-parent = <&intc>;
			interrupts = <0 59 1>;
			tx-fifo-depth = <0x40>;
			rx-fifo-depth = <0x40>;
		};
For CAN FD Dts file:
	canfd_0: canfd@40000000 {
			compatible = "xlnx,canfd-1.0";
			clocks = <&clkc 0>, <&clkc 1>;
			clock-names = "can_clk", "s_axi_aclk";
			reg = <0x40000000 0x2000>;
			interrupt-parent = <&intc>;
			interrupts = <0 59 1>;
			tx-mailbox-count = <0x20>;
			rx-fifo-depth = <0x20>;
		};<|MERGE_RESOLUTION|>--- conflicted
+++ resolved
@@ -10,15 +10,9 @@
 			  registers map.
 - interrupts		: Property with a value describing the interrupt
 			  number.
-<<<<<<< HEAD
-- clock-names		: List of input clock names - "can_clk", "pclk"
-			  (For CANPS), "can_clk" , "s_axi_aclk"(For AXI CAN)
-=======
-- interrupt-parent	: Must be core interrupt controller
 - clock-names		: List of input clock names
 			  - "can_clk", "pclk" (For CANPS),
 			  - "can_clk", "s_axi_aclk" (For AXI CAN and CAN FD).
->>>>>>> 26a1ccc6
 			  (See clock bindings for details).
 - clocks		: Clock phandles (see clock bindings for details).
 - tx-fifo-depth		: Can Tx fifo depth (Zynq, Axi CAN).
