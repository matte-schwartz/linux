--- conflicted
+++ resolved
@@ -129,7 +129,6 @@
 extern void mem_cgroup_replace_page_cache(struct page *oldpage,
 					struct page *newpage);
 
-extern void mem_cgroup_reset_owner(struct page *page);
 #ifdef CONFIG_CGROUP_MEM_RES_CTLR_SWAP
 extern int do_swap_account;
 #endif
@@ -219,7 +218,6 @@
 
 static inline struct lruvec *mem_cgroup_zone_lruvec(struct zone *zone,
 						    struct mem_cgroup *memcg)
-<<<<<<< HEAD
 {
 	return &zone->lruvec;
 }
@@ -227,13 +225,10 @@
 static inline struct lruvec *mem_cgroup_lru_add_list(struct zone *zone,
 						     struct page *page,
 						     enum lru_list lru)
-=======
->>>>>>> c16fa4f2
 {
 	return &zone->lruvec;
 }
 
-<<<<<<< HEAD
 static inline void mem_cgroup_lru_del_list(struct page *page, enum lru_list lru)
 {
 }
@@ -242,23 +237,6 @@
 {
 }
 
-=======
-static inline struct lruvec *mem_cgroup_lru_add_list(struct zone *zone,
-						     struct page *page,
-						     enum lru_list lru)
-{
-	return &zone->lruvec;
-}
-
-static inline void mem_cgroup_lru_del_list(struct page *page, enum lru_list lru)
-{
-}
-
-static inline void mem_cgroup_lru_del(struct page *page)
-{
-}
-
->>>>>>> c16fa4f2
 static inline struct lruvec *mem_cgroup_lru_move_lists(struct zone *zone,
 						       struct page *page,
 						       enum lru_list from,
@@ -413,13 +391,6 @@
 				struct page *newpage)
 {
 }
-<<<<<<< HEAD
-
-static inline void mem_cgroup_reset_owner(struct page *page)
-{
-}
-=======
->>>>>>> c16fa4f2
 #endif /* CONFIG_CGROUP_MEM_CONT */
 
 #if !defined(CONFIG_CGROUP_MEM_RES_CTLR) || !defined(CONFIG_DEBUG_VM)
