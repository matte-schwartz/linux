--- conflicted
+++ resolved
@@ -1163,14 +1163,11 @@
 #define KVM_CAP_VM_TSC_CONTROL 214
 #define KVM_CAP_SYSTEM_EVENT_DATA 215
 #define KVM_CAP_ARM_SYSTEM_SUSPEND 216
-<<<<<<< HEAD
 #define KVM_CAP_S390_PROTECTED_DUMP 217
 #define KVM_CAP_X86_TRIPLE_FAULT_EVENT 218
 #define KVM_CAP_X86_NOTIFY_VMEXIT 219
 #define KVM_CAP_VM_DISABLE_NX_HUGE_PAGES 220
-=======
 #define KVM_CAP_S390_ZPCI_OP 221
->>>>>>> 4ac34b94
 
 #ifdef KVM_CAP_IRQ_ROUTING
 
@@ -2183,14 +2180,13 @@
 /* Available with KVM_CAP_XSAVE2 */
 #define KVM_GET_XSAVE2		  _IOR(KVMIO,  0xcf, struct kvm_xsave)
 
-<<<<<<< HEAD
 /* Available with KVM_CAP_S390_PROTECTED_DUMP */
 #define KVM_S390_PV_CPU_COMMAND	_IOWR(KVMIO, 0xd0, struct kvm_pv_cmd)
 
 /* Available with KVM_CAP_X86_NOTIFY_VMEXIT */
 #define KVM_X86_NOTIFY_VMEXIT_ENABLED		(1ULL << 0)
 #define KVM_X86_NOTIFY_VMEXIT_USER		(1ULL << 1)
-=======
+
 /* Available with KVM_CAP_S390_ZPCI_OP */
 #define KVM_S390_ZPCI_OP         _IOW(KVMIO,  0xd1, struct kvm_s390_zpci_op)
 
@@ -2220,6 +2216,5 @@
 
 /* flags for kvm_s390_zpci_op->u.reg_aen.flags */
 #define KVM_S390_ZPCIOP_REGAEN_HOST    (1 << 0)
->>>>>>> 4ac34b94
 
 #endif /* __LINUX_KVM_H */