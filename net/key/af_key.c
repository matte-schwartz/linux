--- conflicted
+++ resolved
@@ -77,13 +77,10 @@
 static void pfkey_terminate_dump(struct pfkey_sock *pfk)
 {
 	if (pfk->dump.dump) {
-<<<<<<< HEAD
-=======
 		if (pfk->dump.skb) {
 			kfree_skb(pfk->dump.skb);
 			pfk->dump.skb = NULL;
 		}
->>>>>>> a9ff8f64
 		pfk->dump.done(pfk);
 		pfk->dump.dump = NULL;
 		pfk->dump.done = NULL;
@@ -316,18 +313,13 @@
 
 static int pfkey_do_dump(struct pfkey_sock *pfk)
 {
-<<<<<<< HEAD
-=======
 	struct sadb_msg *hdr;
->>>>>>> a9ff8f64
 	int rc;
 
 	rc = pfk->dump.dump(pfk);
 	if (rc == -ENOBUFS)
 		return 0;
 
-<<<<<<< HEAD
-=======
 	if (pfk->dump.skb) {
 		if (!pfkey_can_dump(&pfk->sk))
 			return 0;
@@ -340,7 +332,6 @@
 		pfk->dump.skb = NULL;
 	}
 
->>>>>>> a9ff8f64
 	pfkey_terminate_dump(pfk);
 	return rc;
 }
