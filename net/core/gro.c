// SPDX-License-Identifier: GPL-2.0-or-later
#include <net/gro.h>
#include <net/dst_metadata.h>
#include <net/busy_poll.h>
#include <trace/events/net.h>

#define MAX_GRO_SKBS 8

/* This should be increased if a protocol with a bigger head is added. */
#define GRO_MAX_HEAD (MAX_HEADER + 128)

static DEFINE_SPINLOCK(offload_lock);
static struct list_head offload_base __read_mostly = LIST_HEAD_INIT(offload_base);
/* Maximum number of GRO_NORMAL skbs to batch up for list-RX */
int gro_normal_batch __read_mostly = 8;

/**
 *	dev_add_offload - register offload handlers
 *	@po: protocol offload declaration
 *
 *	Add protocol offload handlers to the networking stack. The passed
 *	&proto_offload is linked into kernel lists and may not be freed until
 *	it has been removed from the kernel lists.
 *
 *	This call does not sleep therefore it can not
 *	guarantee all CPU's that are in middle of receiving packets
 *	will see the new offload handlers (until the next received packet).
 */
void dev_add_offload(struct packet_offload *po)
{
	struct packet_offload *elem;

	spin_lock(&offload_lock);
	list_for_each_entry(elem, &offload_base, list) {
		if (po->priority < elem->priority)
			break;
	}
	list_add_rcu(&po->list, elem->list.prev);
	spin_unlock(&offload_lock);
}
EXPORT_SYMBOL(dev_add_offload);

/**
 *	__dev_remove_offload	 - remove offload handler
 *	@po: packet offload declaration
 *
 *	Remove a protocol offload handler that was previously added to the
 *	kernel offload handlers by dev_add_offload(). The passed &offload_type
 *	is removed from the kernel lists and can be freed or reused once this
 *	function returns.
 *
 *      The packet type might still be in use by receivers
 *	and must not be freed until after all the CPU's have gone
 *	through a quiescent state.
 */
static void __dev_remove_offload(struct packet_offload *po)
{
	struct list_head *head = &offload_base;
	struct packet_offload *po1;

	spin_lock(&offload_lock);

	list_for_each_entry(po1, head, list) {
		if (po == po1) {
			list_del_rcu(&po->list);
			goto out;
		}
	}

	pr_warn("dev_remove_offload: %p not found\n", po);
out:
	spin_unlock(&offload_lock);
}

/**
 *	dev_remove_offload	 - remove packet offload handler
 *	@po: packet offload declaration
 *
 *	Remove a packet offload handler that was previously added to the kernel
 *	offload handlers by dev_add_offload(). The passed &offload_type is
 *	removed from the kernel lists and can be freed or reused once this
 *	function returns.
 *
 *	This call sleeps to guarantee that no CPU is looking at the packet
 *	type after return.
 */
void dev_remove_offload(struct packet_offload *po)
{
	__dev_remove_offload(po);

	synchronize_net();
}
EXPORT_SYMBOL(dev_remove_offload);

/**
 *	skb_eth_gso_segment - segmentation handler for ethernet protocols.
 *	@skb: buffer to segment
 *	@features: features for the output path (see dev->features)
 *	@type: Ethernet Protocol ID
 */
struct sk_buff *skb_eth_gso_segment(struct sk_buff *skb,
				    netdev_features_t features, __be16 type)
{
	struct sk_buff *segs = ERR_PTR(-EPROTONOSUPPORT);
	struct packet_offload *ptype;

	rcu_read_lock();
	list_for_each_entry_rcu(ptype, &offload_base, list) {
		if (ptype->type == type && ptype->callbacks.gso_segment) {
			segs = ptype->callbacks.gso_segment(skb, features);
			break;
		}
	}
	rcu_read_unlock();

	return segs;
}
EXPORT_SYMBOL(skb_eth_gso_segment);

/**
 *	skb_mac_gso_segment - mac layer segmentation handler.
 *	@skb: buffer to segment
 *	@features: features for the output path (see dev->features)
 */
struct sk_buff *skb_mac_gso_segment(struct sk_buff *skb,
				    netdev_features_t features)
{
	struct sk_buff *segs = ERR_PTR(-EPROTONOSUPPORT);
	struct packet_offload *ptype;
	int vlan_depth = skb->mac_len;
	__be16 type = skb_network_protocol(skb, &vlan_depth);

	if (unlikely(!type))
		return ERR_PTR(-EINVAL);

	__skb_pull(skb, vlan_depth);

	rcu_read_lock();
	list_for_each_entry_rcu(ptype, &offload_base, list) {
		if (ptype->type == type && ptype->callbacks.gso_segment) {
			segs = ptype->callbacks.gso_segment(skb, features);
			break;
		}
	}
	rcu_read_unlock();

	__skb_push(skb, skb->data - skb_mac_header(skb));

	return segs;
}
EXPORT_SYMBOL(skb_mac_gso_segment);

int skb_gro_receive(struct sk_buff *p, struct sk_buff *skb)
{
	struct skb_shared_info *pinfo, *skbinfo = skb_shinfo(skb);
	unsigned int offset = skb_gro_offset(skb);
	unsigned int headlen = skb_headlen(skb);
	unsigned int len = skb_gro_len(skb);
	unsigned int delta_truesize;
	unsigned int gro_max_size;
	unsigned int new_truesize;
	struct sk_buff *lp;
	int segs;

<<<<<<< HEAD
	/* pairs with WRITE_ONCE() in netif_set_gro(_ipv4)_max_size() */
	gro_max_size = p->protocol == htons(ETH_P_IPV6) ?
			READ_ONCE(p->dev->gro_max_size) :
				READ_ONCE(p->dev->gro_ipv4_max_size);
=======
	/* Do not splice page pool based packets w/ non-page pool
	 * packets. This can result in reference count issues as page
	 * pool pages will not decrement the reference count and will
	 * instead be immediately returned to the pool or have frag
	 * count decremented.
	 */
	if (p->pp_recycle != skb->pp_recycle)
		return -ETOOMANYREFS;

	/* pairs with WRITE_ONCE() in netif_set_gro_max_size() */
	gro_max_size = READ_ONCE(p->dev->gro_max_size);
>>>>>>> edb9b8f3

	if (unlikely(p->len + len >= gro_max_size || NAPI_GRO_CB(skb)->flush))
		return -E2BIG;

	if (unlikely(p->len + len >= GRO_LEGACY_MAX_SIZE)) {
		if (NAPI_GRO_CB(skb)->proto != IPPROTO_TCP ||
		    (p->protocol == htons(ETH_P_IPV6) &&
		     skb_headroom(p) < sizeof(struct hop_jumbo_hdr)) ||
		    p->encapsulation)
			return -E2BIG;
	}

	segs = NAPI_GRO_CB(skb)->count;
	lp = NAPI_GRO_CB(p)->last;
	pinfo = skb_shinfo(lp);

	if (headlen <= offset) {
		skb_frag_t *frag;
		skb_frag_t *frag2;
		int i = skbinfo->nr_frags;
		int nr_frags = pinfo->nr_frags + i;

		if (nr_frags > MAX_SKB_FRAGS)
			goto merge;

		offset -= headlen;
		pinfo->nr_frags = nr_frags;
		skbinfo->nr_frags = 0;

		frag = pinfo->frags + nr_frags;
		frag2 = skbinfo->frags + i;
		do {
			*--frag = *--frag2;
		} while (--i);

		skb_frag_off_add(frag, offset);
		skb_frag_size_sub(frag, offset);

		/* all fragments truesize : remove (head size + sk_buff) */
		new_truesize = SKB_TRUESIZE(skb_end_offset(skb));
		delta_truesize = skb->truesize - new_truesize;

		skb->truesize = new_truesize;
		skb->len -= skb->data_len;
		skb->data_len = 0;

		NAPI_GRO_CB(skb)->free = NAPI_GRO_FREE;
		goto done;
	} else if (skb->head_frag) {
		int nr_frags = pinfo->nr_frags;
		skb_frag_t *frag = pinfo->frags + nr_frags;
		struct page *page = virt_to_head_page(skb->head);
		unsigned int first_size = headlen - offset;
		unsigned int first_offset;

		if (nr_frags + 1 + skbinfo->nr_frags > MAX_SKB_FRAGS)
			goto merge;

		first_offset = skb->data -
			       (unsigned char *)page_address(page) +
			       offset;

		pinfo->nr_frags = nr_frags + 1 + skbinfo->nr_frags;

		__skb_frag_set_page(frag, page);
		skb_frag_off_set(frag, first_offset);
		skb_frag_size_set(frag, first_size);

		memcpy(frag + 1, skbinfo->frags, sizeof(*frag) * skbinfo->nr_frags);
		/* We dont need to clear skbinfo->nr_frags here */

		new_truesize = SKB_DATA_ALIGN(sizeof(struct sk_buff));
		delta_truesize = skb->truesize - new_truesize;
		skb->truesize = new_truesize;
		NAPI_GRO_CB(skb)->free = NAPI_GRO_FREE_STOLEN_HEAD;
		goto done;
	}

merge:
	/* sk owenrship - if any - completely transferred to the aggregated packet */
	skb->destructor = NULL;
	delta_truesize = skb->truesize;
	if (offset > headlen) {
		unsigned int eat = offset - headlen;

		skb_frag_off_add(&skbinfo->frags[0], eat);
		skb_frag_size_sub(&skbinfo->frags[0], eat);
		skb->data_len -= eat;
		skb->len -= eat;
		offset = headlen;
	}

	__skb_pull(skb, offset);

	if (NAPI_GRO_CB(p)->last == p)
		skb_shinfo(p)->frag_list = skb;
	else
		NAPI_GRO_CB(p)->last->next = skb;
	NAPI_GRO_CB(p)->last = skb;
	__skb_header_release(skb);
	lp = p;

done:
	NAPI_GRO_CB(p)->count += segs;
	p->data_len += len;
	p->truesize += delta_truesize;
	p->len += len;
	if (lp != p) {
		lp->data_len += len;
		lp->truesize += delta_truesize;
		lp->len += len;
	}
	NAPI_GRO_CB(skb)->same_flow = 1;
	return 0;
}


static void napi_gro_complete(struct napi_struct *napi, struct sk_buff *skb)
{
	struct packet_offload *ptype;
	__be16 type = skb->protocol;
	struct list_head *head = &offload_base;
	int err = -ENOENT;

	BUILD_BUG_ON(sizeof(struct napi_gro_cb) > sizeof(skb->cb));

	if (NAPI_GRO_CB(skb)->count == 1) {
		skb_shinfo(skb)->gso_size = 0;
		goto out;
	}

	rcu_read_lock();
	list_for_each_entry_rcu(ptype, head, list) {
		if (ptype->type != type || !ptype->callbacks.gro_complete)
			continue;

		err = INDIRECT_CALL_INET(ptype->callbacks.gro_complete,
					 ipv6_gro_complete, inet_gro_complete,
					 skb, 0);
		break;
	}
	rcu_read_unlock();

	if (err) {
		WARN_ON(&ptype->list == head);
		kfree_skb(skb);
		return;
	}

out:
	gro_normal_one(napi, skb, NAPI_GRO_CB(skb)->count);
}

static void __napi_gro_flush_chain(struct napi_struct *napi, u32 index,
				   bool flush_old)
{
	struct list_head *head = &napi->gro_hash[index].list;
	struct sk_buff *skb, *p;

	list_for_each_entry_safe_reverse(skb, p, head, list) {
		if (flush_old && NAPI_GRO_CB(skb)->age == jiffies)
			return;
		skb_list_del_init(skb);
		napi_gro_complete(napi, skb);
		napi->gro_hash[index].count--;
	}

	if (!napi->gro_hash[index].count)
		__clear_bit(index, &napi->gro_bitmask);
}

/* napi->gro_hash[].list contains packets ordered by age.
 * youngest packets at the head of it.
 * Complete skbs in reverse order to reduce latencies.
 */
void napi_gro_flush(struct napi_struct *napi, bool flush_old)
{
	unsigned long bitmask = napi->gro_bitmask;
	unsigned int i, base = ~0U;

	while ((i = ffs(bitmask)) != 0) {
		bitmask >>= i;
		base += i;
		__napi_gro_flush_chain(napi, base, flush_old);
	}
}
EXPORT_SYMBOL(napi_gro_flush);

static void gro_list_prepare(const struct list_head *head,
			     const struct sk_buff *skb)
{
	unsigned int maclen = skb->dev->hard_header_len;
	u32 hash = skb_get_hash_raw(skb);
	struct sk_buff *p;

	list_for_each_entry(p, head, list) {
		unsigned long diffs;

		NAPI_GRO_CB(p)->flush = 0;

		if (hash != skb_get_hash_raw(p)) {
			NAPI_GRO_CB(p)->same_flow = 0;
			continue;
		}

		diffs = (unsigned long)p->dev ^ (unsigned long)skb->dev;
		diffs |= p->vlan_all ^ skb->vlan_all;
		diffs |= skb_metadata_differs(p, skb);
		if (maclen == ETH_HLEN)
			diffs |= compare_ether_header(skb_mac_header(p),
						      skb_mac_header(skb));
		else if (!diffs)
			diffs = memcmp(skb_mac_header(p),
				       skb_mac_header(skb),
				       maclen);

		/* in most common scenarions 'slow_gro' is 0
		 * otherwise we are already on some slower paths
		 * either skip all the infrequent tests altogether or
		 * avoid trying too hard to skip each of them individually
		 */
		if (!diffs && unlikely(skb->slow_gro | p->slow_gro)) {
#if IS_ENABLED(CONFIG_SKB_EXTENSIONS) && IS_ENABLED(CONFIG_NET_TC_SKB_EXT)
			struct tc_skb_ext *skb_ext;
			struct tc_skb_ext *p_ext;
#endif

			diffs |= p->sk != skb->sk;
			diffs |= skb_metadata_dst_cmp(p, skb);
			diffs |= skb_get_nfct(p) ^ skb_get_nfct(skb);

#if IS_ENABLED(CONFIG_SKB_EXTENSIONS) && IS_ENABLED(CONFIG_NET_TC_SKB_EXT)
			skb_ext = skb_ext_find(skb, TC_SKB_EXT);
			p_ext = skb_ext_find(p, TC_SKB_EXT);

			diffs |= (!!p_ext) ^ (!!skb_ext);
			if (!diffs && unlikely(skb_ext))
				diffs |= p_ext->chain ^ skb_ext->chain;
#endif
		}

		NAPI_GRO_CB(p)->same_flow = !diffs;
	}
}

static inline void skb_gro_reset_offset(struct sk_buff *skb, u32 nhoff)
{
	const struct skb_shared_info *pinfo = skb_shinfo(skb);
	const skb_frag_t *frag0 = &pinfo->frags[0];

	NAPI_GRO_CB(skb)->data_offset = 0;
	NAPI_GRO_CB(skb)->frag0 = NULL;
	NAPI_GRO_CB(skb)->frag0_len = 0;

	if (!skb_headlen(skb) && pinfo->nr_frags &&
	    !PageHighMem(skb_frag_page(frag0)) &&
	    (!NET_IP_ALIGN || !((skb_frag_off(frag0) + nhoff) & 3))) {
		NAPI_GRO_CB(skb)->frag0 = skb_frag_address(frag0);
		NAPI_GRO_CB(skb)->frag0_len = min_t(unsigned int,
						    skb_frag_size(frag0),
						    skb->end - skb->tail);
	}
}

static void gro_pull_from_frag0(struct sk_buff *skb, int grow)
{
	struct skb_shared_info *pinfo = skb_shinfo(skb);

	BUG_ON(skb->end - skb->tail < grow);

	memcpy(skb_tail_pointer(skb), NAPI_GRO_CB(skb)->frag0, grow);

	skb->data_len -= grow;
	skb->tail += grow;

	skb_frag_off_add(&pinfo->frags[0], grow);
	skb_frag_size_sub(&pinfo->frags[0], grow);

	if (unlikely(!skb_frag_size(&pinfo->frags[0]))) {
		skb_frag_unref(skb, 0);
		memmove(pinfo->frags, pinfo->frags + 1,
			--pinfo->nr_frags * sizeof(pinfo->frags[0]));
	}
}

static void gro_flush_oldest(struct napi_struct *napi, struct list_head *head)
{
	struct sk_buff *oldest;

	oldest = list_last_entry(head, struct sk_buff, list);

	/* We are called with head length >= MAX_GRO_SKBS, so this is
	 * impossible.
	 */
	if (WARN_ON_ONCE(!oldest))
		return;

	/* Do not adjust napi->gro_hash[].count, caller is adding a new
	 * SKB to the chain.
	 */
	skb_list_del_init(oldest);
	napi_gro_complete(napi, oldest);
}

static enum gro_result dev_gro_receive(struct napi_struct *napi, struct sk_buff *skb)
{
	u32 bucket = skb_get_hash_raw(skb) & (GRO_HASH_BUCKETS - 1);
	struct gro_list *gro_list = &napi->gro_hash[bucket];
	struct list_head *head = &offload_base;
	struct packet_offload *ptype;
	__be16 type = skb->protocol;
	struct sk_buff *pp = NULL;
	enum gro_result ret;
	int same_flow;
	int grow;

	if (netif_elide_gro(skb->dev))
		goto normal;

	gro_list_prepare(&gro_list->list, skb);

	rcu_read_lock();
	list_for_each_entry_rcu(ptype, head, list) {
		if (ptype->type == type && ptype->callbacks.gro_receive)
			goto found_ptype;
	}
	rcu_read_unlock();
	goto normal;

found_ptype:
	skb_set_network_header(skb, skb_gro_offset(skb));
	skb_reset_mac_len(skb);
	BUILD_BUG_ON(sizeof_field(struct napi_gro_cb, zeroed) != sizeof(u32));
	BUILD_BUG_ON(!IS_ALIGNED(offsetof(struct napi_gro_cb, zeroed),
					sizeof(u32))); /* Avoid slow unaligned acc */
	*(u32 *)&NAPI_GRO_CB(skb)->zeroed = 0;
	NAPI_GRO_CB(skb)->flush = skb_has_frag_list(skb);
	NAPI_GRO_CB(skb)->is_atomic = 1;
	NAPI_GRO_CB(skb)->count = 1;
	if (unlikely(skb_is_gso(skb))) {
		NAPI_GRO_CB(skb)->count = skb_shinfo(skb)->gso_segs;
		/* Only support TCP and non DODGY users. */
		if (!skb_is_gso_tcp(skb) ||
		    (skb_shinfo(skb)->gso_type & SKB_GSO_DODGY))
			NAPI_GRO_CB(skb)->flush = 1;
	}

	/* Setup for GRO checksum validation */
	switch (skb->ip_summed) {
	case CHECKSUM_COMPLETE:
		NAPI_GRO_CB(skb)->csum = skb->csum;
		NAPI_GRO_CB(skb)->csum_valid = 1;
		break;
	case CHECKSUM_UNNECESSARY:
		NAPI_GRO_CB(skb)->csum_cnt = skb->csum_level + 1;
		break;
	}

	pp = INDIRECT_CALL_INET(ptype->callbacks.gro_receive,
				ipv6_gro_receive, inet_gro_receive,
				&gro_list->list, skb);

	rcu_read_unlock();

	if (PTR_ERR(pp) == -EINPROGRESS) {
		ret = GRO_CONSUMED;
		goto ok;
	}

	same_flow = NAPI_GRO_CB(skb)->same_flow;
	ret = NAPI_GRO_CB(skb)->free ? GRO_MERGED_FREE : GRO_MERGED;

	if (pp) {
		skb_list_del_init(pp);
		napi_gro_complete(napi, pp);
		gro_list->count--;
	}

	if (same_flow)
		goto ok;

	if (NAPI_GRO_CB(skb)->flush)
		goto normal;

	if (unlikely(gro_list->count >= MAX_GRO_SKBS))
		gro_flush_oldest(napi, &gro_list->list);
	else
		gro_list->count++;

	NAPI_GRO_CB(skb)->age = jiffies;
	NAPI_GRO_CB(skb)->last = skb;
	if (!skb_is_gso(skb))
		skb_shinfo(skb)->gso_size = skb_gro_len(skb);
	list_add(&skb->list, &gro_list->list);
	ret = GRO_HELD;

pull:
	grow = skb_gro_offset(skb) - skb_headlen(skb);
	if (grow > 0)
		gro_pull_from_frag0(skb, grow);
ok:
	if (gro_list->count) {
		if (!test_bit(bucket, &napi->gro_bitmask))
			__set_bit(bucket, &napi->gro_bitmask);
	} else if (test_bit(bucket, &napi->gro_bitmask)) {
		__clear_bit(bucket, &napi->gro_bitmask);
	}

	return ret;

normal:
	ret = GRO_NORMAL;
	goto pull;
}

struct packet_offload *gro_find_receive_by_type(__be16 type)
{
	struct list_head *offload_head = &offload_base;
	struct packet_offload *ptype;

	list_for_each_entry_rcu(ptype, offload_head, list) {
		if (ptype->type != type || !ptype->callbacks.gro_receive)
			continue;
		return ptype;
	}
	return NULL;
}
EXPORT_SYMBOL(gro_find_receive_by_type);

struct packet_offload *gro_find_complete_by_type(__be16 type)
{
	struct list_head *offload_head = &offload_base;
	struct packet_offload *ptype;

	list_for_each_entry_rcu(ptype, offload_head, list) {
		if (ptype->type != type || !ptype->callbacks.gro_complete)
			continue;
		return ptype;
	}
	return NULL;
}
EXPORT_SYMBOL(gro_find_complete_by_type);

static gro_result_t napi_skb_finish(struct napi_struct *napi,
				    struct sk_buff *skb,
				    gro_result_t ret)
{
	switch (ret) {
	case GRO_NORMAL:
		gro_normal_one(napi, skb, 1);
		break;

	case GRO_MERGED_FREE:
		if (NAPI_GRO_CB(skb)->free == NAPI_GRO_FREE_STOLEN_HEAD)
			napi_skb_free_stolen_head(skb);
		else if (skb->fclone != SKB_FCLONE_UNAVAILABLE)
			__kfree_skb(skb);
		else
			__kfree_skb_defer(skb);
		break;

	case GRO_HELD:
	case GRO_MERGED:
	case GRO_CONSUMED:
		break;
	}

	return ret;
}

gro_result_t napi_gro_receive(struct napi_struct *napi, struct sk_buff *skb)
{
	gro_result_t ret;

	skb_mark_napi_id(skb, napi);
	trace_napi_gro_receive_entry(skb);

	skb_gro_reset_offset(skb, 0);

	ret = napi_skb_finish(napi, skb, dev_gro_receive(napi, skb));
	trace_napi_gro_receive_exit(ret);

	return ret;
}
EXPORT_SYMBOL(napi_gro_receive);

static void napi_reuse_skb(struct napi_struct *napi, struct sk_buff *skb)
{
	if (unlikely(skb->pfmemalloc)) {
		consume_skb(skb);
		return;
	}
	__skb_pull(skb, skb_headlen(skb));
	/* restore the reserve we had after netdev_alloc_skb_ip_align() */
	skb_reserve(skb, NET_SKB_PAD + NET_IP_ALIGN - skb_headroom(skb));
	__vlan_hwaccel_clear_tag(skb);
	skb->dev = napi->dev;
	skb->skb_iif = 0;

	/* eth_type_trans() assumes pkt_type is PACKET_HOST */
	skb->pkt_type = PACKET_HOST;

	skb->encapsulation = 0;
	skb_shinfo(skb)->gso_type = 0;
	skb_shinfo(skb)->gso_size = 0;
	if (unlikely(skb->slow_gro)) {
		skb_orphan(skb);
		skb_ext_reset(skb);
		nf_reset_ct(skb);
		skb->slow_gro = 0;
	}

	napi->skb = skb;
}

struct sk_buff *napi_get_frags(struct napi_struct *napi)
{
	struct sk_buff *skb = napi->skb;

	if (!skb) {
		skb = napi_alloc_skb(napi, GRO_MAX_HEAD);
		if (skb) {
			napi->skb = skb;
			skb_mark_napi_id(skb, napi);
		}
	}
	return skb;
}
EXPORT_SYMBOL(napi_get_frags);

static gro_result_t napi_frags_finish(struct napi_struct *napi,
				      struct sk_buff *skb,
				      gro_result_t ret)
{
	switch (ret) {
	case GRO_NORMAL:
	case GRO_HELD:
		__skb_push(skb, ETH_HLEN);
		skb->protocol = eth_type_trans(skb, skb->dev);
		if (ret == GRO_NORMAL)
			gro_normal_one(napi, skb, 1);
		break;

	case GRO_MERGED_FREE:
		if (NAPI_GRO_CB(skb)->free == NAPI_GRO_FREE_STOLEN_HEAD)
			napi_skb_free_stolen_head(skb);
		else
			napi_reuse_skb(napi, skb);
		break;

	case GRO_MERGED:
	case GRO_CONSUMED:
		break;
	}

	return ret;
}

/* Upper GRO stack assumes network header starts at gro_offset=0
 * Drivers could call both napi_gro_frags() and napi_gro_receive()
 * We copy ethernet header into skb->data to have a common layout.
 */
static struct sk_buff *napi_frags_skb(struct napi_struct *napi)
{
	struct sk_buff *skb = napi->skb;
	const struct ethhdr *eth;
	unsigned int hlen = sizeof(*eth);

	napi->skb = NULL;

	skb_reset_mac_header(skb);
	skb_gro_reset_offset(skb, hlen);

	if (unlikely(skb_gro_header_hard(skb, hlen))) {
		eth = skb_gro_header_slow(skb, hlen, 0);
		if (unlikely(!eth)) {
			net_warn_ratelimited("%s: dropping impossible skb from %s\n",
					     __func__, napi->dev->name);
			napi_reuse_skb(napi, skb);
			return NULL;
		}
	} else {
		eth = (const struct ethhdr *)skb->data;
		gro_pull_from_frag0(skb, hlen);
		NAPI_GRO_CB(skb)->frag0 += hlen;
		NAPI_GRO_CB(skb)->frag0_len -= hlen;
	}
	__skb_pull(skb, hlen);

	/*
	 * This works because the only protocols we care about don't require
	 * special handling.
	 * We'll fix it up properly in napi_frags_finish()
	 */
	skb->protocol = eth->h_proto;

	return skb;
}

gro_result_t napi_gro_frags(struct napi_struct *napi)
{
	gro_result_t ret;
	struct sk_buff *skb = napi_frags_skb(napi);

	trace_napi_gro_frags_entry(skb);

	ret = napi_frags_finish(napi, skb, dev_gro_receive(napi, skb));
	trace_napi_gro_frags_exit(ret);

	return ret;
}
EXPORT_SYMBOL(napi_gro_frags);

/* Compute the checksum from gro_offset and return the folded value
 * after adding in any pseudo checksum.
 */
__sum16 __skb_gro_checksum_complete(struct sk_buff *skb)
{
	__wsum wsum;
	__sum16 sum;

	wsum = skb_checksum(skb, skb_gro_offset(skb), skb_gro_len(skb), 0);

	/* NAPI_GRO_CB(skb)->csum holds pseudo checksum */
	sum = csum_fold(csum_add(NAPI_GRO_CB(skb)->csum, wsum));
	/* See comments in __skb_checksum_complete(). */
	if (likely(!sum)) {
		if (unlikely(skb->ip_summed == CHECKSUM_COMPLETE) &&
		    !skb->csum_complete_sw)
			netdev_rx_csum_fault(skb->dev, skb);
	}

	NAPI_GRO_CB(skb)->csum = wsum;
	NAPI_GRO_CB(skb)->csum_valid = 1;

	return sum;
}
EXPORT_SYMBOL(__skb_gro_checksum_complete);<|MERGE_RESOLUTION|>--- conflicted
+++ resolved
@@ -162,12 +162,6 @@
 	struct sk_buff *lp;
 	int segs;
 
-<<<<<<< HEAD
-	/* pairs with WRITE_ONCE() in netif_set_gro(_ipv4)_max_size() */
-	gro_max_size = p->protocol == htons(ETH_P_IPV6) ?
-			READ_ONCE(p->dev->gro_max_size) :
-				READ_ONCE(p->dev->gro_ipv4_max_size);
-=======
 	/* Do not splice page pool based packets w/ non-page pool
 	 * packets. This can result in reference count issues as page
 	 * pool pages will not decrement the reference count and will
@@ -177,9 +171,10 @@
 	if (p->pp_recycle != skb->pp_recycle)
 		return -ETOOMANYREFS;
 
-	/* pairs with WRITE_ONCE() in netif_set_gro_max_size() */
-	gro_max_size = READ_ONCE(p->dev->gro_max_size);
->>>>>>> edb9b8f3
+	/* pairs with WRITE_ONCE() in netif_set_gro(_ipv4)_max_size() */
+	gro_max_size = p->protocol == htons(ETH_P_IPV6) ?
+			READ_ONCE(p->dev->gro_max_size) :
+			READ_ONCE(p->dev->gro_ipv4_max_size);
 
 	if (unlikely(p->len + len >= gro_max_size || NAPI_GRO_CB(skb)->flush))
 		return -E2BIG;
