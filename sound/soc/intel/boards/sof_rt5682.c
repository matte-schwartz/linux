// SPDX-License-Identifier: GPL-2.0
// Copyright(c) 2019-2020 Intel Corporation.

/*
 * Intel SOF Machine Driver with Realtek rt5682 Codec
 * and speaker codec MAX98357A or RT1015.
 */
#include <linux/i2c.h>
#include <linux/input.h>
#include <linux/module.h>
#include <linux/platform_device.h>
#include <linux/clk.h>
#include <linux/dmi.h>
#include <sound/core.h>
#include <sound/jack.h>
#include <sound/pcm.h>
#include <sound/pcm_params.h>
#include <sound/soc.h>
#include <sound/rt5682.h>
#include <sound/soc-acpi.h>
#include "../../codecs/rt1015.h"
#include "../../codecs/rt5682.h"
#include "../../codecs/hdac_hdmi.h"
#include "../common/soc-intel-quirks.h"
#include "hda_dsp_common.h"
#include "sof_maxim_common.h"

#define NAME_SIZE 32

#define SOF_RT5682_SSP_CODEC(quirk)		((quirk) & GENMASK(2, 0))
#define SOF_RT5682_SSP_CODEC_MASK			(GENMASK(2, 0))
#define SOF_RT5682_MCLK_EN			BIT(3)
#define SOF_RT5682_MCLK_24MHZ			BIT(4)
#define SOF_SPEAKER_AMP_PRESENT		BIT(5)
#define SOF_RT5682_SSP_AMP_SHIFT		6
#define SOF_RT5682_SSP_AMP_MASK                 (GENMASK(8, 6))
#define SOF_RT5682_SSP_AMP(quirk)	\
	(((quirk) << SOF_RT5682_SSP_AMP_SHIFT) & SOF_RT5682_SSP_AMP_MASK)
#define SOF_RT5682_MCLK_BYTCHT_EN		BIT(9)
#define SOF_RT5682_NUM_HDMIDEV_SHIFT		10
#define SOF_RT5682_NUM_HDMIDEV_MASK		(GENMASK(12, 10))
#define SOF_RT5682_NUM_HDMIDEV(quirk)	\
	((quirk << SOF_RT5682_NUM_HDMIDEV_SHIFT) & SOF_RT5682_NUM_HDMIDEV_MASK)
<<<<<<< HEAD
=======
#define SOF_RT1015_SPEAKER_AMP_PRESENT		BIT(13)
#define SOF_MAX98373_SPEAKER_AMP_PRESENT	BIT(14)
>>>>>>> 04d5ce62

/* Default: MCLK on, MCLK 19.2M, SSP0  */
static unsigned long sof_rt5682_quirk = SOF_RT5682_MCLK_EN |
					SOF_RT5682_SSP_CODEC(0);

static int is_legacy_cpu;

static struct snd_soc_jack sof_hdmi[3];

struct sof_hdmi_pcm {
	struct list_head head;
	struct snd_soc_dai *codec_dai;
	int device;
};

struct sof_card_private {
	struct clk *mclk;
	struct snd_soc_jack sof_headset;
	struct list_head hdmi_pcm_list;
	bool common_hdmi_codec_drv;
};

static int sof_rt5682_quirk_cb(const struct dmi_system_id *id)
{
	sof_rt5682_quirk = (unsigned long)id->driver_data;
	return 1;
}

static const struct dmi_system_id sof_rt5682_quirk_table[] = {
	{
		.callback = sof_rt5682_quirk_cb,
		.matches = {
			DMI_MATCH(DMI_SYS_VENDOR, "Circuitco"),
			DMI_MATCH(DMI_PRODUCT_NAME, "Minnowboard Max"),
		},
		.driver_data = (void *)(SOF_RT5682_SSP_CODEC(2)),
	},
	{
		.callback = sof_rt5682_quirk_cb,
		.matches = {
			DMI_MATCH(DMI_SYS_VENDOR, "AAEON"),
			DMI_MATCH(DMI_PRODUCT_NAME, "UP-CHT01"),
		},
		.driver_data = (void *)(SOF_RT5682_SSP_CODEC(2)),
	},
	{
		.callback = sof_rt5682_quirk_cb,
		.matches = {
			DMI_MATCH(DMI_SYS_VENDOR, "Intel Corporation"),
			DMI_MATCH(DMI_PRODUCT_NAME, "WhiskeyLake Client"),
		},
		.driver_data = (void *)(SOF_RT5682_MCLK_EN |
					SOF_RT5682_MCLK_24MHZ |
					SOF_RT5682_SSP_CODEC(1)),
	},
	{
		.callback = sof_rt5682_quirk_cb,
		.matches = {
			DMI_MATCH(DMI_PRODUCT_FAMILY, "Google_Hatch"),
		},
		.driver_data = (void *)(SOF_RT5682_MCLK_EN |
					SOF_RT5682_MCLK_24MHZ |
					SOF_RT5682_SSP_CODEC(0) |
					SOF_SPEAKER_AMP_PRESENT |
					SOF_RT5682_SSP_AMP(1)),
	},
	{
		.callback = sof_rt5682_quirk_cb,
		.matches = {
			DMI_MATCH(DMI_SYS_VENDOR, "Intel Corporation"),
			DMI_MATCH(DMI_PRODUCT_NAME, "Ice Lake Client"),
		},
		.driver_data = (void *)(SOF_RT5682_MCLK_EN |
					SOF_RT5682_SSP_CODEC(0)),
	},
	{}
};

static int sof_hdmi_init(struct snd_soc_pcm_runtime *rtd)
{
	struct sof_card_private *ctx = snd_soc_card_get_drvdata(rtd->card);
	struct snd_soc_dai *dai = asoc_rtd_to_codec(rtd, 0);
	struct sof_hdmi_pcm *pcm;

	pcm = devm_kzalloc(rtd->card->dev, sizeof(*pcm), GFP_KERNEL);
	if (!pcm)
		return -ENOMEM;

	/* dai_link id is 1:1 mapped to the PCM device */
	pcm->device = rtd->dai_link->id;
	pcm->codec_dai = dai;

	list_add_tail(&pcm->head, &ctx->hdmi_pcm_list);

	return 0;
}

static int sof_rt5682_codec_init(struct snd_soc_pcm_runtime *rtd)
{
	struct sof_card_private *ctx = snd_soc_card_get_drvdata(rtd->card);
	struct snd_soc_component *component = asoc_rtd_to_codec(rtd, 0)->component;
	struct snd_soc_jack *jack;
	int ret;

	/* need to enable ASRC function for 24MHz mclk rate */
	if ((sof_rt5682_quirk & SOF_RT5682_MCLK_EN) &&
	    (sof_rt5682_quirk & SOF_RT5682_MCLK_24MHZ)) {
		rt5682_sel_asrc_clk_src(component, RT5682_DA_STEREO1_FILTER |
					RT5682_AD_STEREO1_FILTER,
					RT5682_CLK_SEL_I2S1_ASRC);
	}

	if (sof_rt5682_quirk & SOF_RT5682_MCLK_BYTCHT_EN) {
		/*
		 * The firmware might enable the clock at
		 * boot (this information may or may not
		 * be reflected in the enable clock register).
		 * To change the rate we must disable the clock
		 * first to cover these cases. Due to common
		 * clock framework restrictions that do not allow
		 * to disable a clock that has not been enabled,
		 * we need to enable the clock first.
		 */
		ret = clk_prepare_enable(ctx->mclk);
		if (!ret)
			clk_disable_unprepare(ctx->mclk);

		ret = clk_set_rate(ctx->mclk, 19200000);

		if (ret)
			dev_err(rtd->dev, "unable to set MCLK rate\n");
	}

	/*
	 * Headset buttons map to the google Reference headset.
	 * These can be configured by userspace.
	 */
	ret = snd_soc_card_jack_new(rtd->card, "Headset Jack",
				    SND_JACK_HEADSET | SND_JACK_BTN_0 |
				    SND_JACK_BTN_1 | SND_JACK_BTN_2 |
				    SND_JACK_BTN_3,
				    &ctx->sof_headset, NULL, 0);
	if (ret) {
		dev_err(rtd->dev, "Headset Jack creation failed: %d\n", ret);
		return ret;
	}

	jack = &ctx->sof_headset;

	snd_jack_set_key(jack->jack, SND_JACK_BTN_0, KEY_PLAYPAUSE);
	snd_jack_set_key(jack->jack, SND_JACK_BTN_1, KEY_VOICECOMMAND);
	snd_jack_set_key(jack->jack, SND_JACK_BTN_2, KEY_VOLUMEUP);
	snd_jack_set_key(jack->jack, SND_JACK_BTN_3, KEY_VOLUMEDOWN);
	ret = snd_soc_component_set_jack(component, jack, NULL);

	if (ret) {
		dev_err(rtd->dev, "Headset Jack call-back failed: %d\n", ret);
		return ret;
	}

	return ret;
};

static int sof_rt5682_hw_params(struct snd_pcm_substream *substream,
				struct snd_pcm_hw_params *params)
{
	struct snd_soc_pcm_runtime *rtd = substream->private_data;
	struct sof_card_private *ctx = snd_soc_card_get_drvdata(rtd->card);
	struct snd_soc_dai *codec_dai = asoc_rtd_to_codec(rtd, 0);
	int clk_id, clk_freq, pll_out, ret;

	if (sof_rt5682_quirk & SOF_RT5682_MCLK_EN) {
		if (sof_rt5682_quirk & SOF_RT5682_MCLK_BYTCHT_EN) {
			ret = clk_prepare_enable(ctx->mclk);
			if (ret < 0) {
				dev_err(rtd->dev,
					"could not configure MCLK state");
				return ret;
			}
		}

		clk_id = RT5682_PLL1_S_MCLK;
		if (sof_rt5682_quirk & SOF_RT5682_MCLK_24MHZ)
			clk_freq = 24000000;
		else
			clk_freq = 19200000;
	} else {
		clk_id = RT5682_PLL1_S_BCLK1;
		clk_freq = params_rate(params) * 50;
	}

	pll_out = params_rate(params) * 512;

	ret = snd_soc_dai_set_pll(codec_dai, 0, clk_id, clk_freq, pll_out);
	if (ret < 0)
		dev_err(rtd->dev, "snd_soc_dai_set_pll err = %d\n", ret);

	/* Configure sysclk for codec */
	ret = snd_soc_dai_set_sysclk(codec_dai, RT5682_SCLK_S_PLL1,
				     pll_out, SND_SOC_CLOCK_IN);
	if (ret < 0)
		dev_err(rtd->dev, "snd_soc_dai_set_sysclk err = %d\n", ret);

	/*
	 * slot_width should equal or large than data length, set them
	 * be the same
	 */
	ret = snd_soc_dai_set_tdm_slot(codec_dai, 0x0, 0x0, 2,
				       params_width(params));
	if (ret < 0) {
		dev_err(rtd->dev, "set TDM slot err:%d\n", ret);
		return ret;
	}

	return ret;
}

static struct snd_soc_ops sof_rt5682_ops = {
	.hw_params = sof_rt5682_hw_params,
};

static int sof_rt1015_hw_params(struct snd_pcm_substream *substream,
				struct snd_pcm_hw_params *params)
{
	struct snd_soc_pcm_runtime *rtd = substream->private_data;
	struct snd_soc_card *card = rtd->card;
	struct snd_soc_dai *codec_dai;
	int i, ret;

	if (!snd_soc_card_get_codec_dai(card, "rt1015-aif"))
		return 0;

	for_each_rtd_codec_dais(rtd, i, codec_dai) {
		ret = snd_soc_dai_set_pll(codec_dai, 0, RT1015_PLL_S_BCLK,
					  params_rate(params) * 50,
					  params_rate(params) * 256);
		if (ret < 0) {
			dev_err(card->dev, "failed to set pll\n");
			return ret;
		}
		/* Configure sysclk for codec */
		ret = snd_soc_dai_set_sysclk(codec_dai, RT1015_SCLK_S_PLL,
					     params_rate(params) * 256,
					     SND_SOC_CLOCK_IN);
		if (ret < 0) {
			dev_err(card->dev, "failed to set sysclk\n");
			return ret;
		}
	}

	return 0;
}

static struct snd_soc_ops sof_rt1015_ops = {
	.hw_params = sof_rt1015_hw_params,
};

static struct snd_soc_dai_link_component platform_component[] = {
	{
		/* name might be overridden during probe */
		.name = "0000:00:1f.3"
	}
};

static int sof_card_late_probe(struct snd_soc_card *card)
{
	struct sof_card_private *ctx = snd_soc_card_get_drvdata(card);
	struct snd_soc_component *component = NULL;
	char jack_name[NAME_SIZE];
	struct sof_hdmi_pcm *pcm;
	int err;
	int i = 0;

	/* HDMI is not supported by SOF on Baytrail/CherryTrail */
	if (is_legacy_cpu)
		return 0;

	if (list_empty(&ctx->hdmi_pcm_list))
		return -EINVAL;

	if (ctx->common_hdmi_codec_drv) {
		pcm = list_first_entry(&ctx->hdmi_pcm_list, struct sof_hdmi_pcm,
				       head);
		component = pcm->codec_dai->component;
		return hda_dsp_hdmi_build_controls(card, component);
	}

	list_for_each_entry(pcm, &ctx->hdmi_pcm_list, head) {
		component = pcm->codec_dai->component;
		snprintf(jack_name, sizeof(jack_name),
			 "HDMI/DP, pcm=%d Jack", pcm->device);
		err = snd_soc_card_jack_new(card, jack_name,
					    SND_JACK_AVOUT, &sof_hdmi[i],
					    NULL, 0);

		if (err)
			return err;

		err = hdac_hdmi_jack_init(pcm->codec_dai, pcm->device,
					  &sof_hdmi[i]);
		if (err < 0)
			return err;

		i++;
	}

	return hdac_hdmi_jack_port_init(component, &card->dapm);
}

static const struct snd_kcontrol_new sof_controls[] = {
	SOC_DAPM_PIN_SWITCH("Headphone Jack"),
	SOC_DAPM_PIN_SWITCH("Headset Mic"),
	SOC_DAPM_PIN_SWITCH("Spk"),
	SOC_DAPM_PIN_SWITCH("Left Spk"),
	SOC_DAPM_PIN_SWITCH("Right Spk"),

};

static const struct snd_soc_dapm_widget sof_widgets[] = {
	SND_SOC_DAPM_HP("Headphone Jack", NULL),
	SND_SOC_DAPM_MIC("Headset Mic", NULL),
	SND_SOC_DAPM_SPK("Spk", NULL),
	SND_SOC_DAPM_SPK("Left Spk", NULL),
	SND_SOC_DAPM_SPK("Right Spk", NULL),
};

static const struct snd_soc_dapm_widget dmic_widgets[] = {
	SND_SOC_DAPM_MIC("SoC DMIC", NULL),
};

static const struct snd_soc_dapm_route sof_map[] = {
	/* HP jack connectors - unknown if we have jack detection */
	{ "Headphone Jack", NULL, "HPOL" },
	{ "Headphone Jack", NULL, "HPOR" },

	/* other jacks */
	{ "IN1P", NULL, "Headset Mic" },
};

static const struct snd_soc_dapm_route speaker_map[] = {
	/* speaker */
	{ "Spk", NULL, "Speaker" },
};

static const struct snd_soc_dapm_route speaker_map_lr[] = {
	{ "Left Spk", NULL, "Left SPO" },
	{ "Right Spk", NULL, "Right SPO" },
};

static const struct snd_soc_dapm_route dmic_map[] = {
	/* digital mics */
	{"DMic", NULL, "SoC DMIC"},
};

static int speaker_codec_init_lr(struct snd_soc_pcm_runtime *rtd)
{
	return snd_soc_dapm_add_routes(&rtd->card->dapm, speaker_map_lr,
				       ARRAY_SIZE(speaker_map_lr));
}

static int speaker_codec_init(struct snd_soc_pcm_runtime *rtd)
{
	struct snd_soc_card *card = rtd->card;
	int ret;

	ret = snd_soc_dapm_add_routes(&card->dapm, speaker_map,
				      ARRAY_SIZE(speaker_map));

	if (ret)
		dev_err(rtd->dev, "Speaker map addition failed: %d\n", ret);
	return ret;
}

static int dmic_init(struct snd_soc_pcm_runtime *rtd)
{
	struct snd_soc_card *card = rtd->card;
	int ret;

	ret = snd_soc_dapm_new_controls(&card->dapm, dmic_widgets,
					ARRAY_SIZE(dmic_widgets));
	if (ret) {
		dev_err(card->dev, "DMic widget addition failed: %d\n", ret);
		/* Don't need to add routes if widget addition failed */
		return ret;
	}

	ret = snd_soc_dapm_add_routes(&card->dapm, dmic_map,
				      ARRAY_SIZE(dmic_map));

	if (ret)
		dev_err(card->dev, "DMic map addition failed: %d\n", ret);

	return ret;
}

static struct snd_soc_codec_conf rt1015_amp_conf[] = {
	{
		.dlc = COMP_CODEC_CONF("i2c-10EC1015:00"),
		.name_prefix = "Left",
	},
	{
		.dlc = COMP_CODEC_CONF("i2c-10EC1015:01"),
		.name_prefix = "Right",
	},
};

/* sof audio machine driver for rt5682 codec */
static struct snd_soc_card sof_audio_card_rt5682 = {
	.name = "rt5682", /* the sof- prefix is added by the core */
	.owner = THIS_MODULE,
	.controls = sof_controls,
	.num_controls = ARRAY_SIZE(sof_controls),
	.dapm_widgets = sof_widgets,
	.num_dapm_widgets = ARRAY_SIZE(sof_widgets),
	.dapm_routes = sof_map,
	.num_dapm_routes = ARRAY_SIZE(sof_map),
	.fully_routed = true,
	.late_probe = sof_card_late_probe,
};

static struct snd_soc_dai_link_component rt5682_component[] = {
	{
		.name = "i2c-10EC5682:00",
		.dai_name = "rt5682-aif1",
	}
};

static struct snd_soc_dai_link_component dmic_component[] = {
	{
		.name = "dmic-codec",
		.dai_name = "dmic-hifi",
	}
};

static struct snd_soc_dai_link_component max98357a_component[] = {
	{
		.name = "MX98357A:00",
		.dai_name = "HiFi",
	}
};

static struct snd_soc_dai_link_component rt1015_components[] = {
	{
		.name = "i2c-10EC1015:00",
		.dai_name = "rt1015-aif",
	},
	{
		.name = "i2c-10EC1015:01",
		.dai_name = "rt1015-aif",
	},
};

static struct snd_soc_dai_link *sof_card_dai_links_create(struct device *dev,
							  int ssp_codec,
							  int ssp_amp,
							  int dmic_be_num,
							  int hdmi_num)
{
	struct snd_soc_dai_link_component *idisp_components;
	struct snd_soc_dai_link_component *cpus;
	struct snd_soc_dai_link *links;
	int i, id = 0;

	links = devm_kzalloc(dev, sizeof(struct snd_soc_dai_link) *
			     sof_audio_card_rt5682.num_links, GFP_KERNEL);
	cpus = devm_kzalloc(dev, sizeof(struct snd_soc_dai_link_component) *
			     sof_audio_card_rt5682.num_links, GFP_KERNEL);
	if (!links || !cpus)
		goto devm_err;

	/* codec SSP */
	links[id].name = devm_kasprintf(dev, GFP_KERNEL,
					"SSP%d-Codec", ssp_codec);
	if (!links[id].name)
		goto devm_err;

	links[id].id = id;
	links[id].codecs = rt5682_component;
	links[id].num_codecs = ARRAY_SIZE(rt5682_component);
	links[id].platforms = platform_component;
	links[id].num_platforms = ARRAY_SIZE(platform_component);
	links[id].init = sof_rt5682_codec_init;
	links[id].ops = &sof_rt5682_ops;
	links[id].nonatomic = true;
	links[id].dpcm_playback = 1;
	links[id].dpcm_capture = 1;
	links[id].no_pcm = 1;
	links[id].cpus = &cpus[id];
	links[id].num_cpus = 1;
	if (is_legacy_cpu) {
		links[id].cpus->dai_name = devm_kasprintf(dev, GFP_KERNEL,
							  "ssp%d-port",
							  ssp_codec);
		if (!links[id].cpus->dai_name)
			goto devm_err;
	} else {
		/*
		 * Currently, On SKL+ platforms MCLK will be turned off in sof
		 * runtime suspended, and it will go into runtime suspended
		 * right after playback is stop. However, rt5682 will output
		 * static noise if sysclk turns off during playback. Set
		 * ignore_pmdown_time to power down rt5682 immediately and
		 * avoid the noise.
		 * It can be removed once we can control MCLK by driver.
		 */
		links[id].ignore_pmdown_time = 1;
		links[id].cpus->dai_name = devm_kasprintf(dev, GFP_KERNEL,
							  "SSP%d Pin",
							  ssp_codec);
		if (!links[id].cpus->dai_name)
			goto devm_err;
	}
	id++;

	/* dmic */
	if (dmic_be_num > 0) {
		/* at least we have dmic01 */
		links[id].name = "dmic01";
		links[id].cpus = &cpus[id];
		links[id].cpus->dai_name = "DMIC01 Pin";
		links[id].init = dmic_init;
		if (dmic_be_num > 1) {
			/* set up 2 BE links at most */
			links[id + 1].name = "dmic16k";
			links[id + 1].cpus = &cpus[id + 1];
			links[id + 1].cpus->dai_name = "DMIC16k Pin";
			dmic_be_num = 2;
		}
	}

	for (i = 0; i < dmic_be_num; i++) {
		links[id].id = id;
		links[id].num_cpus = 1;
		links[id].codecs = dmic_component;
		links[id].num_codecs = ARRAY_SIZE(dmic_component);
		links[id].platforms = platform_component;
		links[id].num_platforms = ARRAY_SIZE(platform_component);
		links[id].ignore_suspend = 1;
		links[id].dpcm_capture = 1;
		links[id].no_pcm = 1;
		id++;
	}

	/* HDMI */
	if (hdmi_num > 0) {
		idisp_components = devm_kzalloc(dev,
				   sizeof(struct snd_soc_dai_link_component) *
				   hdmi_num, GFP_KERNEL);
		if (!idisp_components)
			goto devm_err;
	}
	for (i = 1; i <= hdmi_num; i++) {
		links[id].name = devm_kasprintf(dev, GFP_KERNEL,
						"iDisp%d", i);
		if (!links[id].name)
			goto devm_err;

		links[id].id = id;
		links[id].cpus = &cpus[id];
		links[id].num_cpus = 1;
		links[id].cpus->dai_name = devm_kasprintf(dev, GFP_KERNEL,
							  "iDisp%d Pin", i);
		if (!links[id].cpus->dai_name)
			goto devm_err;

		idisp_components[i - 1].name = "ehdaudio0D2";
		idisp_components[i - 1].dai_name = devm_kasprintf(dev,
								  GFP_KERNEL,
								  "intel-hdmi-hifi%d",
								  i);
		if (!idisp_components[i - 1].dai_name)
			goto devm_err;

		links[id].codecs = &idisp_components[i - 1];
		links[id].num_codecs = 1;
		links[id].platforms = platform_component;
		links[id].num_platforms = ARRAY_SIZE(platform_component);
		links[id].init = sof_hdmi_init;
		links[id].dpcm_playback = 1;
		links[id].no_pcm = 1;
		id++;
	}

	/* speaker amp */
	if (sof_rt5682_quirk & SOF_SPEAKER_AMP_PRESENT) {
		links[id].name = devm_kasprintf(dev, GFP_KERNEL,
						"SSP%d-Codec", ssp_amp);
		if (!links[id].name)
			goto devm_err;

		links[id].id = id;
		if (sof_rt5682_quirk & SOF_RT1015_SPEAKER_AMP_PRESENT) {
			links[id].codecs = rt1015_components;
			links[id].num_codecs = ARRAY_SIZE(rt1015_components);
			links[id].init = speaker_codec_init_lr;
			links[id].ops = &sof_rt1015_ops;
		} else if (sof_rt5682_quirk &
				SOF_MAX98373_SPEAKER_AMP_PRESENT) {
			links[id].codecs = max_98373_components;
			links[id].num_codecs = ARRAY_SIZE(max_98373_components);
			links[id].init = max98373_spk_codec_init;
			links[id].ops = &max_98373_ops;
		} else {
			links[id].codecs = max98357a_component;
			links[id].num_codecs = ARRAY_SIZE(max98357a_component);
			links[id].init = speaker_codec_init;
		}
		links[id].platforms = platform_component;
		links[id].num_platforms = ARRAY_SIZE(platform_component);
		links[id].nonatomic = true;
		links[id].dpcm_playback = 1;
		links[id].no_pcm = 1;
		links[id].cpus = &cpus[id];
		links[id].num_cpus = 1;
		if (is_legacy_cpu) {
			links[id].cpus->dai_name = devm_kasprintf(dev, GFP_KERNEL,
								  "ssp%d-port",
								  ssp_amp);
			if (!links[id].cpus->dai_name)
				goto devm_err;

		} else {
			links[id].cpus->dai_name = devm_kasprintf(dev, GFP_KERNEL,
								  "SSP%d Pin",
								  ssp_amp);
			if (!links[id].cpus->dai_name)
				goto devm_err;
		}
	}

	return links;
devm_err:
	return NULL;
}

static int sof_audio_probe(struct platform_device *pdev)
{
	struct snd_soc_dai_link *dai_links;
	struct snd_soc_acpi_mach *mach;
	struct sof_card_private *ctx;
	int dmic_be_num, hdmi_num;
	int ret, ssp_amp, ssp_codec;

	ctx = devm_kzalloc(&pdev->dev, sizeof(*ctx), GFP_KERNEL);
	if (!ctx)
		return -ENOMEM;

	if (pdev->id_entry && pdev->id_entry->driver_data)
		sof_rt5682_quirk = (unsigned long)pdev->id_entry->driver_data;

	dmi_check_system(sof_rt5682_quirk_table);

<<<<<<< HEAD
	mach = (&pdev->dev)->platform_data;
=======
	mach = pdev->dev.platform_data;
>>>>>>> 04d5ce62

	/* A speaker amp might not be present when the quirk claims one is.
	 * Detect this via whether the machine driver match includes quirk_data.
	 */
	if ((sof_rt5682_quirk & SOF_SPEAKER_AMP_PRESENT) && !mach->quirk_data)
		sof_rt5682_quirk &= ~SOF_SPEAKER_AMP_PRESENT;

	if (soc_intel_is_byt() || soc_intel_is_cht()) {
		is_legacy_cpu = 1;
		dmic_be_num = 0;
		hdmi_num = 0;
		/* default quirk for legacy cpu */
		sof_rt5682_quirk = SOF_RT5682_MCLK_EN |
						SOF_RT5682_MCLK_BYTCHT_EN |
						SOF_RT5682_SSP_CODEC(2);
	} else {
		dmic_be_num = 2;
		hdmi_num = (sof_rt5682_quirk & SOF_RT5682_NUM_HDMIDEV_MASK) >>
			 SOF_RT5682_NUM_HDMIDEV_SHIFT;
		/* default number of HDMI DAI's */
		if (!hdmi_num)
			hdmi_num = 3;
	}

	/* need to get main clock from pmc */
	if (sof_rt5682_quirk & SOF_RT5682_MCLK_BYTCHT_EN) {
		ctx->mclk = devm_clk_get(&pdev->dev, "pmc_plt_clk_3");
		if (IS_ERR(ctx->mclk)) {
			ret = PTR_ERR(ctx->mclk);

			dev_err(&pdev->dev,
				"Failed to get MCLK from pmc_plt_clk_3: %d\n",
				ret);
			return ret;
		}

		ret = clk_prepare_enable(ctx->mclk);
		if (ret < 0) {
			dev_err(&pdev->dev,
				"could not configure MCLK state");
			return ret;
		}
	}

	dev_dbg(&pdev->dev, "sof_rt5682_quirk = %lx\n", sof_rt5682_quirk);

	ssp_amp = (sof_rt5682_quirk & SOF_RT5682_SSP_AMP_MASK) >>
			SOF_RT5682_SSP_AMP_SHIFT;

	ssp_codec = sof_rt5682_quirk & SOF_RT5682_SSP_CODEC_MASK;

	/* compute number of dai links */
	sof_audio_card_rt5682.num_links = 1 + dmic_be_num + hdmi_num;

	if (sof_rt5682_quirk & SOF_SPEAKER_AMP_PRESENT)
		sof_audio_card_rt5682.num_links++;

	if (sof_rt5682_quirk & SOF_MAX98373_SPEAKER_AMP_PRESENT)
		sof_max98373_codec_conf(&sof_audio_card_rt5682);

	dai_links = sof_card_dai_links_create(&pdev->dev, ssp_codec, ssp_amp,
					      dmic_be_num, hdmi_num);
	if (!dai_links)
		return -ENOMEM;

	sof_audio_card_rt5682.dai_link = dai_links;

	if (sof_rt5682_quirk & SOF_RT1015_SPEAKER_AMP_PRESENT) {
		sof_audio_card_rt5682.codec_conf = rt1015_amp_conf;
		sof_audio_card_rt5682.num_configs = ARRAY_SIZE(rt1015_amp_conf);
	}

	INIT_LIST_HEAD(&ctx->hdmi_pcm_list);

	sof_audio_card_rt5682.dev = &pdev->dev;

	/* set platform name for each dailink */
	ret = snd_soc_fixup_dai_links_platform_name(&sof_audio_card_rt5682,
						    mach->mach_params.platform);
	if (ret)
		return ret;

	ctx->common_hdmi_codec_drv = mach->mach_params.common_hdmi_codec_drv;

	snd_soc_card_set_drvdata(&sof_audio_card_rt5682, ctx);

	return devm_snd_soc_register_card(&pdev->dev,
					  &sof_audio_card_rt5682);
}

static int sof_rt5682_remove(struct platform_device *pdev)
{
	struct snd_soc_card *card = platform_get_drvdata(pdev);
	struct snd_soc_component *component = NULL;

	for_each_card_components(card, component) {
		if (!strcmp(component->name, rt5682_component[0].name)) {
			snd_soc_component_set_jack(component, NULL, NULL);
			break;
		}
	}

	return 0;
}

static const struct platform_device_id board_ids[] = {
	{
		.name = "sof_rt5682",
	},
	{
		.name = "tgl_max98357a_rt5682",
		.driver_data = (kernel_ulong_t)(SOF_RT5682_MCLK_EN |
					SOF_RT5682_SSP_CODEC(0) |
					SOF_SPEAKER_AMP_PRESENT |
					SOF_RT5682_SSP_AMP(1) |
					SOF_RT5682_NUM_HDMIDEV(4)),
	},
<<<<<<< HEAD
=======
	{
		.name = "jsl_rt5682_rt1015",
		.driver_data = (kernel_ulong_t)(SOF_RT5682_MCLK_EN |
					SOF_RT5682_MCLK_24MHZ |
					SOF_RT5682_SSP_CODEC(0) |
					SOF_SPEAKER_AMP_PRESENT |
					SOF_RT1015_SPEAKER_AMP_PRESENT |
					SOF_RT5682_SSP_AMP(1)),
	},
	{
		.name = "tgl_max98373_rt5682",
		.driver_data = (kernel_ulong_t)(SOF_RT5682_MCLK_EN |
					SOF_RT5682_SSP_CODEC(0) |
					SOF_SPEAKER_AMP_PRESENT |
					SOF_MAX98373_SPEAKER_AMP_PRESENT |
					SOF_RT5682_SSP_AMP(1) |
					SOF_RT5682_NUM_HDMIDEV(4)),
	},
>>>>>>> 04d5ce62
	{ }
};

static struct platform_driver sof_audio = {
	.probe = sof_audio_probe,
	.remove = sof_rt5682_remove,
	.driver = {
		.name = "sof_rt5682",
		.pm = &snd_soc_pm_ops,
	},
	.id_table = board_ids,
};
module_platform_driver(sof_audio)

/* Module information */
MODULE_DESCRIPTION("SOF Audio Machine driver");
MODULE_AUTHOR("Bard Liao <bard.liao@intel.com>");
MODULE_AUTHOR("Sathya Prakash M R <sathya.prakash.m.r@intel.com>");
MODULE_LICENSE("GPL v2");
MODULE_ALIAS("platform:sof_rt5682");
<<<<<<< HEAD
MODULE_ALIAS("platform:tgl_max98357a_rt5682");
=======
MODULE_ALIAS("platform:tgl_max98357a_rt5682");
MODULE_ALIAS("platform:jsl_rt5682_rt1015");
MODULE_ALIAS("platform:tgl_max98373_rt5682");
>>>>>>> 04d5ce62
<|MERGE_RESOLUTION|>--- conflicted
+++ resolved
@@ -41,11 +41,8 @@
 #define SOF_RT5682_NUM_HDMIDEV_MASK		(GENMASK(12, 10))
 #define SOF_RT5682_NUM_HDMIDEV(quirk)	\
 	((quirk << SOF_RT5682_NUM_HDMIDEV_SHIFT) & SOF_RT5682_NUM_HDMIDEV_MASK)
-<<<<<<< HEAD
-=======
 #define SOF_RT1015_SPEAKER_AMP_PRESENT		BIT(13)
 #define SOF_MAX98373_SPEAKER_AMP_PRESENT	BIT(14)
->>>>>>> 04d5ce62
 
 /* Default: MCLK on, MCLK 19.2M, SSP0  */
 static unsigned long sof_rt5682_quirk = SOF_RT5682_MCLK_EN |
@@ -698,11 +695,7 @@
 
 	dmi_check_system(sof_rt5682_quirk_table);
 
-<<<<<<< HEAD
-	mach = (&pdev->dev)->platform_data;
-=======
 	mach = pdev->dev.platform_data;
->>>>>>> 04d5ce62
 
 	/* A speaker amp might not be present when the quirk claims one is.
 	 * Detect this via whether the machine driver match includes quirk_data.
@@ -820,8 +813,6 @@
 					SOF_RT5682_SSP_AMP(1) |
 					SOF_RT5682_NUM_HDMIDEV(4)),
 	},
-<<<<<<< HEAD
-=======
 	{
 		.name = "jsl_rt5682_rt1015",
 		.driver_data = (kernel_ulong_t)(SOF_RT5682_MCLK_EN |
@@ -840,7 +831,6 @@
 					SOF_RT5682_SSP_AMP(1) |
 					SOF_RT5682_NUM_HDMIDEV(4)),
 	},
->>>>>>> 04d5ce62
 	{ }
 };
 
@@ -861,10 +851,6 @@
 MODULE_AUTHOR("Sathya Prakash M R <sathya.prakash.m.r@intel.com>");
 MODULE_LICENSE("GPL v2");
 MODULE_ALIAS("platform:sof_rt5682");
-<<<<<<< HEAD
-MODULE_ALIAS("platform:tgl_max98357a_rt5682");
-=======
 MODULE_ALIAS("platform:tgl_max98357a_rt5682");
 MODULE_ALIAS("platform:jsl_rt5682_rt1015");
-MODULE_ALIAS("platform:tgl_max98373_rt5682");
->>>>>>> 04d5ce62
+MODULE_ALIAS("platform:tgl_max98373_rt5682");