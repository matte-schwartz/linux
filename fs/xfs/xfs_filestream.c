/*
 * Copyright (c) 2006-2007 Silicon Graphics, Inc.
 * All Rights Reserved.
 *
 * This program is free software; you can redistribute it and/or
 * modify it under the terms of the GNU General Public License as
 * published by the Free Software Foundation.
 *
 * This program is distributed in the hope that it would be useful,
 * but WITHOUT ANY WARRANTY; without even the implied warranty of
 * MERCHANTABILITY or FITNESS FOR A PARTICULAR PURPOSE.  See the
 * GNU General Public License for more details.
 *
 * You should have received a copy of the GNU General Public License
 * along with this program; if not, write the Free Software Foundation,
 * Inc.,  51 Franklin St, Fifth Floor, Boston, MA  02110-1301  USA
 */
#include "xfs.h"
<<<<<<< HEAD
#include "xfs_log.h"
#include "xfs_bmap_btree.h"
#include "xfs_inum.h"
#include "xfs_dinode.h"
#include "xfs_inode.h"
#include "xfs_ag.h"
#include "xfs_trans.h"
=======
#include "xfs_format.h"
#include "xfs_log_format.h"
#include "xfs_trans_resv.h"
#include "xfs_ag.h"
>>>>>>> d8ec26d7
#include "xfs_sb.h"
#include "xfs_mount.h"
#include "xfs_inum.h"
#include "xfs_inode.h"
#include "xfs_bmap.h"
#include "xfs_bmap_util.h"
#include "xfs_alloc.h"
#include "xfs_mru_cache.h"
#include "xfs_dinode.h"
#include "xfs_filestream.h"
#include "xfs_trace.h"

#ifdef XFS_FILESTREAMS_TRACE

ktrace_t *xfs_filestreams_trace_buf;

STATIC void
xfs_filestreams_trace(
	xfs_mount_t	*mp,	/* mount point */
	int		type,	/* type of trace */
	const char	*func,	/* source function */
	int		line,	/* source line number */
	__psunsigned_t	arg0,
	__psunsigned_t	arg1,
	__psunsigned_t	arg2,
	__psunsigned_t	arg3,
	__psunsigned_t	arg4,
	__psunsigned_t	arg5)
{
	ktrace_enter(xfs_filestreams_trace_buf,
		(void *)(__psint_t)(type | (line << 16)),
		(void *)func,
		(void *)(__psunsigned_t)current_pid(),
		(void *)mp,
		(void *)(__psunsigned_t)arg0,
		(void *)(__psunsigned_t)arg1,
		(void *)(__psunsigned_t)arg2,
		(void *)(__psunsigned_t)arg3,
		(void *)(__psunsigned_t)arg4,
		(void *)(__psunsigned_t)arg5,
		NULL, NULL, NULL, NULL, NULL, NULL);
}

#define TRACE0(mp,t)			TRACE6(mp,t,0,0,0,0,0,0)
#define TRACE1(mp,t,a0)			TRACE6(mp,t,a0,0,0,0,0,0)
#define TRACE2(mp,t,a0,a1)		TRACE6(mp,t,a0,a1,0,0,0,0)
#define TRACE3(mp,t,a0,a1,a2)		TRACE6(mp,t,a0,a1,a2,0,0,0)
#define TRACE4(mp,t,a0,a1,a2,a3)	TRACE6(mp,t,a0,a1,a2,a3,0,0)
#define TRACE5(mp,t,a0,a1,a2,a3,a4)	TRACE6(mp,t,a0,a1,a2,a3,a4,0)
#define TRACE6(mp,t,a0,a1,a2,a3,a4,a5) \
	xfs_filestreams_trace(mp, t, __func__, __LINE__, \
				(__psunsigned_t)a0, (__psunsigned_t)a1, \
				(__psunsigned_t)a2, (__psunsigned_t)a3, \
				(__psunsigned_t)a4, (__psunsigned_t)a5)

#define TRACE_AG_SCAN(mp, ag, ag2) \
		TRACE2(mp, XFS_FSTRM_KTRACE_AGSCAN, ag, ag2);
#define TRACE_AG_PICK1(mp, max_ag, maxfree) \
		TRACE2(mp, XFS_FSTRM_KTRACE_AGPICK1, max_ag, maxfree);
#define TRACE_AG_PICK2(mp, ag, ag2, cnt, free, scan, flag) \
		TRACE6(mp, XFS_FSTRM_KTRACE_AGPICK2, ag, ag2, \
			 cnt, free, scan, flag)
#define TRACE_UPDATE(mp, ip, ag, cnt, ag2, cnt2) \
		TRACE5(mp, XFS_FSTRM_KTRACE_UPDATE, ip, ag, cnt, ag2, cnt2)
#define TRACE_FREE(mp, ip, pip, ag, cnt) \
		TRACE4(mp, XFS_FSTRM_KTRACE_FREE, ip, pip, ag, cnt)
#define TRACE_LOOKUP(mp, ip, pip, ag, cnt) \
		TRACE4(mp, XFS_FSTRM_KTRACE_ITEM_LOOKUP, ip, pip, ag, cnt)
#define TRACE_ASSOCIATE(mp, ip, pip, ag, cnt) \
		TRACE4(mp, XFS_FSTRM_KTRACE_ASSOCIATE, ip, pip, ag, cnt)
#define TRACE_MOVEAG(mp, ip, pip, oag, ocnt, nag, ncnt) \
		TRACE6(mp, XFS_FSTRM_KTRACE_MOVEAG, ip, pip, oag, ocnt, nag, ncnt)
#define TRACE_ORPHAN(mp, ip, ag) \
		TRACE2(mp, XFS_FSTRM_KTRACE_ORPHAN, ip, ag);


#else
#define TRACE_AG_SCAN(mp, ag, ag2)
#define TRACE_AG_PICK1(mp, max_ag, maxfree)
#define TRACE_AG_PICK2(mp, ag, ag2, cnt, free, scan, flag)
#define TRACE_UPDATE(mp, ip, ag, cnt, ag2, cnt2)
#define TRACE_FREE(mp, ip, pip, ag, cnt)
#define TRACE_LOOKUP(mp, ip, pip, ag, cnt)
#define TRACE_ASSOCIATE(mp, ip, pip, ag, cnt)
#define TRACE_MOVEAG(mp, ip, pip, oag, ocnt, nag, ncnt)
#define TRACE_ORPHAN(mp, ip, ag)
#endif

static kmem_zone_t *item_zone;

/*
 * Structure for associating a file or a directory with an allocation group.
 * The parent directory pointer is only needed for files, but since there will
 * generally be vastly more files than directories in the cache, using the same
 * data structure simplifies the code with very little memory overhead.
 */
typedef struct fstrm_item
{
	xfs_agnumber_t	ag;	/* AG currently in use for the file/directory. */
	xfs_inode_t	*ip;	/* inode self-pointer. */
	xfs_inode_t	*pip;	/* Parent directory inode pointer. */
} fstrm_item_t;

/*
 * Allocation group filestream associations are tracked with per-ag atomic
 * counters.  These counters allow _xfs_filestream_pick_ag() to tell whether a
 * particular AG already has active filestreams associated with it. The mount
 * point's m_peraglock is used to protect these counters from per-ag array
 * re-allocation during a growfs operation.  When xfs_growfs_data_private() is
 * about to reallocate the array, it calls xfs_filestream_flush() with the
 * m_peraglock held in write mode.
 *
 * Since xfs_mru_cache_flush() guarantees that all the free functions for all
 * the cache elements have finished executing before it returns, it's safe for
 * the free functions to use the atomic counters without m_peraglock protection.
 * This allows the implementation of xfs_fstrm_free_func() to be agnostic about
 * whether it was called with the m_peraglock held in read mode, write mode or
 * not held at all.  The race condition this addresses is the following:
 *
 *  - The work queue scheduler fires and pulls a filestream directory cache
 *    element off the LRU end of the cache for deletion, then gets pre-empted.
 *  - A growfs operation grabs the m_peraglock in write mode, flushes all the
 *    remaining items from the cache and reallocates the mount point's per-ag
 *    array, resetting all the counters to zero.
 *  - The work queue thread resumes and calls the free function for the element
 *    it started cleaning up earlier.  In the process it decrements the
 *    filestreams counter for an AG that now has no references.
 *
 * With a shrinkfs feature, the above scenario could panic the system.
 *
 * All other uses of the following macros should be protected by either the
 * m_peraglock held in read mode, or the cache's internal locking exposed by the
 * interval between a call to xfs_mru_cache_lookup() and a call to
 * xfs_mru_cache_done().  In addition, the m_peraglock must be held in read mode
 * when new elements are added to the cache.
 *
 * Combined, these locking rules ensure that no associations will ever exist in
 * the cache that reference per-ag array elements that have since been
 * reallocated.
 */
static int
xfs_filestream_peek_ag(
	xfs_mount_t	*mp,
	xfs_agnumber_t	agno)
{
	struct xfs_perag *pag;
	int		ret;

	pag = xfs_perag_get(mp, agno);
	ret = atomic_read(&pag->pagf_fstrms);
	xfs_perag_put(pag);
	return ret;
}

static int
xfs_filestream_get_ag(
	xfs_mount_t	*mp,
	xfs_agnumber_t	agno)
{
	struct xfs_perag *pag;
	int		ret;

	pag = xfs_perag_get(mp, agno);
	ret = atomic_inc_return(&pag->pagf_fstrms);
	xfs_perag_put(pag);
	return ret;
}

static void
xfs_filestream_put_ag(
	xfs_mount_t	*mp,
	xfs_agnumber_t	agno)
{
	struct xfs_perag *pag;

	pag = xfs_perag_get(mp, agno);
	atomic_dec(&pag->pagf_fstrms);
	xfs_perag_put(pag);
}

/*
 * Scan the AGs starting at startag looking for an AG that isn't in use and has
 * at least minlen blocks free.
 */
static int
_xfs_filestream_pick_ag(
	xfs_mount_t	*mp,
	xfs_agnumber_t	startag,
	xfs_agnumber_t	*agp,
	int		flags,
	xfs_extlen_t	minlen)
{
	int		streams, max_streams;
	int		err, trylock, nscan;
	xfs_extlen_t	longest, free, minfree, maxfree = 0;
	xfs_agnumber_t	ag, max_ag = NULLAGNUMBER;
	struct xfs_perag *pag;

	/* 2% of an AG's blocks must be free for it to be chosen. */
	minfree = mp->m_sb.sb_agblocks / 50;

	ag = startag;
	*agp = NULLAGNUMBER;

	/* For the first pass, don't sleep trying to init the per-AG. */
	trylock = XFS_ALLOC_FLAG_TRYLOCK;

	for (nscan = 0; 1; nscan++) {
		pag = xfs_perag_get(mp, ag);
		TRACE_AG_SCAN(mp, ag, atomic_read(&pag->pagf_fstrms));

		if (!pag->pagf_init) {
			err = xfs_alloc_pagf_init(mp, NULL, ag, trylock);
			if (err && !trylock) {
				xfs_perag_put(pag);
				return err;
			}
		}

		/* Might fail sometimes during the 1st pass with trylock set. */
		if (!pag->pagf_init)
			goto next_ag;

		/* Keep track of the AG with the most free blocks. */
		if (pag->pagf_freeblks > maxfree) {
			maxfree = pag->pagf_freeblks;
			max_streams = atomic_read(&pag->pagf_fstrms);
			max_ag = ag;
		}

		/*
		 * The AG reference count does two things: it enforces mutual
		 * exclusion when examining the suitability of an AG in this
		 * loop, and it guards against two filestreams being established
		 * in the same AG as each other.
		 */
		if (xfs_filestream_get_ag(mp, ag) > 1) {
			xfs_filestream_put_ag(mp, ag);
			goto next_ag;
		}

		longest = xfs_alloc_longest_free_extent(mp, pag);
		if (((minlen && longest >= minlen) ||
		     (!minlen && pag->pagf_freeblks >= minfree)) &&
		    (!pag->pagf_metadata || !(flags & XFS_PICK_USERDATA) ||
		     (flags & XFS_PICK_LOWSPACE))) {

			/* Break out, retaining the reference on the AG. */
			free = pag->pagf_freeblks;
			streams = atomic_read(&pag->pagf_fstrms);
			xfs_perag_put(pag);
			*agp = ag;
			break;
		}

		/* Drop the reference on this AG, it's not usable. */
		xfs_filestream_put_ag(mp, ag);
next_ag:
		xfs_perag_put(pag);
		/* Move to the next AG, wrapping to AG 0 if necessary. */
		if (++ag >= mp->m_sb.sb_agcount)
			ag = 0;

		/* If a full pass of the AGs hasn't been done yet, continue. */
		if (ag != startag)
			continue;

		/* Allow sleeping in xfs_alloc_pagf_init() on the 2nd pass. */
		if (trylock != 0) {
			trylock = 0;
			continue;
		}

		/* Finally, if lowspace wasn't set, set it for the 3rd pass. */
		if (!(flags & XFS_PICK_LOWSPACE)) {
			flags |= XFS_PICK_LOWSPACE;
			continue;
		}

		/*
		 * Take the AG with the most free space, regardless of whether
		 * it's already in use by another filestream.
		 */
		if (max_ag != NULLAGNUMBER) {
			xfs_filestream_get_ag(mp, max_ag);
			TRACE_AG_PICK1(mp, max_ag, maxfree);
			streams = max_streams;
			free = maxfree;
			*agp = max_ag;
			break;
		}

		/* take AG 0 if none matched */
		TRACE_AG_PICK1(mp, max_ag, maxfree);
		*agp = 0;
		return 0;
	}

	TRACE_AG_PICK2(mp, startag, *agp, streams, free, nscan, flags);

	return 0;
}

/*
 * Set the allocation group number for a file or a directory, updating inode
 * references and per-AG references as appropriate.
 */
static int
_xfs_filestream_update_ag(
	xfs_inode_t	*ip,
	xfs_inode_t	*pip,
	xfs_agnumber_t	ag)
{
	int		err = 0;
	xfs_mount_t	*mp;
	xfs_mru_cache_t	*cache;
	fstrm_item_t	*item;
	xfs_agnumber_t	old_ag;
	xfs_inode_t	*old_pip;

	/*
	 * Either ip is a regular file and pip is a directory, or ip is a
	 * directory and pip is NULL.
	 */
	ASSERT(ip && ((S_ISREG(ip->i_d.di_mode) && pip &&
	               S_ISDIR(pip->i_d.di_mode)) ||
	              (S_ISDIR(ip->i_d.di_mode) && !pip)));

	mp = ip->i_mount;
	cache = mp->m_filestream;

	item = xfs_mru_cache_lookup(cache, ip->i_ino);
	if (item) {
		ASSERT(item->ip == ip);
		old_ag = item->ag;
		item->ag = ag;
		old_pip = item->pip;
		item->pip = pip;
		xfs_mru_cache_done(cache);

		/*
		 * If the AG has changed, drop the old ref and take a new one,
		 * effectively transferring the reference from old to new AG.
		 */
		if (ag != old_ag) {
			xfs_filestream_put_ag(mp, old_ag);
			xfs_filestream_get_ag(mp, ag);
		}

		/*
		 * If ip is a file and its pip has changed, drop the old ref and
		 * take a new one.
		 */
		if (pip && pip != old_pip) {
			IRELE(old_pip);
			IHOLD(pip);
		}

		TRACE_UPDATE(mp, ip, old_ag, xfs_filestream_peek_ag(mp, old_ag),
				ag, xfs_filestream_peek_ag(mp, ag));
		return 0;
	}

	item = kmem_zone_zalloc(item_zone, KM_MAYFAIL);
	if (!item)
		return ENOMEM;

	item->ag = ag;
	item->ip = ip;
	item->pip = pip;

	err = xfs_mru_cache_insert(cache, ip->i_ino, item);
	if (err) {
		kmem_zone_free(item_zone, item);
		return err;
	}

	/* Take a reference on the AG. */
	xfs_filestream_get_ag(mp, ag);

	/*
	 * Take a reference on the inode itself regardless of whether it's a
	 * regular file or a directory.
	 */
	IHOLD(ip);

	/*
	 * In the case of a regular file, take a reference on the parent inode
	 * as well to ensure it remains in-core.
	 */
	if (pip)
		IHOLD(pip);

	TRACE_UPDATE(mp, ip, ag, xfs_filestream_peek_ag(mp, ag),
			ag, xfs_filestream_peek_ag(mp, ag));

	return 0;
}

/* xfs_fstrm_free_func(): callback for freeing cached stream items. */
STATIC void
xfs_fstrm_free_func(
	unsigned long	ino,
	void		*data)
{
	fstrm_item_t	*item  = (fstrm_item_t *)data;
	xfs_inode_t	*ip = item->ip;

	ASSERT(ip->i_ino == ino);

	xfs_iflags_clear(ip, XFS_IFILESTREAM);

	/* Drop the reference taken on the AG when the item was added. */
	xfs_filestream_put_ag(ip->i_mount, item->ag);

	TRACE_FREE(ip->i_mount, ip, item->pip, item->ag,
		xfs_filestream_peek_ag(ip->i_mount, item->ag));

	/*
	 * _xfs_filestream_update_ag() always takes a reference on the inode
	 * itself, whether it's a file or a directory.  Release it here.
	 * This can result in the inode being freed and so we must
	 * not hold any inode locks when freeing filesstreams objects
	 * otherwise we can deadlock here.
	 */
	IRELE(ip);

	/*
	 * In the case of a regular file, _xfs_filestream_update_ag() also
	 * takes a ref on the parent inode to keep it in-core.  Release that
	 * too.
	 */
	if (item->pip)
		IRELE(item->pip);

	/* Finally, free the memory allocated for the item. */
	kmem_zone_free(item_zone, item);
}

/*
 * xfs_filestream_init() is called at xfs initialisation time to set up the
 * memory zone that will be used for filestream data structure allocation.
 */
int
xfs_filestream_init(void)
{
	item_zone = kmem_zone_init(sizeof(fstrm_item_t), "fstrm_item");
	if (!item_zone)
		return -ENOMEM;

	return 0;
}

/*
 * xfs_filestream_uninit() is called at xfs termination time to destroy the
 * memory zone that was used for filestream data structure allocation.
 */
void
xfs_filestream_uninit(void)
{
	kmem_zone_destroy(item_zone);
}

/*
 * xfs_filestream_mount() is called when a file system is mounted with the
 * filestream option.  It is responsible for allocating the data structures
 * needed to track the new file system's file streams.
 */
int
xfs_filestream_mount(
	xfs_mount_t	*mp)
{
	int		err;
	unsigned int	lifetime, grp_count;

	/*
	 * The filestream timer tunable is currently fixed within the range of
	 * one second to four minutes, with five seconds being the default.  The
	 * group count is somewhat arbitrary, but it'd be nice to adhere to the
	 * timer tunable to within about 10 percent.  This requires at least 10
	 * groups.
	 */
	lifetime  = xfs_fstrm_centisecs * 10;
	grp_count = 10;

	err = xfs_mru_cache_create(&mp->m_filestream, lifetime, grp_count,
	                     xfs_fstrm_free_func);

	return err;
}

/*
 * xfs_filestream_unmount() is called when a file system that was mounted with
 * the filestream option is unmounted.  It drains the data structures created
 * to track the file system's file streams and frees all the memory that was
 * allocated.
 */
void
xfs_filestream_unmount(
	xfs_mount_t	*mp)
{
	xfs_mru_cache_destroy(mp->m_filestream);
}

/*
 * Return the AG of the filestream the file or directory belongs to, or
 * NULLAGNUMBER otherwise.
 */
xfs_agnumber_t
xfs_filestream_lookup_ag(
	xfs_inode_t	*ip)
{
	xfs_mru_cache_t	*cache;
	fstrm_item_t	*item;
	xfs_agnumber_t	ag;
	int		ref;

	if (!S_ISREG(ip->i_d.di_mode) && !S_ISDIR(ip->i_d.di_mode)) {
		ASSERT(0);
		return NULLAGNUMBER;
	}

	cache = ip->i_mount->m_filestream;
	item = xfs_mru_cache_lookup(cache, ip->i_ino);
	if (!item) {
		TRACE_LOOKUP(ip->i_mount, ip, NULL, NULLAGNUMBER, 0);
		return NULLAGNUMBER;
	}

	ASSERT(ip == item->ip);
	ag = item->ag;
	ref = xfs_filestream_peek_ag(ip->i_mount, ag);
	xfs_mru_cache_done(cache);

	TRACE_LOOKUP(ip->i_mount, ip, item->pip, ag, ref);
	return ag;
}

/*
 * xfs_filestream_associate() should only be called to associate a regular file
 * with its parent directory.  Calling it with a child directory isn't
 * appropriate because filestreams don't apply to entire directory hierarchies.
 * Creating a file in a child directory of an existing filestream directory
 * starts a new filestream with its own allocation group association.
 *
 * Returns < 0 on error, 0 if successful association occurred, > 0 if
 * we failed to get an association because of locking issues.
 */
int
xfs_filestream_associate(
	xfs_inode_t	*pip,
	xfs_inode_t	*ip)
{
	xfs_mount_t	*mp;
	xfs_mru_cache_t	*cache;
	fstrm_item_t	*item;
	xfs_agnumber_t	ag, rotorstep, startag;
	int		err = 0;

	ASSERT(S_ISDIR(pip->i_d.di_mode));
	ASSERT(S_ISREG(ip->i_d.di_mode));
	if (!S_ISDIR(pip->i_d.di_mode) || !S_ISREG(ip->i_d.di_mode))
		return -EINVAL;

	mp = pip->i_mount;
	cache = mp->m_filestream;

	/*
	 * We have a problem, Houston.
	 *
	 * Taking the iolock here violates inode locking order - we already
	 * hold the ilock. Hence if we block getting this lock we may never
	 * wake. Unfortunately, that means if we can't get the lock, we're
	 * screwed in terms of getting a stream association - we can't spin
	 * waiting for the lock because someone else is waiting on the lock we
	 * hold and we cannot drop that as we are in a transaction here.
	 *
	 * Lucky for us, this inversion is not a problem because it's a
	 * directory inode that we are trying to lock here.
	 *
	 * So, if we can't get the iolock without sleeping then just give up
	 */
	if (!xfs_ilock_nowait(pip, XFS_IOLOCK_EXCL))
		return 1;

	/* If the parent directory is already in the cache, use its AG. */
	item = xfs_mru_cache_lookup(cache, pip->i_ino);
	if (item) {
		ASSERT(item->ip == pip);
		ag = item->ag;
		xfs_mru_cache_done(cache);

		TRACE_LOOKUP(mp, pip, pip, ag, xfs_filestream_peek_ag(mp, ag));
		err = _xfs_filestream_update_ag(ip, pip, ag);

		goto exit;
	}

	/*
	 * Set the starting AG using the rotor for inode32, otherwise
	 * use the directory inode's AG.
	 */
	if (mp->m_flags & XFS_MOUNT_32BITINODES) {
		rotorstep = xfs_rotorstep;
		startag = (mp->m_agfrotor / rotorstep) % mp->m_sb.sb_agcount;
		mp->m_agfrotor = (mp->m_agfrotor + 1) %
		                 (mp->m_sb.sb_agcount * rotorstep);
	} else
		startag = XFS_INO_TO_AGNO(mp, pip->i_ino);

	/* Pick a new AG for the parent inode starting at startag. */
	err = _xfs_filestream_pick_ag(mp, startag, &ag, 0, 0);
	if (err || ag == NULLAGNUMBER)
		goto exit_did_pick;

	/* Associate the parent inode with the AG. */
	err = _xfs_filestream_update_ag(pip, NULL, ag);
	if (err)
		goto exit_did_pick;

	/* Associate the file inode with the AG. */
	err = _xfs_filestream_update_ag(ip, pip, ag);
	if (err)
		goto exit_did_pick;

	TRACE_ASSOCIATE(mp, ip, pip, ag, xfs_filestream_peek_ag(mp, ag));

exit_did_pick:
	/*
	 * If _xfs_filestream_pick_ag() returned a valid AG, remove the
	 * reference it took on it, since the file and directory will have taken
	 * their own now if they were successfully cached.
	 */
	if (ag != NULLAGNUMBER)
		xfs_filestream_put_ag(mp, ag);

exit:
	xfs_iunlock(pip, XFS_IOLOCK_EXCL);
	return -err;
}

/*
 * Pick a new allocation group for the current file and its file stream.  This
 * function is called by xfs_bmap_filestreams() with the mount point's per-ag
 * lock held.
 */
int
xfs_filestream_new_ag(
	struct xfs_bmalloca	*ap,
	xfs_agnumber_t		*agp)
{
	int		flags, err;
	xfs_inode_t	*ip, *pip = NULL;
	xfs_mount_t	*mp;
	xfs_mru_cache_t	*cache;
	xfs_extlen_t	minlen;
	fstrm_item_t	*dir, *file;
	xfs_agnumber_t	ag = NULLAGNUMBER;

	ip = ap->ip;
	mp = ip->i_mount;
	cache = mp->m_filestream;
	minlen = ap->length;
	*agp = NULLAGNUMBER;

	/*
	 * Look for the file in the cache, removing it if it's found.  Doing
	 * this allows it to be held across the dir lookup that follows.
	 */
	file = xfs_mru_cache_remove(cache, ip->i_ino);
	if (file) {
		ASSERT(ip == file->ip);

		/* Save the file's parent inode and old AG number for later. */
		pip = file->pip;
		ag = file->ag;

		/* Look for the file's directory in the cache. */
		dir = xfs_mru_cache_lookup(cache, pip->i_ino);
		if (dir) {
			ASSERT(pip == dir->ip);

			/*
			 * If the directory has already moved on to a new AG,
			 * use that AG as the new AG for the file. Don't
			 * forget to twiddle the AG refcounts to match the
			 * movement.
			 */
			if (dir->ag != file->ag) {
				xfs_filestream_put_ag(mp, file->ag);
				xfs_filestream_get_ag(mp, dir->ag);
				*agp = file->ag = dir->ag;
			}

			xfs_mru_cache_done(cache);
		}

		/*
		 * Put the file back in the cache.  If this fails, the free
		 * function needs to be called to tidy up in the same way as if
		 * the item had simply expired from the cache.
		 */
		err = xfs_mru_cache_insert(cache, ip->i_ino, file);
		if (err) {
			xfs_fstrm_free_func(ip->i_ino, file);
			return err;
		}

		/*
		 * If the file's AG was moved to the directory's new AG, there's
		 * nothing more to be done.
		 */
		if (*agp != NULLAGNUMBER) {
			TRACE_MOVEAG(mp, ip, pip,
					ag, xfs_filestream_peek_ag(mp, ag),
					*agp, xfs_filestream_peek_ag(mp, *agp));
			return 0;
		}
	}

	/*
	 * If the file's parent directory is known, take its iolock in exclusive
	 * mode to prevent two sibling files from racing each other to migrate
	 * themselves and their parent to different AGs.
	 *
	 * Note that we lock the parent directory iolock inside the child
	 * iolock here.  That's fine as we never hold both parent and child
	 * iolock in any other place.  This is different from the ilock,
	 * which requires locking of the child after the parent for namespace
	 * operations.
	 */
	if (pip)
		xfs_ilock(pip, XFS_IOLOCK_EXCL | XFS_IOLOCK_PARENT);

	/*
	 * A new AG needs to be found for the file.  If the file's parent
	 * directory is also known, it will be moved to the new AG as well to
	 * ensure that files created inside it in future use the new AG.
	 */
	ag = (ag == NULLAGNUMBER) ? 0 : (ag + 1) % mp->m_sb.sb_agcount;
	flags = (ap->userdata ? XFS_PICK_USERDATA : 0) |
	        (ap->flist->xbf_low ? XFS_PICK_LOWSPACE : 0);

	err = _xfs_filestream_pick_ag(mp, ag, agp, flags, minlen);
	if (err || *agp == NULLAGNUMBER)
		goto exit;

	/*
	 * If the file wasn't found in the file cache, then its parent directory
	 * inode isn't known.  For this to have happened, the file must either
	 * be pre-existing, or it was created long enough ago that its cache
	 * entry has expired.  This isn't the sort of usage that the filestreams
	 * allocator is trying to optimise, so there's no point trying to track
	 * its new AG somehow in the filestream data structures.
	 */
	if (!pip) {
		TRACE_ORPHAN(mp, ip, *agp);
		goto exit;
	}

	/* Associate the parent inode with the AG. */
	err = _xfs_filestream_update_ag(pip, NULL, *agp);
	if (err)
		goto exit;

	/* Associate the file inode with the AG. */
	err = _xfs_filestream_update_ag(ip, pip, *agp);
	if (err)
		goto exit;

	TRACE_MOVEAG(mp, ip, pip, NULLAGNUMBER, 0,
			*agp, xfs_filestream_peek_ag(mp, *agp));

exit:
	/*
	 * If _xfs_filestream_pick_ag() returned a valid AG, remove the
	 * reference it took on it, since the file and directory will have taken
	 * their own now if they were successfully cached.
	 */
	if (*agp != NULLAGNUMBER)
		xfs_filestream_put_ag(mp, *agp);
	else
		*agp = 0;

	if (pip)
		xfs_iunlock(pip, XFS_IOLOCK_EXCL);

	return err;
}

/*
 * Remove an association between an inode and a filestream object.
 * Typically this is done on last close of an unlinked file.
 */
void
xfs_filestream_deassociate(
	xfs_inode_t	*ip)
{
	xfs_mru_cache_t	*cache = ip->i_mount->m_filestream;

	xfs_mru_cache_delete(cache, ip->i_ino);
}<|MERGE_RESOLUTION|>--- conflicted
+++ resolved
@@ -16,20 +16,10 @@
  * Inc.,  51 Franklin St, Fifth Floor, Boston, MA  02110-1301  USA
  */
 #include "xfs.h"
-<<<<<<< HEAD
-#include "xfs_log.h"
-#include "xfs_bmap_btree.h"
-#include "xfs_inum.h"
-#include "xfs_dinode.h"
-#include "xfs_inode.h"
-#include "xfs_ag.h"
-#include "xfs_trans.h"
-=======
 #include "xfs_format.h"
 #include "xfs_log_format.h"
 #include "xfs_trans_resv.h"
 #include "xfs_ag.h"
->>>>>>> d8ec26d7
 #include "xfs_sb.h"
 #include "xfs_mount.h"
 #include "xfs_inum.h"
