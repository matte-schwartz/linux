--- conflicted
+++ resolved
@@ -28,10 +28,7 @@
 #include "xfs_dquot.h"
 #include "xfs_reflink.h"
 #include "xfs_health.h"
-<<<<<<< HEAD
-=======
 #include "xfs_rtbitmap.h"
->>>>>>> 0c383648
 
 #define XFS_ALLOC_ALIGN(mp, off) \
 	(((off) >> mp->m_allocsize_log) << mp->m_allocsize_log)
@@ -323,17 +320,6 @@
 	if (error)
 		goto out_unlock;
 
-<<<<<<< HEAD
-	/*
-	 * Copy any maps to caller's array and return any error.
-	 */
-	if (nimaps == 0) {
-		error = -ENOSPC;
-		goto out_unlock;
-	}
-
-=======
->>>>>>> 0c383648
 	if (unlikely(!xfs_valid_startblock(ip, imap->br_startblock))) {
 		xfs_bmap_mark_sick(ip, XFS_DATA_FORK);
 		error = xfs_alert_fsblock_zero(ip, imap);
